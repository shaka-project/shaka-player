# Selenium grid config for the Shaka lab.  This is the source of truth for the
# browsers and devices in the Shaka lab at Google.

# For syntax and general information, see docs/tutorials/selenium-grid-config.md


# A set of variables to contain repeated configurations which can then be
# referenced below.  The syntax for the variable is "name: &name", which
# generates an "anchor" with the given name.  Later, you can inject the
# contents of the variable with "*name".
vars:
  basic_firefox_config: &basic_firefox_config
    moz:firefoxOptions:
      # Override Firefox default preferences in the temporary profile created
      # for each test run.
      prefs:
        # Overrides Selenium's explicit default setting, to allow Firefox to
        # install the Widevine CDM on demand.
        media.gmp-manager.updateEnabled: true
        # Overrides Firefox's Linux-specific default setting to disable DRM.
        media.eme.enabled: true
        # Disable GPU acceleration to avoid contention for hardware resources
        # during parallel testing and to create more stability for screenshots.
        media.hardware-video-decoding.enabled: false
        media.hardware-video-decoding.force-enabled: false

  basic_chrome_config: &basic_chrome_config
    goog:chromeOptions:
      args:
        # On Chrome m59+ we can test EME on platforms with pop-up prompts, such
        # as Android and ChromeOS.  Note that this flag does not take a port
        # number (domain vs origin).  This flag requires setting
        # --user-data-dir as well, however, webdriver already takes care of
        # that for us (except on Android).
        - "--unsafely-allow-protected-media-identifier-for-domain=karma.shakalab.rocks"
        # Normally, Chrome disallows autoplaying videos in many cases.  Enable
        # it for testing.
        - "--autoplay-policy=no-user-gesture-required"
        # Disable browser features that try to save power by suspending media,
        # throttling timers, etc.
        - "--disable-background-media-suspend"
        - "--disable-background-timer-throttling"
        - "--disable-backgrounding-occluded-windows"
        # Disable GPU acceleration to avoid contention for hardware resources
        # during parallel testing and to create more stability for screenshots.
        # NOTE: This breaks WebGL-based tests, specifically on Mac.  Other
        # platforms seem to fall back to software GL.
        - "--disable-gpu"

      # Instruct chromedriver not to disable component updater. The component
      # updater must run in order for the Widevine CDM to be available when
      # using a new user-data-dir.
      excludeSwitches:
        - "disable-component-update"

  basic_edge_config: &basic_edge_config
    ms:edgeOptions:
      args:
        # Normally, Edge disallows autoplaying videos in many cases.  Enable it
        # for testing.
        - "--autoplay-policy=no-user-gesture-required"
        # Disable browser features that try to save power by suspending media,
        # throttling timers, etc.
        - "--disable-background-media-suspend"
        - "--disable-background-timer-throttling"
        - "--disable-backgrounding-occluded-windows"
        # Disable GPU acceleration to avoid contention for hardware resources
        # during parallel testing and to create more stability for screenshots.
        - "--disable-gpu"

      # Instruct edgedriver not to disable component updater. The component
      # updater must run in order for the Widevine CDM to be available when
      # using a new user-data-dir.
      excludeSwitches:
        - "disable-component-update"

  # Work around https://github.com/MicrosoftEdge/EdgeWebDriver/issues/102#issuecomment-1710724173
  # by specifying the binary path on Linux.
  edge_linux_config: &edge_linux_config
    ms:edgeOptions:
      binary: /usr/bin/microsoft-edge

  # Work around https://github.com/MicrosoftEdge/EdgeWebDriver/issues/102#issuecomment-1710724173
  # by specifying the binary path on Mac.
  edge_mac_config: &edge_mac_config
    ms:edgeOptions:
      binary: /Applications/Microsoft Edge.app/Contents/MacOS/Microsoft Edge

  # Work around https://github.com/MicrosoftEdge/EdgeWebDriver/issues/102#issuecomment-1710724173
  # by specifying the binary path on Mac.
  edge_windows_config: &edge_windows_config
    ms:edgeOptions:
      binary: "C:/Program Files (x86)/Microsoft/Edge/Application/msedge.exe"

  android_chrome_config: &android_chrome_config
    goog:chromeOptions:
      args:
        # On Android we must set --user-data-dir.  WebDriver does not do it for
        # us as it does on other platforms.  Without --user-data-dir,
        # --unsafely-allow... does not work.
        - "--user-data-dir=/data/data/com.android.chrome/cache"

      excludeSwitches:
        # On Android, we must override the --disable-gpu set in the general
        # Chrome settings.  This flag is not supported on Android, where GPU is
        # required.
        - "disable-gpu"

      # Once the new session request reaches chromedriver, it will take
      # the androidPackage option as a request to start Chrome through
      # adb on the tethered device.
      androidPackage: com.android.chrome

  chromeos_config: &chromeos_config
    # Pass Chrome arguments through generic-webdriver-server.
    # This array will be appended after "--" instead of being set through one
    # specific flag.  For example, with ["--foo", "--bar=baz"] in the args,
    # this would generate a command like:
    #   chromeos-webdriver-server.js -- --foo --bar=baz
    # Those parameters will be passed on to Chrome instead of used by the
    # WebDriver server.
    generic:args:
      # On Chrome m59+ we can test EME on platforms with pop-up prompts, such
      # as Android and ChromeOS.  Note that this flag does not take a port
      # number (domain vs origin).  This flag requires setting
      # --user-data-dir as well, however, webdriver already takes care of
      # that for us (except on Android).
      - "--unsafely-allow-protected-media-identifier-for-domain=karma.shakalab.rocks"
      # Normally, Chrome disallows autoplaying videos in many cases.  Enable
      # it for testing.
      - "--autoplay-policy=no-user-gesture-required"
      # Allow remote attestation even though the device may be in dev mode.  This
      # is critical for testing involving L1 content licenses.
      - "--allow-ra-in-dev-mode"
      # Disable browser features that try to save power by suspending media,
      # throttling timers, etc.
      - "--disable-background-media-suspend"
      - "--disable-background-timer-throttling"
      - "--disable-backgrounding-occluded-windows"

  safari_tp_config: &safari_tp_config
    safari.options:
      technologyPreview: true


### Mac ###

ChromeMac:
  browser: chrome
  os: Mac
  extra_configs:
    - *basic_chrome_config

FirefoxMac:
  browser: firefox
  os: Mac
  extra_configs:
    - *basic_firefox_config

EdgeMac:
  browser: msedge
  os: Mac
  extra_configs:
    - *basic_edge_config
    - *edge_mac_config

Safari:
  browser: safari
  os: Mac

SafariTP:
  # TODO(b/152646297): Safari TP not launching as of Safari 15.4
  disabled: true
  browser: safari
  os: Mac
  extra_configs:
    - *safari_tp_config


### Windows ###

ChromeWindows:
  browser: chrome
  os: Windows
  extra_configs:
    - *basic_chrome_config

FirefoxWindows:
  browser: firefox
  os: Windows
  extra_configs:
    - *basic_firefox_config

Edge:
  browser: msedge
  os: Windows
  extra_configs:
    - *basic_edge_config
    - *edge_windows_config


### Linux ###

ChromeLinux:
  browser: chrome
  os: Linux
  extra_configs:
    - *basic_chrome_config

FirefoxLinux:
  browser: firefox
  os: Linux
  extra_configs:
    - *basic_firefox_config

EdgeLinux:
  browser: msedge
  os: Linux
  extra_configs:
    - *basic_edge_config
    - *edge_linux_config


### Misc ###

ChromeAndroid:
  browser: chrome
  os: Android
  extra_configs:
    - *basic_chrome_config
    - *android_chrome_config

ChromecastUltra:
  browser: chromecast
  version: Ultra

ChromecastGTV:
  browser: chromecast
  version: GTV

ChromecastHub:
  browser: chromecast
  version: hub

ChromecastSpeaker:
  # This is a headless device, and our tests are not yet known to work here.
  # Do not run tests here by default.
  # This device can still be requested explicitly in the Selenium workflow.
  disabled: true
  browser: chromecast
  version: speaker

ChromecastV1:
  # This is a very low-performing device, and many of our tests don't work here.
  # Do not run tests here by default.
  # This device can still be requested explicitly in the Selenium workflow.
  disabled: true
  browser: chromecast
  version: v1

<<<<<<< HEAD
Chromebook:
=======
ChromeOS:
  # TODO(b/145916766): Persistent license tests failing
  disabled: true
>>>>>>> 4a41a9a3
  browser: chromeos
  # https://www.acer.com/us-en/desktops-and-all-in-ones/acer-chromebox/acer-chromebox-cxi3/indexnew
  version: Acer-CXI3
  extra_configs:
    - *chromeos_config

Tizen:
  browser: tizen

XboxOne:
  browser: xboxone
  # TODO: Re-enable Xbox (https://github.com/shaka-project/shaka-player/issues/4234)
  disabled: true<|MERGE_RESOLUTION|>--- conflicted
+++ resolved
@@ -258,13 +258,7 @@
   browser: chromecast
   version: v1
 
-<<<<<<< HEAD
-Chromebook:
-=======
 ChromeOS:
-  # TODO(b/145916766): Persistent license tests failing
-  disabled: true
->>>>>>> 4a41a9a3
   browser: chromeos
   # https://www.acer.com/us-en/desktops-and-all-in-ones/acer-chromebox/acer-chromebox-cxi3/indexnew
   version: Acer-CXI3
