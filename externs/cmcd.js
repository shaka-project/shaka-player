/*! @license
 * Shaka Player
 * Copyright 2016 Google LLC
 * SPDX-License-Identifier: Apache-2.0
 */

/**
 * @fileoverview Externs for CMCD data.
 * @see https://github.com/shaka-project/shaka-player/issues/3619
 * @see https://cdn.cta.tech/cta/media/media/resources/standards/pdfs/cta-5004-final.pdf
 *
 * @externs
 */

/**
 * @typedef {{
 *   br: (number|undefined),
 *   d: (number|undefined),
 *   ot: (string|undefined),
 *   tb: (number|undefined),
 *   bl: (number|undefined),
 *   dl: (number|undefined),
 *   mtp: (number|undefined),
 *   nor: (string|undefined),
 *   nrr: (string|undefined),
 *   su: (boolean|undefined),
 *   cid: (string|undefined),
 *   pr: (number|undefined),
 *   sf: (string|undefined),
 *   sid: (string|undefined),
 *   st: (string|undefined),
 *   v: (number|undefined),
 *   bs: (boolean|undefined),
 *   rtp: (number|undefined),
 *   msd: (number|undefined),
 *   ltc: (number|undefined),
<<<<<<< HEAD
 *   sn: (number|undefined),
=======
 *   cmsds: (string|undefined),
 *   cmsdd: (string|undefined),
 *   ttfb: (number|undefined),
 *   ttlb: (number|undefined),
 *   rc: (number|undefined),
 *   url: (string|undefined),
 *   ts: (number|undefined),
>>>>>>> 5abfc000
 * }}
 *
 * @description
 *   Client Media Common Data (CMCD) data.
 *
 * @property {number} br
 *   The encoded bitrate of the audio or video object being requested. This may
 *   not be known precisely by the player; however, it MAY be estimated based
 *   upon playlist/manifest declarations. If the playlist declares both peak and
 *   average bitrate values, the peak value should be transmitted.
 *
 * @property {number} d
 *   The playback duration in milliseconds of the object being requested. If a
 *   partial segment is being requested, then this value MUST indicate the
 *   playback duration of that part and not that of its parent segment. This
 *   value can be an approximation of the estimated duration if the explicit
 *   value is not known.
 *
 * @property {string} ot
 *   The media type of the current object being requested:
 *   - `m` = text file, such as a manifest or playlist
 *   - `a` = audio only
 *   - `v` = video only
 *   - `av` = muxed audio and video
 *   - `i` = init segment
 *   - `c` = caption or subtitle
 *   - `tt` = ISOBMFF timed text track
 *   - `k` = cryptographic key, license or certificate.
 *   - `o` = other
 *
 *   If the object type being requested is unknown, then this key MUST NOT be
 *   used.
 *
 * @property {number} tb
 *   The highest bitrate rendition in the manifest or playlist that the client
 *   is allowed to play, given current codec, licensing and sizing constraints.
 *
 * @property {number} bl
 *   The buffer length associated with the media object being requested. This
 *   value MUST be rounded to the nearest 100 ms. This key SHOULD only be sent
 *   with an object type of ‘a’, ‘v’ or ‘av’.
 *
 * @property {number} dl
 *   Deadline from the request time until the first sample of this
 *   Segment/Object needs to be available in order to not create a buffer
 *   underrun or any other playback problems. This value MUST be rounded to the
 *   nearest 100ms. For a playback rate of 1, this may be equivalent to the
 *   player’s remaining buffer length.
 *
 * @property {number} mtp
 *   The throughput between client and server, as measured by the client and
 *   MUST be rounded to the nearest 100 kbps. This value, however derived,
 *   SHOULD be the value that the client is using to make its next Adaptive
 *   Bitrate switching decision. If the client is connected to multiple
 *   servers concurrently, it must take care to report only the throughput
 *   measured against the receiving server. If the client has multiple
 *   concurrent connections to the server, then the intent is that this value
 *   communicates the aggregate throughput the client sees across all those
 *   connections.
 *
 * @property {string} nor
 *   Relative path of the next object to be requested. This can be used to
 *   trigger pre-fetching by the CDN. This MUST be a path relative to the
 *   current request. This string MUST be URLEncoded. The client SHOULD NOT
 *   depend upon any pre-fetch action being taken - it is merely a request for
 *   such a pre-fetch to take place.
 *
 * @property {string} nrr
 *   If the next request will be a partial object request, then this string
 *   denotes the byte range to be requested. If the ‘nor’ field is not set, then
 *   the object is assumed to match the object currently being requested. The
 *   client SHOULD NOT depend upon any pre-fetch action being taken – it is
 *   merely a request for such a pre-fetch to take place. Formatting is similar
 *   to the HTTP Range header, except that the unit MUST be ‘byte’, the ‘Range:’
 *   prefix is NOT required and specifying multiple ranges is NOT allowed. Valid
 *   combinations are:
 *
 *   - `"\<range-start\>-"`
 *   - `"\<range-start\>-\<range-end\>"`
 *   - `"-\<suffix-length\>"`
 *
 * @property {boolean} su
 *   Key is included without a value if the object is needed urgently due to
 *   startup, seeking or recovery after a buffer-empty event. The media SHOULD
 *   not be rendering when this request is made. This key MUST not be sent if it
 *   is FALSE.
 *
 * @property {string} cid
 *   A unique string identifying the current content. Maximum length is 64
 *   characters. This value is consistent across multiple different sessions and
 *   devices and is defined and updated at the discretion of the service
 *   provider.
 *
 * @property {number} pr
 *   The playback rate. `1` if real-time, `2` if double speed, `0` if not
 *   playing. SHOULD only be sent if not equal to `1`.
 *
 * @property {string} sf
 *   The streaming format that defines the current request.
 *
 *   - `d` = MPEG DASH
 *   - `h` = HTTP Live Streaming (HLS)
 *   - `s` = Smooth Streaming
 *   - `o` = other
 *
 *   If the streaming format being requested is unknown, then this key MUST NOT
 *   be used.
 *
 * @property {string} sid
 *   A GUID identifying the current playback session. A playback session
 *   typically ties together segments belonging to a single media asset. Maximum
 *   length is 64 characters. It is RECOMMENDED to conform to the UUID
 *   specification.
 *
 * @property {string} st
 *   Stream type
 *   - `v` = all segments are available – e.g., VOD
 *   - `l` = segments become available over time – e.g., LIVE
 *
 * @property {number} v
 *   The version of this specification used for interpreting the defined key
 *   names and values. If this key is omitted, the client and server MUST
 *   interpret the values as being defined by version 1. Client SHOULD omit this
 *   field if the version is 1.
 *
 * @property {boolean} bs
 *   Buffer starvation key is included without a value if the buffer was starved
 *   at some point between the prior request and this object request, resulting
 *   in the player being in a rebuffering state and the video or audio playback
 *   being stalled. This key MUST NOT be sent if the buffer was not starved
 *   since the prior request.
 *
 *   If the object type `ot` key is sent along with this key, then the `bs` key
 *   refers to the buffer associated with the particular object type. If no
 *   object type is communicated, then the buffer state applies to the current
 *   session.
 *
 * @property {number} rtp
 *   Requested maximum throughput
 *
 *   The requested maximum throughput that the client considers sufficient for
 *   delivery of the asset. Values MUST be rounded to the nearest 100kbps. For
 *   example, a client would indicate that the current segment, encoded at
 *   2Mbps, is to be delivered at no more than 10Mbps, by using rtp=10000.
 *
 *   Note: This can benefit clients by preventing buffer saturation through
 *   over-delivery and can also deliver a community benefit through fair-share
 *   delivery. The concept is that each client receives the throughput necessary
 *   for great performance, but no more. The CDN may not support the rtp
 *   feature.
 *
 * @property {number} msd
 *   The Media Start Delay represents in milliseconds the delay between the
 *   initiation of the playback request and the moment the first frame is
 *   rendered. This is sent only once when it is calculated.
 *
 * @property {number} ltc
 *   Live Stream Latency
 *
 *   The time delta between when a given media timestamp was made available at
 *   the origin and when it was rendered by the client. The accuracy of this
 *   estimate is dependent on synchronization between the packager and the
 *   player clocks.
 *
<<<<<<< HEAD
 * @property {number} sn
 *  Sequence Number
 *
 *  A monotonically increasing integer to identify the sequence
 *  of a CMCD report to a target within a session.
 *  This MUST be reset to zero on the start of a new session-id.
 *  Sequence numbers increase independently per each combination
 *  of mode and target.
 *
=======
 * @property {string} cmsds
 *   CMSD Static Header
 *
 *  Holds a `Base64 [base64]` encoded copy of the CMSD data received on
 *  the CMSD-Static response header.
 *  This key MUST only be used in RESPONSE mode.
 *
 * @property {string} cmsdd
 *   CMSD Dynamic Header
 *
 *   Holds a `Base64 [base64]` encoded copy of the CMSD data
 *   received on the CMSD-Dynamic response header.
 *   This key MUST only be used in RESPONSE mode.
 *
 * @property {number} ttfb
 * Elapsed time between when the request was first initiated (captured in ts)
 * and the time when the first byte of the response was received.
 * This value should only be reported if it is known.
 * Absence of this key does not indicate that the response was not received.
 *
 * @property {number} ttlb
 * Elapsed time between when the request was first initiated (captured in ts)
 * and the time the response body is fully received.
 * This value should only be reported if it is known.
 * Absence of this key does not indicate that the response was not
 * fully received.
 *
 * @property {number} rc
 *   Response code
 *
 *   The response code received when requesting a media object.
 *   In a redirect scenario, this would be the final response code received.
 *   A value of 0 SHOULD be used to indicate that a response was not received.
 *
 * @property {string} url
 *  url
 *
 *  The URL used to request the media object.
 *  This key MUST NOT be used with Request Modereporting mode #1.
 *  If the request is redirected, this key MUST report the initial
 *  requested URL.
 *
 * @property {number} ts
 *  Timestamp
 *
 *  The timestamp at which the associated event occurred,
 *  expressed as milliseconds since the UNIX epoch.
 *  When the event is a request for a media object the time
 *  SHOULD reference when the request was first initiated.
>>>>>>> 5abfc000
 */
var CmcdData;<|MERGE_RESOLUTION|>--- conflicted
+++ resolved
@@ -34,9 +34,7 @@
  *   rtp: (number|undefined),
  *   msd: (number|undefined),
  *   ltc: (number|undefined),
-<<<<<<< HEAD
  *   sn: (number|undefined),
-=======
  *   cmsds: (string|undefined),
  *   cmsdd: (string|undefined),
  *   ttfb: (number|undefined),
@@ -44,7 +42,6 @@
  *   rc: (number|undefined),
  *   url: (string|undefined),
  *   ts: (number|undefined),
->>>>>>> 5abfc000
  * }}
  *
  * @description
@@ -209,7 +206,6 @@
  *   estimate is dependent on synchronization between the packager and the
  *   player clocks.
  *
-<<<<<<< HEAD
  * @property {number} sn
  *  Sequence Number
  *
@@ -219,7 +215,6 @@
  *  Sequence numbers increase independently per each combination
  *  of mode and target.
  *
-=======
  * @property {string} cmsds
  *   CMSD Static Header
  *
@@ -269,6 +264,5 @@
  *  expressed as milliseconds since the UNIX epoch.
  *  When the event is a request for a media object the time
  *  SHOULD reference when the request was first initiated.
->>>>>>> 5abfc000
  */
 var CmcdData;