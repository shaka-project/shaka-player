/*! @license
 * Shaka Player
 * Copyright 2016 Google LLC
 * SPDX-License-Identifier: Apache-2.0
 */

/**
 * @fileoverview Externs for CMCD data.
 * @see https://github.com/shaka-project/shaka-player/issues/3619
 * @see https://cdn.cta.tech/cta/media/media/resources/standards/pdfs/cta-5004-final.pdf
 *
 * @externs
 */

/**
 * @typedef {{
 *   br: (number|undefined),
 *   d: (number|undefined),
 *   ot: (string|undefined),
 *   tb: (number|undefined),
 *   bl: (number|undefined),
 *   dl: (number|undefined),
 *   mtp: (number|undefined),
 *   nor: (string|undefined),
 *   nrr: (string|undefined),
 *   su: (boolean|undefined),
 *   cid: (string|undefined),
 *   pr: (number|undefined),
 *   sf: (string|undefined),
 *   sid: (string|undefined),
 *   st: (string|undefined),
 *   v: (number|undefined),
 *   bs: (boolean|undefined),
 *   rtp: (number|undefined),
 *   msd: (number|undefined),
 *   ltc: (number|undefined),
<<<<<<< HEAD
 *   cmsds: (string|undefined),
=======
 *   cmsdd: (string|undefined),
 *   ttfb: (number|undefined),
 *   ttlb: (number|undefined),
 *   rc: (number|undefined),
 *   url: (string|undefined),
 *   ts: (number|undefined),
>>>>>>> 7d613347
 * }}
 *
 * @description
 *   Client Media Common Data (CMCD) data.
 *
 * @property {number} br
 *   The encoded bitrate of the audio or video object being requested. This may
 *   not be known precisely by the player; however, it MAY be estimated based
 *   upon playlist/manifest declarations. If the playlist declares both peak and
 *   average bitrate values, the peak value should be transmitted.
 *
 * @property {number} d
 *   The playback duration in milliseconds of the object being requested. If a
 *   partial segment is being requested, then this value MUST indicate the
 *   playback duration of that part and not that of its parent segment. This
 *   value can be an approximation of the estimated duration if the explicit
 *   value is not known.
 *
 * @property {string} ot
 *   The media type of the current object being requested:
 *   - `m` = text file, such as a manifest or playlist
 *   - `a` = audio only
 *   - `v` = video only
 *   - `av` = muxed audio and video
 *   - `i` = init segment
 *   - `c` = caption or subtitle
 *   - `tt` = ISOBMFF timed text track
 *   - `k` = cryptographic key, license or certificate.
 *   - `o` = other
 *
 *   If the object type being requested is unknown, then this key MUST NOT be
 *   used.
 *
 * @property {number} tb
 *   The highest bitrate rendition in the manifest or playlist that the client
 *   is allowed to play, given current codec, licensing and sizing constraints.
 *
 * @property {number} bl
 *   The buffer length associated with the media object being requested. This
 *   value MUST be rounded to the nearest 100 ms. This key SHOULD only be sent
 *   with an object type of ‘a’, ‘v’ or ‘av’.
 *
 * @property {number} dl
 *   Deadline from the request time until the first sample of this
 *   Segment/Object needs to be available in order to not create a buffer
 *   underrun or any other playback problems. This value MUST be rounded to the
 *   nearest 100ms. For a playback rate of 1, this may be equivalent to the
 *   player’s remaining buffer length.
 *
 * @property {number} mtp
 *   The throughput between client and server, as measured by the client and
 *   MUST be rounded to the nearest 100 kbps. This value, however derived,
 *   SHOULD be the value that the client is using to make its next Adaptive
 *   Bitrate switching decision. If the client is connected to multiple
 *   servers concurrently, it must take care to report only the throughput
 *   measured against the receiving server. If the client has multiple
 *   concurrent connections to the server, then the intent is that this value
 *   communicates the aggregate throughput the client sees across all those
 *   connections.
 *
 * @property {string} nor
 *   Relative path of the next object to be requested. This can be used to
 *   trigger pre-fetching by the CDN. This MUST be a path relative to the
 *   current request. This string MUST be URLEncoded. The client SHOULD NOT
 *   depend upon any pre-fetch action being taken - it is merely a request for
 *   such a pre-fetch to take place.
 *
 * @property {string} nrr
 *   If the next request will be a partial object request, then this string
 *   denotes the byte range to be requested. If the ‘nor’ field is not set, then
 *   the object is assumed to match the object currently being requested. The
 *   client SHOULD NOT depend upon any pre-fetch action being taken – it is
 *   merely a request for such a pre-fetch to take place. Formatting is similar
 *   to the HTTP Range header, except that the unit MUST be ‘byte’, the ‘Range:’
 *   prefix is NOT required and specifying multiple ranges is NOT allowed. Valid
 *   combinations are:
 *
 *   - `"\<range-start\>-"`
 *   - `"\<range-start\>-\<range-end\>"`
 *   - `"-\<suffix-length\>"`
 *
 * @property {boolean} su
 *   Key is included without a value if the object is needed urgently due to
 *   startup, seeking or recovery after a buffer-empty event. The media SHOULD
 *   not be rendering when this request is made. This key MUST not be sent if it
 *   is FALSE.
 *
 * @property {string} cid
 *   A unique string identifying the current content. Maximum length is 64
 *   characters. This value is consistent across multiple different sessions and
 *   devices and is defined and updated at the discretion of the service
 *   provider.
 *
 * @property {number} pr
 *   The playback rate. `1` if real-time, `2` if double speed, `0` if not
 *   playing. SHOULD only be sent if not equal to `1`.
 *
 * @property {string} sf
 *   The streaming format that defines the current request.
 *
 *   - `d` = MPEG DASH
 *   - `h` = HTTP Live Streaming (HLS)
 *   - `s` = Smooth Streaming
 *   - `o` = other
 *
 *   If the streaming format being requested is unknown, then this key MUST NOT
 *   be used.
 *
 * @property {string} sid
 *   A GUID identifying the current playback session. A playback session
 *   typically ties together segments belonging to a single media asset. Maximum
 *   length is 64 characters. It is RECOMMENDED to conform to the UUID
 *   specification.
 *
 * @property {string} st
 *   Stream type
 *   - `v` = all segments are available – e.g., VOD
 *   - `l` = segments become available over time – e.g., LIVE
 *
 * @property {number} v
 *   The version of this specification used for interpreting the defined key
 *   names and values. If this key is omitted, the client and server MUST
 *   interpret the values as being defined by version 1. Client SHOULD omit this
 *   field if the version is 1.
 *
 * @property {boolean} bs
 *   Buffer starvation key is included without a value if the buffer was starved
 *   at some point between the prior request and this object request, resulting
 *   in the player being in a rebuffering state and the video or audio playback
 *   being stalled. This key MUST NOT be sent if the buffer was not starved
 *   since the prior request.
 *
 *   If the object type `ot` key is sent along with this key, then the `bs` key
 *   refers to the buffer associated with the particular object type. If no
 *   object type is communicated, then the buffer state applies to the current
 *   session.
 *
 * @property {number} rtp
 *   Requested maximum throughput
 *
 *   The requested maximum throughput that the client considers sufficient for
 *   delivery of the asset. Values MUST be rounded to the nearest 100kbps. For
 *   example, a client would indicate that the current segment, encoded at
 *   2Mbps, is to be delivered at no more than 10Mbps, by using rtp=10000.
 *
 *   Note: This can benefit clients by preventing buffer saturation through
 *   over-delivery and can also deliver a community benefit through fair-share
 *   delivery. The concept is that each client receives the throughput necessary
 *   for great performance, but no more. The CDN may not support the rtp
 *   feature.
 *
 * @property {number} msd
 *   The Media Start Delay represents in milliseconds the delay between the
 *   initiation of the playback request and the moment the first frame is
 *   rendered. This is sent only once when it is calculated.
 *
 * @property {number} ltc
 *   Live Stream Latency
 *
 *   The time delta between when a given media timestamp was made available at
 *   the origin and when it was rendered by the client. The accuracy of this
 *   estimate is dependent on synchronization between the packager and the
 *   player clocks.
 *
<<<<<<< HEAD
 * @property {string} cmsds
 *   CMSD Static Header
 *
 *  Holds a `Base64 [base64]` encoded copy of the CMSD data received on
 *  the CMSD-Static response header.
 *  This key MUST only be used in RESPONSE mode.
 *
=======
 * @property {string} cmsdd
 *   CMSD Dynamic Header
 *
 *   Holds a `Base64 [base64]` encoded copy of the CMSD data
 *   received on the CMSD-Dynamic response header.
 *   This key MUST only be used in RESPONSE mode.
 *
 * @property {number} ttfb
 * Elapsed time between when the request was first initiated (captured in ts)
 * and the time when the first byte of the response was received.
 * This value should only be reported if it is known.
 * Absence of this key does not indicate that the response was not received.
 *
 * @property {number} ttlb
 * Elapsed time between when the request was first initiated (captured in ts)
 * and the time the response body is fully received.
 * This value should only be reported if it is known.
 * Absence of this key does not indicate that the response was not
 * fully received.
 *
 * @property {number} rc
 *   Response code
 *
 *   The response code received when requesting a media object.
 *   In a redirect scenario, this would be the final response code received.
 *   A value of 0 SHOULD be used to indicate that a response was not received.
 *
 * @property {string} url
 *  url
 *
 *  The URL used to request the media object.
 *  This key MUST NOT be used with Request Modereporting mode #1.
 *  If the request is redirected, this key MUST report the initial
 *  requested URL.
 *
 * @property {number} ts
 *  Timestamp
 *
 *  The timestamp at which the associated event occurred,
 *  expressed as milliseconds since the UNIX epoch.
 *  When the event is a request for a media object the time
 *  SHOULD reference when the request was first initiated.
>>>>>>> 7d613347
 */
var CmcdData;<|MERGE_RESOLUTION|>--- conflicted
+++ resolved
@@ -34,16 +34,13 @@
  *   rtp: (number|undefined),
  *   msd: (number|undefined),
  *   ltc: (number|undefined),
-<<<<<<< HEAD
  *   cmsds: (string|undefined),
-=======
  *   cmsdd: (string|undefined),
  *   ttfb: (number|undefined),
  *   ttlb: (number|undefined),
  *   rc: (number|undefined),
  *   url: (string|undefined),
  *   ts: (number|undefined),
->>>>>>> 7d613347
  * }}
  *
  * @description
@@ -208,7 +205,6 @@
  *   estimate is dependent on synchronization between the packager and the
  *   player clocks.
  *
-<<<<<<< HEAD
  * @property {string} cmsds
  *   CMSD Static Header
  *
@@ -216,7 +212,6 @@
  *  the CMSD-Static response header.
  *  This key MUST only be used in RESPONSE mode.
  *
-=======
  * @property {string} cmsdd
  *   CMSD Dynamic Header
  *
@@ -259,6 +254,5 @@
  *  expressed as milliseconds since the UNIX epoch.
  *  When the event is a request for a media object the time
  *  SHOULD reference when the request was first initiated.
->>>>>>> 7d613347
  */
 var CmcdData;