/*! @license
 * Shaka Player
 * Copyright 2016 Google LLC
 * SPDX-License-Identifier: Apache-2.0
 */

/**
 * @fileoverview Externs for CMCD data.
 * @see https://github.com/shaka-project/shaka-player/issues/3619
 * @see https://cdn.cta.tech/cta/media/media/resources/standards/pdfs/cta-5004-final.pdf
 *
 * @externs
 */

/**
 * @typedef {{
 *   br: (number|undefined),
 *   d: (number|undefined),
 *   ot: (string|undefined),
 *   tb: (number|undefined),
 *   bl: (number|undefined),
 *   dl: (number|undefined),
 *   mtp: (number|undefined),
 *   nor: (string|undefined),
 *   nrr: (string|undefined),
 *   su: (boolean|undefined),
 *   cid: (string|undefined),
 *   pr: (number|undefined),
 *   sf: (string|undefined),
 *   sid: (string|undefined),
 *   st: (string|undefined),
 *   v: (number|undefined),
 *   bs: (boolean|undefined),
 *   rtp: (number|undefined),
 *   msd: (number|undefined),
 *   ltc: (number|undefined),
<<<<<<< HEAD
 *   bg: (boolean|undefined),
=======
 *   sn: (number|undefined),
 *   cmsds: (string|undefined),
 *   cmsdd: (string|undefined),
 *   ttfb: (number|undefined),
 *   ttlb: (number|undefined),
 *   rc: (number|undefined),
 *   url: (string|undefined),
 *   ts: (number|undefined),
>>>>>>> 712850cb
 * }}
 *
 * @description
 *   Client Media Common Data (CMCD) data.
 *
 * @property {number} br
 *   The encoded bitrate of the audio or video object being requested. This may
 *   not be known precisely by the player; however, it MAY be estimated based
 *   upon playlist/manifest declarations. If the playlist declares both peak and
 *   average bitrate values, the peak value should be transmitted.
 *
 * @property {number} d
 *   The playback duration in milliseconds of the object being requested. If a
 *   partial segment is being requested, then this value MUST indicate the
 *   playback duration of that part and not that of its parent segment. This
 *   value can be an approximation of the estimated duration if the explicit
 *   value is not known.
 *
 * @property {string} ot
 *   The media type of the current object being requested:
 *   - `m` = text file, such as a manifest or playlist
 *   - `a` = audio only
 *   - `v` = video only
 *   - `av` = muxed audio and video
 *   - `i` = init segment
 *   - `c` = caption or subtitle
 *   - `tt` = ISOBMFF timed text track
 *   - `k` = cryptographic key, license or certificate.
 *   - `o` = other
 *
 *   If the object type being requested is unknown, then this key MUST NOT be
 *   used.
 *
 * @property {number} tb
 *   The highest bitrate rendition in the manifest or playlist that the client
 *   is allowed to play, given current codec, licensing and sizing constraints.
 *
 * @property {number} bl
 *   The buffer length associated with the media object being requested. This
 *   value MUST be rounded to the nearest 100 ms. This key SHOULD only be sent
 *   with an object type of ‘a’, ‘v’ or ‘av’.
 *
 * @property {number} dl
 *   Deadline from the request time until the first sample of this
 *   Segment/Object needs to be available in order to not create a buffer
 *   underrun or any other playback problems. This value MUST be rounded to the
 *   nearest 100ms. For a playback rate of 1, this may be equivalent to the
 *   player’s remaining buffer length.
 *
 * @property {number} mtp
 *   The throughput between client and server, as measured by the client and
 *   MUST be rounded to the nearest 100 kbps. This value, however derived,
 *   SHOULD be the value that the client is using to make its next Adaptive
 *   Bitrate switching decision. If the client is connected to multiple
 *   servers concurrently, it must take care to report only the throughput
 *   measured against the receiving server. If the client has multiple
 *   concurrent connections to the server, then the intent is that this value
 *   communicates the aggregate throughput the client sees across all those
 *   connections.
 *
 * @property {string} nor
 *   Relative path of the next object to be requested. This can be used to
 *   trigger pre-fetching by the CDN. This MUST be a path relative to the
 *   current request. This string MUST be URLEncoded. The client SHOULD NOT
 *   depend upon any pre-fetch action being taken - it is merely a request for
 *   such a pre-fetch to take place.
 *
 * @property {string} nrr
 *   If the next request will be a partial object request, then this string
 *   denotes the byte range to be requested. If the ‘nor’ field is not set, then
 *   the object is assumed to match the object currently being requested. The
 *   client SHOULD NOT depend upon any pre-fetch action being taken – it is
 *   merely a request for such a pre-fetch to take place. Formatting is similar
 *   to the HTTP Range header, except that the unit MUST be ‘byte’, the ‘Range:’
 *   prefix is NOT required and specifying multiple ranges is NOT allowed. Valid
 *   combinations are:
 *
 *   - `"\<range-start\>-"`
 *   - `"\<range-start\>-\<range-end\>"`
 *   - `"-\<suffix-length\>"`
 *
 * @property {boolean} su
 *   Key is included without a value if the object is needed urgently due to
 *   startup, seeking or recovery after a buffer-empty event. The media SHOULD
 *   not be rendering when this request is made. This key MUST not be sent if it
 *   is FALSE.
 *
 * @property {string} cid
 *   A unique string identifying the current content. Maximum length is 64
 *   characters. This value is consistent across multiple different sessions and
 *   devices and is defined and updated at the discretion of the service
 *   provider.
 *
 * @property {number} pr
 *   The playback rate. `1` if real-time, `2` if double speed, `0` if not
 *   playing. SHOULD only be sent if not equal to `1`.
 *
 * @property {string} sf
 *   The streaming format that defines the current request.
 *
 *   - `d` = MPEG DASH
 *   - `h` = HTTP Live Streaming (HLS)
 *   - `s` = Smooth Streaming
 *   - `o` = other
 *
 *   If the streaming format being requested is unknown, then this key MUST NOT
 *   be used.
 *
 * @property {string} sid
 *   A GUID identifying the current playback session. A playback session
 *   typically ties together segments belonging to a single media asset. Maximum
 *   length is 64 characters. It is RECOMMENDED to conform to the UUID
 *   specification.
 *
 * @property {string} st
 *   Stream type
 *   - `v` = all segments are available – e.g., VOD
 *   - `l` = segments become available over time – e.g., LIVE
 *
 * @property {number} v
 *   The version of this specification used for interpreting the defined key
 *   names and values. If this key is omitted, the client and server MUST
 *   interpret the values as being defined by version 1. Client SHOULD omit this
 *   field if the version is 1.
 *
 * @property {boolean} bs
 *   Buffer starvation key is included without a value if the buffer was starved
 *   at some point between the prior request and this object request, resulting
 *   in the player being in a rebuffering state and the video or audio playback
 *   being stalled. This key MUST NOT be sent if the buffer was not starved
 *   since the prior request.
 *
 *   If the object type `ot` key is sent along with this key, then the `bs` key
 *   refers to the buffer associated with the particular object type. If no
 *   object type is communicated, then the buffer state applies to the current
 *   session.
 *
 * @property {number} rtp
 *   Requested maximum throughput
 *
 *   The requested maximum throughput that the client considers sufficient for
 *   delivery of the asset. Values MUST be rounded to the nearest 100kbps. For
 *   example, a client would indicate that the current segment, encoded at
 *   2Mbps, is to be delivered at no more than 10Mbps, by using rtp=10000.
 *
 *   Note: This can benefit clients by preventing buffer saturation through
 *   over-delivery and can also deliver a community benefit through fair-share
 *   delivery. The concept is that each client receives the throughput necessary
 *   for great performance, but no more. The CDN may not support the rtp
 *   feature.
 *
 * @property {number} msd
 *   The Media Start Delay represents in milliseconds the delay between the
 *   initiation of the playback request and the moment the first frame is
 *   rendered. This is sent only once when it is calculated.
 *
 * @property {number} ltc
 *   Live Stream Latency
 *
 *   The time delta between when a given media timestamp was made available at
 *   the origin and when it was rendered by the client. The accuracy of this
 *   estimate is dependent on synchronization between the packager and the
 *   player clocks.
 *
<<<<<<< HEAD
 *  @property {boolean} bg
 * Backgrounded
 *
 * All players in a session are currently in a state that is not visible to
 * the user due to a user interaction. This key SHOULD only be
 * sent if it is TRUE.
 *
=======
 * @property {number} sn
 *  Sequence Number
 *
 *  A monotonically increasing integer to identify the sequence
 *  of a CMCD report to a target within a session.
 *  This MUST be reset to zero on the start of a new session-id.
 *  Sequence numbers increase independently per each combination
 *  of mode and target.
 *
 * @property {string} cmsds
 *   CMSD Static Header
 *
 *  Holds a `Base64 [base64]` encoded copy of the CMSD data received on
 *  the CMSD-Static response header.
 *  This key MUST only be used in RESPONSE mode.
 *
 * @property {string} cmsdd
 *   CMSD Dynamic Header
 *
 *   Holds a `Base64 [base64]` encoded copy of the CMSD data
 *   received on the CMSD-Dynamic response header.
 *   This key MUST only be used in RESPONSE mode.
 *
 * @property {number} ttfb
 * Elapsed time between when the request was first initiated (captured in ts)
 * and the time when the first byte of the response was received.
 * This value should only be reported if it is known.
 * Absence of this key does not indicate that the response was not received.
 *
 * @property {number} ttlb
 * Elapsed time between when the request was first initiated (captured in ts)
 * and the time the response body is fully received.
 * This value should only be reported if it is known.
 * Absence of this key does not indicate that the response was not
 * fully received.
 *
 * @property {number} rc
 *   Response code
 *
 *   The response code received when requesting a media object.
 *   In a redirect scenario, this would be the final response code received.
 *   A value of 0 SHOULD be used to indicate that a response was not received.
 *
 * @property {string} url
 *  url
 *
 *  The URL used to request the media object.
 *  This key MUST NOT be used with Request Modereporting mode #1.
 *  If the request is redirected, this key MUST report the initial
 *  requested URL.
 *
 * @property {number} ts
 *  Timestamp
 *
 *  The timestamp at which the associated event occurred,
 *  expressed as milliseconds since the UNIX epoch.
 *  When the event is a request for a media object the time
 *  SHOULD reference when the request was first initiated.
>>>>>>> 712850cb
 */
var CmcdData;<|MERGE_RESOLUTION|>--- conflicted
+++ resolved
@@ -34,9 +34,7 @@
  *   rtp: (number|undefined),
  *   msd: (number|undefined),
  *   ltc: (number|undefined),
-<<<<<<< HEAD
  *   bg: (boolean|undefined),
-=======
  *   sn: (number|undefined),
  *   cmsds: (string|undefined),
  *   cmsdd: (string|undefined),
@@ -45,7 +43,6 @@
  *   rc: (number|undefined),
  *   url: (string|undefined),
  *   ts: (number|undefined),
->>>>>>> 712850cb
  * }}
  *
  * @description
@@ -210,7 +207,6 @@
  *   estimate is dependent on synchronization between the packager and the
  *   player clocks.
  *
-<<<<<<< HEAD
  *  @property {boolean} bg
  * Backgrounded
  *
@@ -218,7 +214,6 @@
  * the user due to a user interaction. This key SHOULD only be
  * sent if it is TRUE.
  *
-=======
  * @property {number} sn
  *  Sequence Number
  *
@@ -277,6 +272,5 @@
  *  expressed as milliseconds since the UNIX epoch.
  *  When the event is a request for a media object the time
  *  SHOULD reference when the request was first initiated.
->>>>>>> 712850cb
  */
 var CmcdData;