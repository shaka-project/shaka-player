/*! @license
 * Shaka Player
 * Copyright 2016 Google LLC
 * SPDX-License-Identifier: Apache-2.0
 */

/**
 * @fileoverview Externs for CMCD data.
 * @see https://github.com/shaka-project/shaka-player/issues/3619
 * @see https://cdn.cta.tech/cta/media/media/resources/standards/pdfs/cta-5004-final.pdf
 *
 * @externs
 */

/**
 * @typedef {{
 *   br: (number|undefined),
 *   d: (number|undefined),
 *   ot: (string|undefined),
 *   tb: (number|undefined),
 *   bl: (number|undefined),
 *   dl: (number|undefined),
 *   mtp: (number|undefined),
 *   nor: (string|undefined),
 *   nrr: (string|undefined),
 *   su: (boolean|undefined),
 *   cid: (string|undefined),
 *   pr: (number|undefined),
 *   sf: (string|undefined),
 *   sid: (string|undefined),
 *   st: (string|undefined),
 *   v: (number|undefined),
 *   bs: (boolean|undefined),
 *   rtp: (number|undefined),
 *   msd: (number|undefined),
 *   ltc: (number|undefined),
<<<<<<< HEAD
 *   rc: (number|undefined),
=======
 *   ts: (number|undefined)
>>>>>>> 9ab921ae
 * }}
 *
 * @description
 *   Client Media Common Data (CMCD) data.
 *
 * @property {number} br
 *   The encoded bitrate of the audio or video object being requested. This may
 *   not be known precisely by the player; however, it MAY be estimated based
 *   upon playlist/manifest declarations. If the playlist declares both peak and
 *   average bitrate values, the peak value should be transmitted.
 *
 * @property {number} d
 *   The playback duration in milliseconds of the object being requested. If a
 *   partial segment is being requested, then this value MUST indicate the
 *   playback duration of that part and not that of its parent segment. This
 *   value can be an approximation of the estimated duration if the explicit
 *   value is not known.
 *
 * @property {string} ot
 *   The media type of the current object being requested:
 *   - `m` = text file, such as a manifest or playlist
 *   - `a` = audio only
 *   - `v` = video only
 *   - `av` = muxed audio and video
 *   - `i` = init segment
 *   - `c` = caption or subtitle
 *   - `tt` = ISOBMFF timed text track
 *   - `k` = cryptographic key, license or certificate.
 *   - `o` = other
 *
 *   If the object type being requested is unknown, then this key MUST NOT be
 *   used.
 *
 * @property {number} tb
 *   The highest bitrate rendition in the manifest or playlist that the client
 *   is allowed to play, given current codec, licensing and sizing constraints.
 *
 * @property {number} bl
 *   The buffer length associated with the media object being requested. This
 *   value MUST be rounded to the nearest 100 ms. This key SHOULD only be sent
 *   with an object type of ‘a’, ‘v’ or ‘av’.
 *
 * @property {number} dl
 *   Deadline from the request time until the first sample of this
 *   Segment/Object needs to be available in order to not create a buffer
 *   underrun or any other playback problems. This value MUST be rounded to the
 *   nearest 100ms. For a playback rate of 1, this may be equivalent to the
 *   player’s remaining buffer length.
 *
 * @property {number} mtp
 *   The throughput between client and server, as measured by the client and
 *   MUST be rounded to the nearest 100 kbps. This value, however derived,
 *   SHOULD be the value that the client is using to make its next Adaptive
 *   Bitrate switching decision. If the client is connected to multiple
 *   servers concurrently, it must take care to report only the throughput
 *   measured against the receiving server. If the client has multiple
 *   concurrent connections to the server, then the intent is that this value
 *   communicates the aggregate throughput the client sees across all those
 *   connections.
 *
 * @property {string} nor
 *   Relative path of the next object to be requested. This can be used to
 *   trigger pre-fetching by the CDN. This MUST be a path relative to the
 *   current request. This string MUST be URLEncoded. The client SHOULD NOT
 *   depend upon any pre-fetch action being taken - it is merely a request for
 *   such a pre-fetch to take place.
 *
 * @property {string} nrr
 *   If the next request will be a partial object request, then this string
 *   denotes the byte range to be requested. If the ‘nor’ field is not set, then
 *   the object is assumed to match the object currently being requested. The
 *   client SHOULD NOT depend upon any pre-fetch action being taken – it is
 *   merely a request for such a pre-fetch to take place. Formatting is similar
 *   to the HTTP Range header, except that the unit MUST be ‘byte’, the ‘Range:’
 *   prefix is NOT required and specifying multiple ranges is NOT allowed. Valid
 *   combinations are:
 *
 *   - `"\<range-start\>-"`
 *   - `"\<range-start\>-\<range-end\>"`
 *   - `"-\<suffix-length\>"`
 *
 * @property {boolean} su
 *   Key is included without a value if the object is needed urgently due to
 *   startup, seeking or recovery after a buffer-empty event. The media SHOULD
 *   not be rendering when this request is made. This key MUST not be sent if it
 *   is FALSE.
 *
 * @property {string} cid
 *   A unique string identifying the current content. Maximum length is 64
 *   characters. This value is consistent across multiple different sessions and
 *   devices and is defined and updated at the discretion of the service
 *   provider.
 *
 * @property {number} pr
 *   The playback rate. `1` if real-time, `2` if double speed, `0` if not
 *   playing. SHOULD only be sent if not equal to `1`.
 *
 * @property {string} sf
 *   The streaming format that defines the current request.
 *
 *   - `d` = MPEG DASH
 *   - `h` = HTTP Live Streaming (HLS)
 *   - `s` = Smooth Streaming
 *   - `o` = other
 *
 *   If the streaming format being requested is unknown, then this key MUST NOT
 *   be used.
 *
 * @property {string} sid
 *   A GUID identifying the current playback session. A playback session
 *   typically ties together segments belonging to a single media asset. Maximum
 *   length is 64 characters. It is RECOMMENDED to conform to the UUID
 *   specification.
 *
 * @property {string} st
 *   Stream type
 *   - `v` = all segments are available – e.g., VOD
 *   - `l` = segments become available over time – e.g., LIVE
 *
 * @property {number} v
 *   The version of this specification used for interpreting the defined key
 *   names and values. If this key is omitted, the client and server MUST
 *   interpret the values as being defined by version 1. Client SHOULD omit this
 *   field if the version is 1.
 *
 * @property {boolean} bs
 *   Buffer starvation key is included without a value if the buffer was starved
 *   at some point between the prior request and this object request, resulting
 *   in the player being in a rebuffering state and the video or audio playback
 *   being stalled. This key MUST NOT be sent if the buffer was not starved
 *   since the prior request.
 *
 *   If the object type `ot` key is sent along with this key, then the `bs` key
 *   refers to the buffer associated with the particular object type. If no
 *   object type is communicated, then the buffer state applies to the current
 *   session.
 *
 * @property {number} rtp
 *   Requested maximum throughput
 *
 *   The requested maximum throughput that the client considers sufficient for
 *   delivery of the asset. Values MUST be rounded to the nearest 100kbps. For
 *   example, a client would indicate that the current segment, encoded at
 *   2Mbps, is to be delivered at no more than 10Mbps, by using rtp=10000.
 *
 *   Note: This can benefit clients by preventing buffer saturation through
 *   over-delivery and can also deliver a community benefit through fair-share
 *   delivery. The concept is that each client receives the throughput necessary
 *   for great performance, but no more. The CDN may not support the rtp
 *   feature.
 *
 * @property {number} msd
 *   The Media Start Delay represents in milliseconds the delay between the
 *   initiation of the playback request and the moment the first frame is
 *   rendered. This is sent only once when it is calculated.
 *
 * @property {number} ltc
 *   Live Stream Latency
 *
 *   The time delta between when a given media timestamp was made available at
 *   the origin and when it was rendered by the client. The accuracy of this
 *   estimate is dependent on synchronization between the packager and the
 *   player clocks.
<<<<<<< HEAD
 *
 * @property {number} rc
 *   Response code
 *
 *   The response code received when requesting a media object.
 *   In a redirect scenario, this would be the final response code received.
 *   A value of 0 SHOULD be used to indicate that a response was not received.
=======
 * @property {number} ts
 *   Timestamp
 *
 *   The timestamp at which the associated event occurred,
 *   expressed as milliseconds since the UNIX epoch.
 *   When the event is a request for a media object the time
 *   SHOULD reference when the request was first initiated.
>>>>>>> 9ab921ae
 */
var CmcdData;<|MERGE_RESOLUTION|>--- conflicted
+++ resolved
@@ -34,11 +34,8 @@
  *   rtp: (number|undefined),
  *   msd: (number|undefined),
  *   ltc: (number|undefined),
-<<<<<<< HEAD
  *   rc: (number|undefined),
-=======
- *   ts: (number|undefined)
->>>>>>> 9ab921ae
+ *   ts: (number|undefined),
  * }}
  *
  * @description
@@ -202,7 +199,6 @@
  *   the origin and when it was rendered by the client. The accuracy of this
  *   estimate is dependent on synchronization between the packager and the
  *   player clocks.
-<<<<<<< HEAD
  *
  * @property {number} rc
  *   Response code
@@ -210,7 +206,6 @@
  *   The response code received when requesting a media object.
  *   In a redirect scenario, this would be the final response code received.
  *   A value of 0 SHOULD be used to indicate that a response was not received.
-=======
  * @property {number} ts
  *   Timestamp
  *
@@ -218,6 +213,5 @@
  *   expressed as milliseconds since the UNIX epoch.
  *   When the event is a request for a media object the time
  *   SHOULD reference when the request was first initiated.
->>>>>>> 9ab921ae
  */
 var CmcdData;