/*! @license
 * Shaka Player
 * Copyright 2016 Google LLC
 * SPDX-License-Identifier: Apache-2.0
 */

/**
 * @fileoverview Externs for CMCD data.
 * @see https://github.com/shaka-project/shaka-player/issues/3619
 * @see https://cdn.cta.tech/cta/media/media/resources/standards/pdfs/cta-5004-final.pdf
 *
 * @externs
 */

/**
 * @typedef {{
 *   br: (number|undefined),
 *   d: (number|undefined),
 *   ot: (string|undefined),
 *   tb: (number|undefined),
 *   bl: (number|undefined),
 *   dl: (number|undefined),
 *   mtp: (number|undefined),
 *   nor: (string|undefined),
 *   nrr: (string|undefined),
 *   su: (boolean|undefined),
 *   cid: (string|undefined),
 *   pr: (number|undefined),
 *   sf: (string|undefined),
 *   sid: (string|undefined),
 *   st: (string|undefined),
 *   v: (number|undefined),
 *   bs: (boolean|undefined),
 *   rtp: (number|undefined),
 *   msd: (number|undefined),
 *   ltc: (number|undefined),
<<<<<<< HEAD
 *   cmsdd: (string|undefined),
=======
 *   ttfb: (number|undefined),
 *   ttlb: (number|undefined),
 *   rc: (number|undefined),
 *   url: (string|undefined),
 *   ts: (number|undefined),
>>>>>>> 863714d9
 * }}
 *
 * @description
 *   Client Media Common Data (CMCD) data.
 *
 * @property {number} br
 *   The encoded bitrate of the audio or video object being requested. This may
 *   not be known precisely by the player; however, it MAY be estimated based
 *   upon playlist/manifest declarations. If the playlist declares both peak and
 *   average bitrate values, the peak value should be transmitted.
 *
 * @property {number} d
 *   The playback duration in milliseconds of the object being requested. If a
 *   partial segment is being requested, then this value MUST indicate the
 *   playback duration of that part and not that of its parent segment. This
 *   value can be an approximation of the estimated duration if the explicit
 *   value is not known.
 *
 * @property {string} ot
 *   The media type of the current object being requested:
 *   - `m` = text file, such as a manifest or playlist
 *   - `a` = audio only
 *   - `v` = video only
 *   - `av` = muxed audio and video
 *   - `i` = init segment
 *   - `c` = caption or subtitle
 *   - `tt` = ISOBMFF timed text track
 *   - `k` = cryptographic key, license or certificate.
 *   - `o` = other
 *
 *   If the object type being requested is unknown, then this key MUST NOT be
 *   used.
 *
 * @property {number} tb
 *   The highest bitrate rendition in the manifest or playlist that the client
 *   is allowed to play, given current codec, licensing and sizing constraints.
 *
 * @property {number} bl
 *   The buffer length associated with the media object being requested. This
 *   value MUST be rounded to the nearest 100 ms. This key SHOULD only be sent
 *   with an object type of ‘a’, ‘v’ or ‘av’.
 *
 * @property {number} dl
 *   Deadline from the request time until the first sample of this
 *   Segment/Object needs to be available in order to not create a buffer
 *   underrun or any other playback problems. This value MUST be rounded to the
 *   nearest 100ms. For a playback rate of 1, this may be equivalent to the
 *   player’s remaining buffer length.
 *
 * @property {number} mtp
 *   The throughput between client and server, as measured by the client and
 *   MUST be rounded to the nearest 100 kbps. This value, however derived,
 *   SHOULD be the value that the client is using to make its next Adaptive
 *   Bitrate switching decision. If the client is connected to multiple
 *   servers concurrently, it must take care to report only the throughput
 *   measured against the receiving server. If the client has multiple
 *   concurrent connections to the server, then the intent is that this value
 *   communicates the aggregate throughput the client sees across all those
 *   connections.
 *
 * @property {string} nor
 *   Relative path of the next object to be requested. This can be used to
 *   trigger pre-fetching by the CDN. This MUST be a path relative to the
 *   current request. This string MUST be URLEncoded. The client SHOULD NOT
 *   depend upon any pre-fetch action being taken - it is merely a request for
 *   such a pre-fetch to take place.
 *
 * @property {string} nrr
 *   If the next request will be a partial object request, then this string
 *   denotes the byte range to be requested. If the ‘nor’ field is not set, then
 *   the object is assumed to match the object currently being requested. The
 *   client SHOULD NOT depend upon any pre-fetch action being taken – it is
 *   merely a request for such a pre-fetch to take place. Formatting is similar
 *   to the HTTP Range header, except that the unit MUST be ‘byte’, the ‘Range:’
 *   prefix is NOT required and specifying multiple ranges is NOT allowed. Valid
 *   combinations are:
 *
 *   - `"\<range-start\>-"`
 *   - `"\<range-start\>-\<range-end\>"`
 *   - `"-\<suffix-length\>"`
 *
 * @property {boolean} su
 *   Key is included without a value if the object is needed urgently due to
 *   startup, seeking or recovery after a buffer-empty event. The media SHOULD
 *   not be rendering when this request is made. This key MUST not be sent if it
 *   is FALSE.
 *
 * @property {string} cid
 *   A unique string identifying the current content. Maximum length is 64
 *   characters. This value is consistent across multiple different sessions and
 *   devices and is defined and updated at the discretion of the service
 *   provider.
 *
 * @property {number} pr
 *   The playback rate. `1` if real-time, `2` if double speed, `0` if not
 *   playing. SHOULD only be sent if not equal to `1`.
 *
 * @property {string} sf
 *   The streaming format that defines the current request.
 *
 *   - `d` = MPEG DASH
 *   - `h` = HTTP Live Streaming (HLS)
 *   - `s` = Smooth Streaming
 *   - `o` = other
 *
 *   If the streaming format being requested is unknown, then this key MUST NOT
 *   be used.
 *
 * @property {string} sid
 *   A GUID identifying the current playback session. A playback session
 *   typically ties together segments belonging to a single media asset. Maximum
 *   length is 64 characters. It is RECOMMENDED to conform to the UUID
 *   specification.
 *
 * @property {string} st
 *   Stream type
 *   - `v` = all segments are available – e.g., VOD
 *   - `l` = segments become available over time – e.g., LIVE
 *
 * @property {number} v
 *   The version of this specification used for interpreting the defined key
 *   names and values. If this key is omitted, the client and server MUST
 *   interpret the values as being defined by version 1. Client SHOULD omit this
 *   field if the version is 1.
 *
 * @property {boolean} bs
 *   Buffer starvation key is included without a value if the buffer was starved
 *   at some point between the prior request and this object request, resulting
 *   in the player being in a rebuffering state and the video or audio playback
 *   being stalled. This key MUST NOT be sent if the buffer was not starved
 *   since the prior request.
 *
 *   If the object type `ot` key is sent along with this key, then the `bs` key
 *   refers to the buffer associated with the particular object type. If no
 *   object type is communicated, then the buffer state applies to the current
 *   session.
 *
 * @property {number} rtp
 *   Requested maximum throughput
 *
 *   The requested maximum throughput that the client considers sufficient for
 *   delivery of the asset. Values MUST be rounded to the nearest 100kbps. For
 *   example, a client would indicate that the current segment, encoded at
 *   2Mbps, is to be delivered at no more than 10Mbps, by using rtp=10000.
 *
 *   Note: This can benefit clients by preventing buffer saturation through
 *   over-delivery and can also deliver a community benefit through fair-share
 *   delivery. The concept is that each client receives the throughput necessary
 *   for great performance, but no more. The CDN may not support the rtp
 *   feature.
 *
 * @property {number} msd
 *   The Media Start Delay represents in milliseconds the delay between the
 *   initiation of the playback request and the moment the first frame is
 *   rendered. This is sent only once when it is calculated.
 *
 * @property {number} ltc
 *   Live Stream Latency
 *
 *   The time delta between when a given media timestamp was made available at
 *   the origin and when it was rendered by the client. The accuracy of this
 *   estimate is dependent on synchronization between the packager and the
 *   player clocks.
 *
<<<<<<< HEAD
 * @property {string} cmsdd
 *   CMSD Dynamic Header
 *
 *   Holds a `Base64 [base64]` encoded copy of the CMSD data
 *   received on the CMSD-Dynamic response header.
 *   This key MUST only be used in RESPONSE mode.
 *
=======
 * @property {number} ttfb
 * Elapsed time between when the request was first initiated (captured in ts)
 * and the time when the first byte of the response was received.
 * This value should only be reported if it is known.
 * Absence of this key does not indicate that the response was not received.
 *
 * @property {number} ttlb
 * Elapsed time between when the request was first initiated (captured in ts)
 * and the time the response body is fully received.
 * This value should only be reported if it is known.
 * Absence of this key does not indicate that the response was not
 * fully received.
 *
 * @property {number} rc
 *   Response code
 *
 *   The response code received when requesting a media object.
 *   In a redirect scenario, this would be the final response code received.
 *   A value of 0 SHOULD be used to indicate that a response was not received.
 *
 * @property {string} url
 *  url
 *
 *  The URL used to request the media object.
 *  This key MUST NOT be used with Request Modereporting mode #1.
 *  If the request is redirected, this key MUST report the initial
 *  requested URL.
 *
 * @property {number} ts
 *  Timestamp
 *
 *  The timestamp at which the associated event occurred,
 *  expressed as milliseconds since the UNIX epoch.
 *  When the event is a request for a media object the time
 *  SHOULD reference when the request was first initiated.
>>>>>>> 863714d9
 */
var CmcdData;<|MERGE_RESOLUTION|>--- conflicted
+++ resolved
@@ -34,15 +34,12 @@
  *   rtp: (number|undefined),
  *   msd: (number|undefined),
  *   ltc: (number|undefined),
-<<<<<<< HEAD
  *   cmsdd: (string|undefined),
-=======
  *   ttfb: (number|undefined),
  *   ttlb: (number|undefined),
  *   rc: (number|undefined),
  *   url: (string|undefined),
  *   ts: (number|undefined),
->>>>>>> 863714d9
  * }}
  *
  * @description
@@ -207,7 +204,6 @@
  *   estimate is dependent on synchronization between the packager and the
  *   player clocks.
  *
-<<<<<<< HEAD
  * @property {string} cmsdd
  *   CMSD Dynamic Header
  *
@@ -215,7 +211,6 @@
  *   received on the CMSD-Dynamic response header.
  *   This key MUST only be used in RESPONSE mode.
  *
-=======
  * @property {number} ttfb
  * Elapsed time between when the request was first initiated (captured in ts)
  * and the time when the first byte of the response was received.
@@ -251,6 +246,5 @@
  *  expressed as milliseconds since the UNIX epoch.
  *  When the event is a request for a media object the time
  *  SHOULD reference when the request was first initiated.
->>>>>>> 863714d9
  */
 var CmcdData;