/*! @license
 * Shaka Player
 * Copyright 2016 Google LLC
 * SPDX-License-Identifier: Apache-2.0
 */

/**
 * @fileoverview Externs for CMCD data.
 * @see https://github.com/shaka-project/shaka-player/issues/3619
 * @see https://cdn.cta.tech/cta/media/media/resources/standards/pdfs/cta-5004-final.pdf
 *
 * @externs
 */

/**
 * @typedef {{
 *   br: (number|undefined),
 *   d: (number|undefined),
 *   ot: (string|undefined),
 *   tb: (number|undefined),
 *   bl: (number|undefined),
 *   dl: (number|undefined),
 *   mtp: (number|undefined),
 *   nor: (string|undefined),
 *   nrr: (string|undefined),
 *   su: (boolean|undefined),
 *   cid: (string|undefined),
 *   pr: (number|undefined),
 *   sf: (string|undefined),
 *   sid: (string|undefined),
 *   st: (string|undefined),
 *   v: (number|undefined),
 *   bs: (boolean|undefined),
 *   rtp: (number|undefined),
 *   msd: (number|undefined),
 *   ltc: (number|undefined),
<<<<<<< HEAD
 *   rc: (number|undefined),
=======
 *   url: (string|undefined),
>>>>>>> c6df3cf9
 *   ts: (number|undefined),
 * }}
 *
 * @description
 *   Client Media Common Data (CMCD) data.
 *
 * @property {number} br
 *   The encoded bitrate of the audio or video object being requested. This may
 *   not be known precisely by the player; however, it MAY be estimated based
 *   upon playlist/manifest declarations. If the playlist declares both peak and
 *   average bitrate values, the peak value should be transmitted.
 *
 * @property {number} d
 *   The playback duration in milliseconds of the object being requested. If a
 *   partial segment is being requested, then this value MUST indicate the
 *   playback duration of that part and not that of its parent segment. This
 *   value can be an approximation of the estimated duration if the explicit
 *   value is not known.
 *
 * @property {string} ot
 *   The media type of the current object being requested:
 *   - `m` = text file, such as a manifest or playlist
 *   - `a` = audio only
 *   - `v` = video only
 *   - `av` = muxed audio and video
 *   - `i` = init segment
 *   - `c` = caption or subtitle
 *   - `tt` = ISOBMFF timed text track
 *   - `k` = cryptographic key, license or certificate.
 *   - `o` = other
 *
 *   If the object type being requested is unknown, then this key MUST NOT be
 *   used.
 *
 * @property {number} tb
 *   The highest bitrate rendition in the manifest or playlist that the client
 *   is allowed to play, given current codec, licensing and sizing constraints.
 *
 * @property {number} bl
 *   The buffer length associated with the media object being requested. This
 *   value MUST be rounded to the nearest 100 ms. This key SHOULD only be sent
 *   with an object type of ‘a’, ‘v’ or ‘av’.
 *
 * @property {number} dl
 *   Deadline from the request time until the first sample of this
 *   Segment/Object needs to be available in order to not create a buffer
 *   underrun or any other playback problems. This value MUST be rounded to the
 *   nearest 100ms. For a playback rate of 1, this may be equivalent to the
 *   player’s remaining buffer length.
 *
 * @property {number} mtp
 *   The throughput between client and server, as measured by the client and
 *   MUST be rounded to the nearest 100 kbps. This value, however derived,
 *   SHOULD be the value that the client is using to make its next Adaptive
 *   Bitrate switching decision. If the client is connected to multiple
 *   servers concurrently, it must take care to report only the throughput
 *   measured against the receiving server. If the client has multiple
 *   concurrent connections to the server, then the intent is that this value
 *   communicates the aggregate throughput the client sees across all those
 *   connections.
 *
 * @property {string} nor
 *   Relative path of the next object to be requested. This can be used to
 *   trigger pre-fetching by the CDN. This MUST be a path relative to the
 *   current request. This string MUST be URLEncoded. The client SHOULD NOT
 *   depend upon any pre-fetch action being taken - it is merely a request for
 *   such a pre-fetch to take place.
 *
 * @property {string} nrr
 *   If the next request will be a partial object request, then this string
 *   denotes the byte range to be requested. If the ‘nor’ field is not set, then
 *   the object is assumed to match the object currently being requested. The
 *   client SHOULD NOT depend upon any pre-fetch action being taken – it is
 *   merely a request for such a pre-fetch to take place. Formatting is similar
 *   to the HTTP Range header, except that the unit MUST be ‘byte’, the ‘Range:’
 *   prefix is NOT required and specifying multiple ranges is NOT allowed. Valid
 *   combinations are:
 *
 *   - `"\<range-start\>-"`
 *   - `"\<range-start\>-\<range-end\>"`
 *   - `"-\<suffix-length\>"`
 *
 * @property {boolean} su
 *   Key is included without a value if the object is needed urgently due to
 *   startup, seeking or recovery after a buffer-empty event. The media SHOULD
 *   not be rendering when this request is made. This key MUST not be sent if it
 *   is FALSE.
 *
 * @property {string} cid
 *   A unique string identifying the current content. Maximum length is 64
 *   characters. This value is consistent across multiple different sessions and
 *   devices and is defined and updated at the discretion of the service
 *   provider.
 *
 * @property {number} pr
 *   The playback rate. `1` if real-time, `2` if double speed, `0` if not
 *   playing. SHOULD only be sent if not equal to `1`.
 *
 * @property {string} sf
 *   The streaming format that defines the current request.
 *
 *   - `d` = MPEG DASH
 *   - `h` = HTTP Live Streaming (HLS)
 *   - `s` = Smooth Streaming
 *   - `o` = other
 *
 *   If the streaming format being requested is unknown, then this key MUST NOT
 *   be used.
 *
 * @property {string} sid
 *   A GUID identifying the current playback session. A playback session
 *   typically ties together segments belonging to a single media asset. Maximum
 *   length is 64 characters. It is RECOMMENDED to conform to the UUID
 *   specification.
 *
 * @property {string} st
 *   Stream type
 *   - `v` = all segments are available – e.g., VOD
 *   - `l` = segments become available over time – e.g., LIVE
 *
 * @property {number} v
 *   The version of this specification used for interpreting the defined key
 *   names and values. If this key is omitted, the client and server MUST
 *   interpret the values as being defined by version 1. Client SHOULD omit this
 *   field if the version is 1.
 *
 * @property {boolean} bs
 *   Buffer starvation key is included without a value if the buffer was starved
 *   at some point between the prior request and this object request, resulting
 *   in the player being in a rebuffering state and the video or audio playback
 *   being stalled. This key MUST NOT be sent if the buffer was not starved
 *   since the prior request.
 *
 *   If the object type `ot` key is sent along with this key, then the `bs` key
 *   refers to the buffer associated with the particular object type. If no
 *   object type is communicated, then the buffer state applies to the current
 *   session.
 *
 * @property {number} rtp
 *   Requested maximum throughput
 *
 *   The requested maximum throughput that the client considers sufficient for
 *   delivery of the asset. Values MUST be rounded to the nearest 100kbps. For
 *   example, a client would indicate that the current segment, encoded at
 *   2Mbps, is to be delivered at no more than 10Mbps, by using rtp=10000.
 *
 *   Note: This can benefit clients by preventing buffer saturation through
 *   over-delivery and can also deliver a community benefit through fair-share
 *   delivery. The concept is that each client receives the throughput necessary
 *   for great performance, but no more. The CDN may not support the rtp
 *   feature.
 *
 * @property {number} msd
 *   The Media Start Delay represents in milliseconds the delay between the
 *   initiation of the playback request and the moment the first frame is
 *   rendered. This is sent only once when it is calculated.
 *
 * @property {number} ltc
 *   Live Stream Latency
 *
 *   The time delta between when a given media timestamp was made available at
 *   the origin and when it was rendered by the client. The accuracy of this
 *   estimate is dependent on synchronization between the packager and the
 *   player clocks.
 *
<<<<<<< HEAD
 * @property {number} rc
 *   Response code
 *
 *   The response code received when requesting a media object.
 *   In a redirect scenario, this would be the final response code received.
 *   A value of 0 SHOULD be used to indicate that a response was not received.
=======
 * @property {string} url
 *  url
 *
 *  The URL used to request the media object.
 *  This key MUST NOT be used with Request Modereporting mode #1.
 *  If the request is redirected, this key MUST report the initial
 *  requested URL.
 *
>>>>>>> c6df3cf9
 * @property {number} ts
 *  Timestamp
 *
 *  The timestamp at which the associated event occurred,
 *  expressed as milliseconds since the UNIX epoch.
 *  When the event is a request for a media object the time
 *  SHOULD reference when the request was first initiated.
 */
var CmcdData;<|MERGE_RESOLUTION|>--- conflicted
+++ resolved
@@ -34,11 +34,8 @@
  *   rtp: (number|undefined),
  *   msd: (number|undefined),
  *   ltc: (number|undefined),
-<<<<<<< HEAD
  *   rc: (number|undefined),
-=======
  *   url: (string|undefined),
->>>>>>> c6df3cf9
  *   ts: (number|undefined),
  * }}
  *
@@ -204,14 +201,13 @@
  *   estimate is dependent on synchronization between the packager and the
  *   player clocks.
  *
-<<<<<<< HEAD
  * @property {number} rc
  *   Response code
  *
  *   The response code received when requesting a media object.
  *   In a redirect scenario, this would be the final response code received.
  *   A value of 0 SHOULD be used to indicate that a response was not received.
-=======
+ *
  * @property {string} url
  *  url
  *
@@ -220,7 +216,6 @@
  *  If the request is redirected, this key MUST report the initial
  *  requested URL.
  *
->>>>>>> c6df3cf9
  * @property {number} ts
  *  Timestamp
  *
