/*! @license
 * Shaka Player
 * Copyright 2016 Google LLC
 * SPDX-License-Identifier: Apache-2.0
 */


/**
 * @externs
 */


/**
 * @typedef {{
 *   timestamp: number,
 *   id: number,
 *   type: string,
 *   fromAdaptation: boolean,
 *   bandwidth: ?number
 * }}
 *
 * @property {number} timestamp
 *   The timestamp the choice was made, in seconds since 1970
 *   (i.e. <code>Date.now() / 1000</code>).
 * @property {number} id
 *   The id of the track that was chosen.
 * @property {string} type
 *   The type of track chosen (<code>'variant'</code> or <code>'text'</code>).
 * @property {boolean} fromAdaptation
 *   <code>true</code> if the choice was made by AbrManager for adaptation;
 *   <code>false</code> if it was made by the application through
 *   <code>selectTrack</code>.
 * @property {?number} bandwidth
 *   The bandwidth of the chosen track (<code>null</code> for text).
 * @exportDoc
 */
shaka.extern.TrackChoice;


/**
 * @typedef {{
 *   timestamp: number,
 *   state: string,
 *   duration: number
 * }}
 *
 * @property {number} timestamp
 *   The timestamp the state was entered, in seconds since 1970
 *   (i.e. <code>Date.now() / 1000</code>).
 * @property {string} state
 *   The state the player entered.  This could be <code>'buffering'</code>,
 *   <code>'playing'</code>, <code>'paused'</code>, or <code>'ended'</code>.
 * @property {number} duration
 *   The number of seconds the player was in this state.  If this is the last
 *   entry in the list, the player is still in this state, so the duration will
 *   continue to increase.
 * @exportDoc
 */
shaka.extern.StateChange;


/**
 * @typedef {{
 *   width: number,
 *   height: number,
 *   streamBandwidth: number,
 *
 *   decodedFrames: number,
 *   droppedFrames: number,
 *   corruptedFrames: number,
 *   estimatedBandwidth: number,
 *
 *   completionPercent: number,
 *   loadLatency: number,
 *   manifestTimeSeconds: number,
 *   drmTimeSeconds: number,
 *   playTime: number,
 *   pauseTime: number,
 *   bufferingTime: number,
 *   licenseTime: number,
 *   liveLatency: number,
 *
 *   maxSegmentDuration: number,
 *
 *   gapsJumped: number,
 *   stallsDetected: number,
 *
 *   bytesDownloaded: number,
 *
 *   switchHistory: !Array.<shaka.extern.TrackChoice>,
 *   stateHistory: !Array.<shaka.extern.StateChange>
 * }}
 *
 * @description
 * Contains statistics and information about the current state of the player.
 * This is meant for applications that want to log quality-of-experience (QoE)
 * or other stats.  These values will reset when <code>load()</code> is called
 * again.
 *
 * @property {number} width
 *   The width of the current video track. If nothing is loaded or the content
 *   is audio-only, NaN.
 * @property {number} height
 *   The height of the current video track. If nothing is loaded or the content
 *   is audio-only, NaN.
 * @property {number} streamBandwidth
 *   The bandwidth required for the current streams (total, in bit/sec).
 *   It takes into account the playbackrate. If nothing is loaded, NaN.
 *
 * @property {number} decodedFrames
 *   The total number of frames decoded by the Player. If not reported by the
 *   browser, NaN.
 * @property {number} droppedFrames
 *   The total number of frames dropped by the Player. If not reported by the
 *   browser, NaN.
 * @property {number} corruptedFrames
 *   The total number of corrupted frames dropped by the browser. If not
 *   reported by the browser, NaN.
 * @property {number} estimatedBandwidth
 *   The current estimated network bandwidth (in bit/sec). If no estimate
 *   available, NaN.
 *
 * @property {number} gapsJumped
 *   The total number of playback gaps jumped by the GapJumpingController.
 *   If nothing is loaded, NaN.
 * @property {number} stallsDetected
 *   The total number of playback stalls detected by the StallDetector.
 *   If nothing is loaded, NaN.
 *
 * @property {number} completionPercent
 *   This is the greatest completion percent that the user has experienced in
 *   playback. Also known as the "high water mark". If nothing is loaded, or
 *   the stream is live (and therefore indefinite), NaN.
 * @property {number} loadLatency
 *   This is the number of seconds it took for the video element to have enough
 *   data to begin playback.  This is measured from the time load() is called to
 *   the time the <code>'loadeddata'</code> event is fired by the media element.
 *   If nothing is loaded, NaN.
 * @property {number} manifestTimeSeconds
 *   The amount of time it took to download and parse the manifest.
 *   If nothing is loaded, NaN.
 * @property {number} drmTimeSeconds
 *   The amount of time it took to download the first drm key, and load that key
 *   into the drm system. If nothing is loaded or DRM is not in use, NaN.
 * @property {number} playTime
 *   The total time spent in a playing state in seconds. If nothing is loaded,
 *   NaN.
 * @property {number} pauseTime
 *   The total time spent in a paused state in seconds. If nothing is loaded,
 *   NaN.
 * @property {number} bufferingTime
 *   The total time spent in a buffering state in seconds. If nothing is
 *   loaded, NaN.
 * @property {number} licenseTime
 *   The time spent on license requests during this session in seconds. If DRM
 *   is not in use, NaN.
 * @property {number} liveLatency
 *   The time between the capturing of a frame and the end user having it
 *   displayed on their screen. If nothing is loaded or the content is VOD,
 *   NaN.
 *
 * @property {number} maxSegmentDuration
 *   The presentation's max segment duration in seconds. If nothing is loaded,
 *   NaN.
 *
 * @property {number} bytesDownloaded
 *   The bytes downloaded during the playback. If nothing is loaded, NaN.
 *
 * @property {!Array.<shaka.extern.TrackChoice>} switchHistory
 *   A history of the stream changes.
 * @property {!Array.<shaka.extern.StateChange>} stateHistory
 *   A history of the state changes.
 * @exportDoc
 */
shaka.extern.Stats;


/**
 * @typedef {{
 *   start: number,
 *   end: number
 * }}
 *
 * @description
 * Contains the times of a range of buffered content.
 *
 * @property {number} start
 *   The start time of the range, in seconds.
 * @property {number} end
 *   The end time of the range, in seconds.
 * @exportDoc
 */
shaka.extern.BufferedRange;


/**
 * @typedef {{
 *   total: !Array.<shaka.extern.BufferedRange>,
 *   audio: !Array.<shaka.extern.BufferedRange>,
 *   video: !Array.<shaka.extern.BufferedRange>,
 *   text: !Array.<shaka.extern.BufferedRange>
 * }}
 *
 * @description
 * Contains information about the current buffered ranges.
 *
 * @property {!Array.<shaka.extern.BufferedRange>} total
 *   The combined audio/video buffered ranges, reported by
 *   <code>video.buffered</code>.
 * @property {!Array.<shaka.extern.BufferedRange>} audio
 *   The buffered ranges for audio content.
 * @property {!Array.<shaka.extern.BufferedRange>} video
 *   The buffered ranges for video content.
 * @property {!Array.<shaka.extern.BufferedRange>} text
 *   The buffered ranges for text content.
 * @exportDoc
 */
shaka.extern.BufferedInfo;


/**
 * @typedef {{
 *   id: number,
 *   active: boolean,
 *
 *   type: string,
 *   bandwidth: number,
 *
 *   language: string,
 *   label: ?string,
 *   kind: ?string,
 *   width: ?number,
 *   height: ?number,
 *   frameRate: ?number,
 *   pixelAspectRatio: ?string,
 *   hdr: ?string,
 *   colorGamut: ?string,
 *   videoLayout: ?string,
 *   mimeType: ?string,
 *   audioMimeType: ?string,
 *   videoMimeType: ?string,
 *   codecs: ?string,
 *   audioCodec: ?string,
 *   videoCodec: ?string,
 *   primary: boolean,
 *   roles: !Array.<string>,
 *   audioRoles: Array.<string>,
 *   accessibilityPurpose: ?shaka.media.ManifestParser.AccessibilityPurpose,
 *   forced: boolean,
 *   videoId: ?number,
 *   audioId: ?number,
 *   channelsCount: ?number,
 *   audioSamplingRate: ?number,
 *   tilesLayout: ?string,
 *   audioBandwidth: ?number,
 *   videoBandwidth: ?number,
 *   spatialAudio: boolean,
 *   originalVideoId: ?string,
 *   originalAudioId: ?string,
 *   originalTextId: ?string,
 *   originalImageId: ?string,
 *   originalLanguage: ?string
 * }}
 *
 * @description
 * An object describing a media track.  This object should be treated as
 * read-only as changing any values does not have any effect.  This is the
 * public view of an audio/video paring (variant type) or text track (text
 * type) or image track (image type).
 *
 * @property {number} id
 *   The unique ID of the track.
 * @property {boolean} active
 *   If true, this is the track being streamed (another track may be
 *   visible/audible in the buffer).
 *
 * @property {string} type
 *   The type of track, either <code>'variant'</code> or <code>'text'</code>
 *   or <code>'image'</code>.
 * @property {number} bandwidth
 *   The bandwidth required to play the track, in bits/sec.
 *
 * @property {string} language
 *   The language of the track, or <code>'und'</code> if not given.  This value
 *   is normalized as follows - language part is always lowercase and translated
 *   to ISO-639-1 when possible, locale part is always uppercase,
 *   i.e. <code>'en-US'</code>.
 * @property {?string} label
 *   The track label, which is unique text that should describe the track.
 * @property {?string} kind
 *   (only for text tracks) The kind of text track, either
 *   <code>'caption'</code> or <code>'subtitle'</code>.
 * @property {?number} width
 *   The video width provided in the manifest, if present.
 * @property {?number} height
 *   The video height provided in the manifest, if present.
 * @property {?number} frameRate
 *   The video framerate provided in the manifest, if present.
 * @property {?string} pixelAspectRatio
 *   The video pixel aspect ratio provided in the manifest, if present.
 * @property {?string} hdr
 *   The video HDR provided in the manifest, if present.
 * @property {?string} colorGamut
 *   The video color gamut provided in the manifest, if present.
 * @property {?string} videoLayout
 *   The video layout provided in the manifest, if present.
 * @property {?string} mimeType
 *   The MIME type of the content provided in the manifest.
 * @property {?string} audioMimeType
 *   The audio MIME type of the content provided in the manifest.
 * @property {?string} videoMimeType
 *   The video MIME type of the content provided in the manifest.
 * @property {?string} codecs
 *   The audio/video codecs string provided in the manifest, if present.
 * @property {?string} audioCodec
 *   The audio codecs string provided in the manifest, if present.
 * @property {?string} videoCodec
 *   The video codecs string provided in the manifest, if present.
 * @property {boolean} primary
 *   True indicates that this in the primary language for the content.
 *   This flag is based on signals from the manifest.
 *   This can be a useful hint about which language should be the default, and
 *   indicates which track Shaka will use when the user's language preference
 *   cannot be satisfied.
 * @property {!Array.<string>} roles
 *   The roles of the track, e.g. <code>'main'</code>, <code>'caption'</code>,
 *   or <code>'commentary'</code>.
 * @property {Array.<string>} audioRoles
 *   The roles of the audio in the track, e.g. <code>'main'</code> or
 *   <code>'commentary'</code>. Will be null for text tracks or variant tracks
 *   without audio.
 * @property {?shaka.media.ManifestParser.AccessibilityPurpose}
 *     accessibilityPurpose
 *   The DASH accessibility descriptor, if one was provided for this track.
 *   For text tracks, this describes the text; otherwise, this is for the audio.
 * @property {boolean} forced
 *   True indicates that this in the forced text language for the content.
 *   This flag is based on signals from the manifest.
 * @property {?number} videoId
 *   (only for variant tracks) The video stream id.
 * @property {?number} audioId
 *   (only for variant tracks) The audio stream id.
 * @property {?number} channelsCount
 *   The count of the audio track channels.
 * @property {?number} audioSamplingRate
 *   Specifies the maximum sampling rate of the content.
 * @property {?string} tilesLayout
 *   The value is a grid-item-dimension consisting of two positive decimal
 *   integers in the format: column-x-row ('4x3'). It describes the arrangement
 *   of Images in a Grid. The minimum valid LAYOUT is '1x1'.
 * @property {boolean} spatialAudio
 *   True indicates that the content has spatial audio.
 *   This flag is based on signals from the manifest.
 * @property {?number} audioBandwidth
 *   (only for variant tracks) The audio stream's bandwidth if known.
 * @property {?number} videoBandwidth
 *   (only for variant tracks) The video stream's bandwidth if known.
 * @property {?string} originalVideoId
 *   (variant tracks only) The original ID of the video part of the track, if
 *   any, as it appeared in the original manifest.
 * @property {?string} originalAudioId
 *   (variant tracks only) The original ID of the audio part of the track, if
 *   any, as it appeared in the original manifest.
 * @property {?string} originalTextId
 *   (text tracks only) The original ID of the text track, if any, as it
 *   appeared in the original manifest.
 * @property {?string} originalImageId
 *   (image tracks only) The original ID of the image track, if any, as it
 *   appeared in the original manifest.
 * @property {?string} originalLanguage
 *   The original language of the track, if any, as it appeared in the original
 *   manifest.  This is the exact value provided in the manifest; for normalized
 *   value use <code>language</code> property.
 * @exportDoc
 */
shaka.extern.Track;


/**
 * @typedef {!Array.<!shaka.extern.Track>}
 */
shaka.extern.TrackList;


/**
 * @typedef {{
 *   minWidth: number,
 *   maxWidth: number,
 *   minHeight: number,
 *   maxHeight: number,
 *   minPixels: number,
 *   maxPixels: number,
 *
 *   minFrameRate: number,
 *   maxFrameRate: number,
 *
 *   minBandwidth: number,
 *   maxBandwidth: number,
 *
 *   minChannelsCount: number,
 *   maxChannelsCount: number
 * }}
 *
 * @description
 * An object describing application restrictions on what tracks can play.  All
 * restrictions must be fulfilled for a track to be playable/selectable.
 * The restrictions system behaves somewhat differently at the ABR level and the
 * player level, so please refer to the documentation for those specific
 * settings.
 *
 * @see shaka.extern.PlayerConfiguration
 * @see shaka.extern.AbrConfiguration
 *
 * @property {number} minWidth
 *   The minimum width of a video track, in pixels.
 * @property {number} maxWidth
 *   The maximum width of a video track, in pixels.
 * @property {number} minHeight
 *   The minimum height of a video track, in pixels.
 * @property {number} maxHeight
 *   The maximum height of a video track, in pixels.
 * @property {number} minPixels
 *   The minimum number of total pixels in a video track (i.e.
 *   <code>width * height</code>).
 * @property {number} maxPixels
 *   The maximum number of total pixels in a video track (i.e.
 *   <code>width * height</code>).
 *
 * @property {number} minFrameRate
 *   The minimum framerate of a variant track.
 * @property {number} maxFrameRate
 *   The maximum framerate of a variant track.
 *
 * @property {number} minBandwidth
 *   The minimum bandwidth of a variant track, in bit/sec.
 * @property {number} maxBandwidth
 *   The maximum bandwidth of a variant track, in bit/sec.
 *
 * @property {number} minChannelsCount
 *   The minimum channels count of a variant track.
 * @property {number} maxChannelsCount
 *   The maximum channels count of a variant track.
 * @exportDoc
 */
shaka.extern.Restrictions;


/**
 * @typedef {{
 *   persistentState: boolean,
 *   encryptionSchemes: !Array<string|null>,
 *   videoRobustnessLevels: !Array<string>,
 *   audioRobustnessLevels: !Array<string>
 * }}
 *
 * @property {boolean} persistentState
 *   Whether this key system supports persistent state.
 * @property {!Array<string|null>} encryptionSchemes
 *   An array of encryption schemes that are reported to work, through either
 *   EME or MCap APIs. An empty array indicates that encryptionScheme queries
 *   are not supported. This should not happen if our polyfills are installed.
 * @property {!Array<string>} videoRobustnessLevels
 *   An array of video robustness levels that are reported to work. An empty
 *   array indicates that none were tested. Not all key systems have a list of
 *   known robustness levels built into probeSupport().
 * @property {!Array<string>} audioRobustnessLevels
 *   An array of audio robustness levels that are reported to work. An empty
 *   array indicates that none were tested. Not all key systems have a list of
 *   known robustness levels built into probeSupport().
 * @exportDoc
 */
shaka.extern.DrmSupportType;


/**
 * @typedef {{
 *   manifest: !Object.<string, boolean>,
 *   media: !Object.<string, boolean>,
 *   drm: !Object.<string, ?shaka.extern.DrmSupportType>,
 *   hardwareResolution: shaka.extern.Resolution
 * }}
 *
 * @description
 * An object detailing browser support for various features.
 *
 * @property {!Object.<string, boolean>} manifest
 *   A map of supported manifest types.
 *   The keys are manifest MIME types and file extensions.
 * @property {!Object.<string, boolean>} media
 *   A map of supported media types.
 *   The keys are media MIME types.
 * @property {!Object.<string, ?shaka.extern.DrmSupportType>} drm
 *   A map of supported key systems.
 *   The keys are the key system names.  The value is <code>null</code> if it is
 *   not supported.  Key systems not probed will not be in this dictionary.
 * @property {shaka.extern.Resolution} hardwareResolution
 *   The maximum detected hardware resolution, which may have
 *   height==width==Infinity for devices without a maximum resolution or
 *   without a way to detect the maximum.
 *
 * @exportDoc
 */
shaka.extern.SupportType;

/**
 * @typedef {{
 *   cueTime: ?number,
 *   data: !Uint8Array,
 *   frames: !Array.<shaka.extern.MetadataFrame>,
 *   dts: ?number,
 *   pts: ?number
 * }}
 *
 * @description
 * ID3 metadata in format defined by
 * https://id3.org/id3v2.3.0#Declared_ID3v2_frames
 * The content of the field.
 *
 * @property {?number} cueTime
 * @property {!Uint8Array} data
 * @property {!Array.<shaka.extern.MetadataFrame>} frames
 * @property {?number} dts
 * @property {?number} pts
 *
 * @exportDoc
 */
shaka.extern.ID3Metadata;


/**
 * @typedef {{
 *   type: string,
 *   size: number,
 *   data: Uint8Array
 * }}
 *
 * @description metadata raw frame.
 * @property {string} type
 * @property {number} size
 * @property {Uint8Array} data
 * @exportDoc
 */
shaka.extern.MetadataRawFrame;


/**
 * @typedef {{
 *   key: string,
 *   data: (ArrayBuffer|string|number),
 *   description: string,
 *   mimeType: ?string,
 *   pictureType: ?number
 * }}
 *
 * @description metadata frame parsed.
 * @property {string} key
 * @property {ArrayBuffer|string|number} data
 * @property {string} description
 * @property {?string} mimeType
 * @property {?number} pictureType
 * @exportDoc
 */
shaka.extern.MetadataFrame;


/**
 * @typedef {{
 *   schemeIdUri: string,
 *   value: string,
 *   startTime: number,
 *   endTime: number,
 *   id: string,
 *   eventElement: Element,
 *   eventNode: ?shaka.extern.xml.Node
 * }}
 *
 * @description
 * Contains information about a region of the timeline that will cause an event
 * to be raised when the playhead enters or exits it.  In DASH this is the
 * EventStream element.
 *
 * @property {string} schemeIdUri
 *   Identifies the message scheme.
 * @property {string} value
 *   Specifies the value for the region.
 * @property {number} startTime
 *   The presentation time (in seconds) that the region should start.
 * @property {number} endTime
 *   The presentation time (in seconds) that the region should end.
 * @property {string} id
 *   Specifies an identifier for this instance of the region.
 * @property {Elment} eventElement
 *   <b>DEPRECATED</b>: Use eventElement instead.
 *   The XML element that defines the Event.
 * @property {?shaka.extern.xml.Node} eventNode
 *   The XML element that defines the Event.
 * @exportDoc
 */
shaka.extern.TimelineRegionInfo;

/**
 * @typedef {{
 *   audioSamplingRate: ?number,
 *   bandwidth: number,
 *   codecs: string,
 *   contentType: string,
 *   frameRate: ?number,
 *   height: ?number,
 *   mimeType: ?string,
 *   channelsCount: ?number,
 *   pixelAspectRatio: ?string,
 *   width: ?number
 * }}
 *
 * @description
 * Contains information about the quality of an audio or video media stream.
 *
 * @property {?number} audioSamplingRate
 *   Specifies the maximum sampling rate of the content.
 * @property {number} bandwidth
 *   The bandwidth in bits per second.
 * @property {string} codecs
 *   The Stream's codecs, e.g., 'avc1.4d4015' or 'vp9', which must be
 * compatible with the Stream's MIME type.
 * @property {string} contentType
 *   The type of content, which may be "video" or "audio".
 * @property {?number} frameRate
 *   The video frame rate.
 * @property {?number} height
 *   The video height in pixels.
 * @property {string} mimeType
 *   The MIME type.
 * @property {?number} channelsCount
 *   The number of audio channels, or null if unknown.
 * @property {?string} pixelAspectRatio
 *   The pixel aspect ratio value; e.g. "1:1".
 * @property {?number} width
 *   The video width in pixels.
 * @exportDoc
 */
shaka.extern.MediaQualityInfo;


/**
 * @typedef {{
 *   schemeIdUri: string,
 *   value: string,
 *   startTime: number,
 *   endTime: number,
 *   timescale: number,
 *   presentationTimeDelta: number,
 *   eventDuration: number,
 *   id: number,
 *   messageData: Uint8Array
 * }}
 *
 * @description
 * Contains information about an EMSG MP4 box.
 *
 * @property {string} schemeIdUri
 *   Identifies the message scheme.
 * @property {string} value
 *   Specifies the value for the event.
 * @property {number} startTime
 *   The time that the event starts (in presentation time).
 * @property {number} endTime
 *   The time that the event ends (in presentation time).
 * @property {number} timescale
 *   Provides the timescale, in ticks per second.
 * @property {number} presentationTimeDelta
 *   The offset that the event starts, relative to the start of the segment
 *   this is contained in (in units of timescale).
 * @property {number} eventDuration
 *   The duration of the event (in units of timescale).
 * @property {number} id
 *   A field identifying this instance of the message.
 * @property {Uint8Array} messageData
 *   Body of the message.
 * @exportDoc
 */
shaka.extern.EmsgInfo;


/**
 * @typedef {{
 *   wallClockTime: number,
 *   programStartDate: Date
 * }}
 *
 * @description
 * Contains information about an PRFT MP4 box.
 *
 * @property {number} wallClockTime
 *   A UTC timestamp corresponding to decoding time in milliseconds.
 * @property {Date} programStartDate
 *   The derived start date of the program.
 * @exportDoc
 */
shaka.extern.ProducerReferenceTime;


/**
 * @typedef {{
 *   distinctiveIdentifierRequired: boolean,
 *   persistentStateRequired: boolean,
 *   videoRobustness: string,
 *   audioRobustness: string,
 *   serverCertificate: Uint8Array,
 *   serverCertificateUri: string,
 *   individualizationServer: string,
 *   sessionType: string,
 *   headers: !Object.<string, string>
 * }}
 *
 * @property {boolean} distinctiveIdentifierRequired
 *   <i>Defaults to false.</i> <br>
 *   True if the application requires the key system to support distinctive
 *   identifiers.
 * @property {boolean} persistentStateRequired
 *   <i>Defaults to false.</i> <br>
 *   True if the application requires the key system to support persistent
 *   state, e.g., for persistent license storage.
 * @property {string} videoRobustness
 *   A key-system-specific string that specifies a required security level for
 *   video.
 *   <i>Defaults to <code>''</code>, i.e., no specific robustness required.</i>
 * @property {string} audioRobustness
 *   A key-system-specific string that specifies a required security level for
 *   audio.
 *   <i>Defaults to <code>''</code>, i.e., no specific robustness required.</i>
 * @property {Uint8Array} serverCertificate
 *   <i>Defaults to null.</i> <br>
 *   <i>An empty certificate (<code>byteLength==0</code>) will be treated as
 *   <code>null</code>.</i> <br>
 *   <i>A certificate will be requested from the license server if
 *   required.</i> <br>
 *   A key-system-specific server certificate used to encrypt license requests.
 *   Its use is optional and is meant as an optimization to avoid a round-trip
 *   to request a certificate.
 * @property {string} serverCertificateUri
 *   <i>Defaults to <code>''</code>.</i><br>
 *   If given, will make a request to the given URI to get the server
 *   certificate. This is ignored if <code>serverCertificate</code> is set.
 * @property {string} individualizationServer
 *   The server that handles an <code>'individualiation-request'</code>.  If the
 *   server isn't given, it will default to the license server.
 * @property {string} sessionType
 *   <i>Defaults to <code>'temporary'</code> for streaming.</i> <br>
 *   The MediaKey session type to create streaming licenses with.  This doesn't
 *   affect offline storage.
 * @property {!Object.<string, string>} headers
 *   The headers to use in the license request.
 *
 * @exportDoc
 */
shaka.extern.AdvancedDrmConfiguration;


/**
 * @typedef {{
 *   sessionId: string,
 *   sessionType: string,
 *   initData: ?Uint8Array,
 *   initDataType: ?string
 * }}
 *
 * @description
 * DRM Session Metadata for an active session
 *
 * @property {string} sessionId
 *   Session id
 * @property {string} sessionType
 *   Session type
 * @property {?Uint8Array} initData
 *   Initialization data in the format indicated by initDataType.
 * @property {string} initDataType
 *   A string to indicate what format initData is in.
 * @exportDoc
 */
shaka.extern.DrmSessionMetadata;


/**
 * @typedef {{
 *   sessionId: string,
 *   initData: ?Uint8Array,
 *   initDataType: ?string
 * }}
 *
 * @description
 * DRM Session Metadata for saved persistent session
 *
 * @property {string} sessionId
 *   Session id
 * @property {?Uint8Array} initData
 *   Initialization data in the format indicated by initDataType.
 * @property {?string} initDataType
 *   A string to indicate what format initData is in.
 * @exportDoc
 */
shaka.extern.PersistentSessionMetadata;


/**
 * @typedef {{
 *   retryParameters: shaka.extern.RetryParameters,
 *   servers: !Object.<string, string>,
 *   clearKeys: !Object.<string, string>,
 *   delayLicenseRequestUntilPlayed: boolean,
 *   persistentSessionOnlinePlayback: boolean,
 *   persistentSessionsMetadata:
 *       !Array.<shaka.extern.PersistentSessionMetadata>,
 *   advanced: Object.<string, shaka.extern.AdvancedDrmConfiguration>,
 *   initDataTransform:(shaka.extern.InitDataTransform|undefined),
 *   logLicenseExchange: boolean,
 *   updateExpirationTime: number,
 *   preferredKeySystems: !Array.<string>,
 *   keySystemsMapping: !Object.<string, string>,
 *   parseInbandPsshEnabled: boolean,
 *   minHdcpVersion: string,
 *   ignoreDuplicateInitData: boolean
 * }}
 *
 * @property {shaka.extern.RetryParameters} retryParameters
 *   Retry parameters for license requests.
 * @property {!Object.<string, string>} servers
 *   <i>Required for all but the clear key CDM.</i> <br>
 *   A dictionary which maps key system IDs to their license servers.
 *   For example,
 *   <code>{'com.widevine.alpha': 'https://example.com/drm'}</code>.
 * @property {!Object.<string, string>} clearKeys
 *   <i>Forces the use of the Clear Key CDM.</i>
 *   A map of key IDs (hex or base64) to keys (hex or base64).
 * @property {boolean} delayLicenseRequestUntilPlayed
 *   <i>Defaults to false.</i> <br>
 *   True to configure drm to delay sending a license request until a user
 *   actually starts playing content.
 * @property {boolean} persistentSessionOnlinePlayback
 *   <i>Defaults to false.</i> <br>
 *   True to configure drm to try playback with given persistent session ids
 *   before requesting a license. Also prevents the session removal at playback
 *   stop, as-to be able to re-use it later.
 * @property {!Array.<PersistentSessionMetadata>} persistentSessionsMetadata
 *   Persistent sessions metadata to load before starting playback
 * @property {Object.<string, shaka.extern.AdvancedDrmConfiguration>} advanced
 *   <i>Optional.</i> <br>
 *   A dictionary which maps key system IDs to advanced DRM configuration for
 *   those key systems.
 * @property {shaka.extern.InitDataTransform|undefined} initDataTransform
 *   <i>Optional.</i><br>
 *   If given, this function is called with the init data from the
 *   manifest/media and should return the (possibly transformed) init data to
 *   pass to the browser.
 * @property {boolean} logLicenseExchange
 *   <i>Optional.</i><br>
 *   If set to <code>true</code>, prints logs containing the license exchange.
 *   This includes the init data, request, and response data, printed as base64
 *   strings.  Don't use in production, for debugging only; has no affect in
 *   release builds as logging is removed.
 * @property {number} updateExpirationTime
 *   <i>Defaults to 1.</i> <br>
 *   The frequency in seconds with which to check the expiration of a session.
 * @property {!Array.<string>} preferredKeySystems
 *   <i>Defaults ['com.microsoft.playready'] on Xbox One and PlayStation 4, and
 *   an empty array for all other browsers.</i> <br>
 *   Specifies the priorties of available DRM key systems.
 * @property {Object.<string, string>} keySystemsMapping
 *   A map of key system name to key system name.
 * @property {boolean} parseInbandPsshEnabled
 *   <i>Defaults to true on Xbox One, and false for all other browsers.</i><br>
 *   When true parse DRM init data from pssh boxes in media and init segments
 *   and ignore 'encrypted' events.
 *   This is required when using in-band key rotation on Xbox One.
 * @property {string} minHdcpVersion
 *   <i>By default (''), do not check the HDCP version.</i><br>
 *   Indicates the minimum version of HDCP to start the playback of encrypted
 *   streams. <b>May be ignored if not supported by the device.</b>
 * @property {boolean} ignoreDuplicateInitData
 *   <i>Defaults to false on Tizen 2, and true for all other browsers.</i><br>
 *   When true indicate that the player doesn't ignore duplicate init data.
 *   Note: Tizen 2015 and 2016 models will send multiple webkitneedkey events
 *   with the same init data. If the duplicates are supressed, playback
 *   will stall without errors.
 * @exportDoc
 */
shaka.extern.DrmConfiguration;

/**
 * @typedef {function(!Uint8Array, string, ?shaka.extern.DrmInfo):!Uint8Array}
 *
 * @description
 * A callback function to handle custom content ID signaling for FairPlay
 * content.
 *
 * @exportDoc
 */
shaka.extern.InitDataTransform;


/**
 * @typedef {{
 *   tagName: !string,
 *   attributes: !Object<string, string>,
 *   children: !Array.<shaka.extern.xml.Node | string>,
 *   parent: ?shaka.extern.xml.Node
 * }}
 *
 * @description
 *   Data structure for xml nodes as simple objects
 *
 * @property {!string} tagName
 *   The name of the element
 * @property {!object} attributes
 *   The attributes of the element
 * @property {!Array.<shaka.extern.xml.Node | string>} children
 *   The child nodes or string body of the element
 * @property {?shaka.extern.xml.Node} parent
 *   The parent of the current element
 *
 * @exportDoc
 */
shaka.extern.xml.Node;

/**
 * @typedef {{
 *   clockSyncUri: string,
 *   ignoreDrmInfo: boolean,
 *   disableXlinkProcessing: boolean,
 *   xlinkFailGracefully: boolean,
 *   ignoreMinBufferTime: boolean,
 *   autoCorrectDrift: boolean,
 *   initialSegmentLimit: number,
 *   ignoreSuggestedPresentationDelay: boolean,
 *   ignoreEmptyAdaptationSet: boolean,
 *   ignoreMaxSegmentDuration: boolean,
 *   keySystemsByURI: !Object.<string, string>,
 *   manifestPreprocessor: function(!Element),
 *   manifestPreprocessorTXml: function(!shaka.extern.xml.Node),
 *   sequenceMode: boolean,
 *   enableAudioGroups: boolean,
 *   multiTypeVariantsAllowed: boolean,
 *   useStreamOnceInPeriodFlattening: boolean,
 *   updatePeriod: number,
 *   enableFastSwitching: boolean
 * }}
 *
 * @property {string} clockSyncUri
 *   A default clock sync URI to be used with live streams which do not
 *   contain any clock sync information.  The <code>Date</code> header from this
 *   URI will be used to determine the current time.
 * @property {boolean} ignoreDrmInfo
 *   If true will cause DASH parser to ignore DRM information specified
 *   by the manifest and treat it as if it signaled no particular key
 *   system and contained no init data. Defaults to false if not provided.
 * @property {boolean} disableXlinkProcessing
 *   If true, xlink-related processing will be disabled. Defaults to
 *   <code>false</code> if not provided.
 * @property {boolean} xlinkFailGracefully
 *   If true, xlink-related errors will result in a fallback to the tag's
 *   existing contents. If false, xlink-related errors will be propagated
 *   to the application and will result in a playback failure. Defaults to
 *   false if not provided.
 * @property {boolean} ignoreMinBufferTime
 *   If true will cause DASH parser to ignore <code>minBufferTime</code> from
 *   manifest. It allows player config to take precedence over manifest for
 *   <code>rebufferingGoal</code>. Defaults to <code>false</code> if not
 *   provided.
 * @property {boolean} autoCorrectDrift
 *   If <code>true</code>, ignore the <code>availabilityStartTime</code> in the
 *   manifest and instead use the segments to determine the live edge.  This
 *   allows us to play streams that have a lot of drift.  If <code>false</code>,
 *   we can't play content where the manifest specifies segments in the future.
 *   Defaults to <code>true</code>.
 * @property {number} initialSegmentLimit
 *   The maximum number of initial segments to generate for
 *   <code>SegmentTemplate</code> with fixed-duration segments.  This is limited
 *   to avoid excessive memory consumption with very large
 *   <code>timeShiftBufferDepth</code> values.
 * @property {boolean} ignoreSuggestedPresentationDelay
 *   If true will cause DASH parser to ignore
 *   <code>suggestedPresentationDelay</code> from manifest. Defaults to
 *   <code>false</code> if not provided.
 * @property {boolean} ignoreEmptyAdaptationSet
 *   If true will cause DASH parser to ignore
 *   empty <code>AdaptationSet</code> from manifest. Defaults to
 *   <code>false</code> if not provided.
 * @property {boolean} ignoreMaxSegmentDuration
 *   If true will cause DASH parser to ignore
 *   <code>maxSegmentDuration</code> from manifest. Defaults to
 *   <code>false</code> if not provided.
 * @property {Object.<string, string>} keySystemsByURI
 *   A map of scheme URI to key system name. Defaults to default key systems
 *   mapping handled by Shaka.
 * @property {function(!Element)} manifestPreprocessor
 *   <b>DEPRECATED</b>: Use manifestPreprocessorTXml instead.
 *   Called immediately after the DASH manifest has been parsed into an
 *   XMLDocument. Provides a way for applications to perform efficient
 *   preprocessing of the manifest.
 * @property {function(!shaka.extern.xml.Node)} manifestPreprocessorTXml
 *   Called immediately after the DASH manifest has been parsed into an
 *   XMLDocument. Provides a way for applications to perform efficient
 *   preprocessing of the manifest.
 * @property {boolean} sequenceMode
 *   If true, the media segments are appended to the SourceBuffer in
 *   "sequence mode" (ignoring their internal timestamps).
 *   <i>Defaults to <code>false</code>.</i>
 * @property {boolean} enableAudioGroups
 *   If set, audio streams will be grouped and filtered by their parent
 *   adaptation set ID.
 *   <i>Defaults to <code>false</code>.</i>
 * @property {boolean} multiTypeVariantsAllowed
 *   If true, the manifest parser will create variants that have multiple
 *   mimeTypes or codecs for video or for audio if there is no other choice.
 *   Meant for content where some periods are only available in one mimeType or
 *   codec, and other periods are only available in a different mimeType or
 *   codec. For example, a stream with baked-in ads where the audio codec does
 *   not match the main content.
 *   Might result in undesirable behavior if mediaSource.codecSwitchingStrategy
 *   is not set to SMOOTH.
 *   Defaults to true if SMOOTH codec switching is supported, RELOAD overwise.
 * @property {boolean} useStreamOnceInPeriodFlattening
 *   If period combiner is used, this option ensures every stream is used
 *   only once in period flattening. It speeds up underlying algorithm
 *   but may raise issues if manifest does not have stream consistency
 *   between periods.
 *   Defaults to <code>false</code>.
 * @property {number} updatePeriod
 *   Override the minimumUpdatePeriod of the manifest. The value is in second
 *   if the value is greater than the minimumUpdatePeriod, it will update the
 *   manifest less frequently. if you update the value during for a dynamic
 *   manifest, it will directly trigger a new download of the manifest
 *   Defaults to <code>-1</code>.
 * @property {boolean} enableFastSwitching
 *   If false, disables fast switching track recognition.
 *   Defaults to <code>true</code>.
 * @exportDoc
 */
shaka.extern.DashManifestConfiguration;


/**
 * @typedef {{
 *   ignoreTextStreamFailures: boolean,
 *   ignoreImageStreamFailures: boolean,
 *   defaultAudioCodec: string,
 *   defaultVideoCodec: string,
 *   ignoreManifestProgramDateTime: boolean,
 *   ignoreManifestProgramDateTimeForTypes: !Array<string>,
 *   mediaPlaylistFullMimeType: string,
 *   useSafariBehaviorForLive: boolean,
 *   liveSegmentsDelay: number,
 *   sequenceMode: boolean,
 *   ignoreManifestTimestampsInSegmentsMode: boolean,
 *   disableCodecGuessing: boolean,
 *   allowLowLatencyByteRangeOptimization: boolean
 * }}
 *
 * @property {boolean} ignoreTextStreamFailures
 *   If <code>true</code>, ignore any errors in a text stream and filter out
 *   those streams.
 * @property {boolean} ignoreImageStreamFailures
 *   If <code>true</code>, ignore any errors in a image stream and filter out
 *   those streams.
 * @property {string} defaultAudioCodec
 *   The default audio codec if it is not specified in the HLS playlist.
 *   <i>Defaults to <code>'mp4a.40.2'</code>.</i>
 * @property {string} defaultVideoCodec
 *   The default video codec if it is not specified in the HLS playlist.
 *   <i>Defaults to <code>'avc1.42E01E'</code>.</i>
 * @property {boolean} ignoreManifestProgramDateTime
 *   If <code>true</code>, the HLS parser will ignore the
 *   <code>EXT-X-PROGRAM-DATE-TIME</code> tags in the manifest and use media
 *   sequence numbers instead.
 *   Meant for streams where <code>EXT-X-PROGRAM-DATE-TIME</code> is incorrect
 *   or malformed.
 *   <i>Defaults to <code>false</code>.</i>
 * @property {!Array.<string>} ignoreManifestProgramDateTimeForTypes
 *   An array of strings representing types for which
 *   <code>EXT-X-PROGRAM-DATE-TIME</code> should be ignored. Only used if the
 *   the main ignoreManifestProgramDateTime is set to false.
 *   For example, setting this to ['text', 'video'] will cause the PDT values
 *   text and video streams to be ignored, while still using the PDT values for
 *   audio.
 *   <i>Defaults to an empty array.</i>
 * @property {string} mediaPlaylistFullMimeType
 *   A string containing a full mime type, including both the basic mime type
 *   and also the codecs. Used when the HLS parser parses a media playlist
 *   directly, required since all of the mime type and codecs information is
 *   contained within the master playlist.
 *   You can use the <code>shaka.util.MimeUtils.getFullType()</code> utility to
 *   format this value.
 *   <i>Defaults to
 *   <code>'video/mp2t; codecs="avc1.42E01E, mp4a.40.2"'</code>.</i>
 * @property {boolean} useSafariBehaviorForLive
 *   If this is true, playback will set the availability window to the
 *   presentation delay. The player will be able to buffer ahead three
 *   segments, but the seek window will be zero-sized, to be consistent with
 *   Safari. If this is false, the seek window will be the entire duration.
 *   <i>Defaults to <code>true</code>.</i>
 * @property {number} liveSegmentsDelay
 *   The default presentation delay will be calculated as a number of segments.
 *   This is the number of segments for this calculation..
 *   <i>Defaults to <code>3</code>.</i>
 * @property {boolean} sequenceMode
 *   If true, the media segments are appended to the SourceBuffer in
 *   "sequence mode" (ignoring their internal timestamps).
 *   Defaults to <code>true</code> except on WebOS 3, Tizen 2,
 *   Tizen 3 and PlayStation 4 whose default value is <code>false</code>.
 * @property {boolean} ignoreManifestTimestampsInSegmentsMode
 *   If true, don't adjust the timestamp offset to account for manifest
 *   segment durations being out of sync with segment durations. In other
 *   words, assume that there are no gaps in the segments when appending
 *   to the SourceBuffer, even if the manifest and segment times disagree.
 *   Only applies when sequenceMode is <code>false</code>.
 *   <i>Defaults to <code>false</code>.</i>
 * @property {boolean} disableCodecGuessing
 *   If set to true, the HLS parser won't automatically guess or assume default
 *   codec for playlists with no "CODECS" attribute. Instead, it will attempt to
 *   extract the missing information from the media segment.
 *   As a consequence, lazy-loading media playlists won't be possible for this
 *   use case, which may result in longer video startup times.
 *   <i>Defaults to <code>false</code>.</i>
 * @property {boolean} allowLowLatencyByteRangeOptimization
 *   If set to true, the HLS parser will optimize operation with LL and partial
 *   byte range segments. More info in
 *   https://www.akamai.com/blog/performance/-using-ll-hls-with-byte-range-addressing-to-achieve-interoperabi
 *   <i>Defaults to <code>true</code>.</i>
 * @exportDoc
 */
shaka.extern.HlsManifestConfiguration;


/**
 * @typedef {{
 *   manifestPreprocessor: function(!Element),
 *   manifestPreprocessorTXml: function(!shaka.extern.xml.Node),
 *   sequenceMode: boolean,
 *   keySystemsBySystemId: !Object.<string, string>
 * }}
 *
 * @property {function(!Element)} manifestPreprocessor
 *   <b>DEPRECATED</b>: Use manifestPreprocessorTXml instead.
 *   Called immediately after the MSS manifest has been parsed into an
 *   XMLDocument. Provides a way for applications to perform efficient
 *   preprocessing of the manifest.
 * @property {function(!shaka.extern.xml.Node)} manifestPreprocessorTXml
 *   Called immediately after the MSS manifest has been parsed into an
 *   XMLDocument. Provides a way for applications to perform efficient
 *   preprocessing of the manifest.
 * @property {boolean} sequenceMode
 *   If true, the media segments are appended to the SourceBuffer in
 *   "sequence mode" (ignoring their internal timestamps).
 *   <i>Defaults to <code>false</code>.</i>
 * @property {Object.<string, string>} keySystemsBySystemId
 *   A map of system id to key system name. Defaults to default key systems
 *   mapping handled by Shaka.
 * @exportDoc
 */
shaka.extern.MssManifestConfiguration;


/**
 * @typedef {{
 *   retryParameters: shaka.extern.RetryParameters,
 *   availabilityWindowOverride: number,
 *   disableAudio: boolean,
 *   disableVideo: boolean,
 *   disableText: boolean,
 *   disableThumbnails: boolean,
 *   defaultPresentationDelay: number,
 *   segmentRelativeVttTiming: boolean,
 *   dash: shaka.extern.DashManifestConfiguration,
 *   hls: shaka.extern.HlsManifestConfiguration,
 *   mss: shaka.extern.MssManifestConfiguration,
 *   raiseFatalErrorOnManifestUpdateRequestFailure: boolean
 * }}
 *
 * @property {shaka.extern.RetryParameters} retryParameters
 *   Retry parameters for manifest requests.
 * @property {number} availabilityWindowOverride
 *   A number, in seconds, that overrides the availability window in the
 *   manifest, or <code>NaN</code> if the default value should be used.  This is
 *   enforced by the manifest parser, so custom manifest parsers should take
 *   care to honor this parameter.
 * @property {boolean} disableAudio
 *   If <code>true</code>, the audio tracks are ignored.
 *   Defaults to <code>false</code>.
 * @property {boolean} disableVideo
 *   If <code>true</code>, the video tracks are ignored.
 *   Defaults to <code>false</code>.
 * @property {boolean} disableText
 *   If <code>true</code>, the text tracks are ignored.
 *   Defaults to <code>false</code>.
 * @property {boolean} disableThumbnails
 *   If <code>true</code>, the image tracks are ignored.
 *   Defaults to <code>false</code>.
 * @property {number} defaultPresentationDelay
 *   A default <code>presentationDelay</code> value.
 *   For DASH, it's a default <code>presentationDelay</code> value if
 *   <code>suggestedPresentationDelay</code> is missing in the MPEG DASH
 *   manifest. The default value is <code>1.5 * minBufferTime</code> if not
 *   configured or set as 0.
 *   For HLS, the default value is 3 segments duration if not configured or
 *   set as 0.
 * @property {boolean} segmentRelativeVttTiming
 *   Option to calculate VTT text timings relative to the segment start
 *   instead of relative to the period start (which is the default).
 *   Defaults to <code>false</code>.
 * @property {shaka.extern.DashManifestConfiguration} dash
 *   Advanced parameters used by the DASH manifest parser.
 * @property {shaka.extern.HlsManifestConfiguration} hls
 *   Advanced parameters used by the HLS manifest parser.
 * @property {shaka.extern.MssManifestConfiguration} mss
 *   Advanced parameters used by the MSS manifest parser.
 * @property {boolean} raiseFatalErrorOnManifestUpdateRequestFailure
 *   If true, manifest update request failures will cause a fatal error.
 *   Defaults to <code>false</code> if not provided.
 *
 * @exportDoc
 */
shaka.extern.ManifestConfiguration;


/**
 * @typedef {{
 *   retryParameters: shaka.extern.RetryParameters,
 *   failureCallback: function(!shaka.util.Error),
 *   rebufferingGoal: number,
 *   bufferingGoal: number,
 *   bufferBehind: number,
 *   evictionGoal: number,
 *   ignoreTextStreamFailures: boolean,
 *   alwaysStreamText: boolean,
 *   startAtSegmentBoundary: boolean,
 *   gapDetectionThreshold: number,
 *   gapJumpTimerTime: number,
 *   durationBackoff: number,
 *   safeSeekOffset: number,
 *   stallEnabled: boolean,
 *   stallThreshold: number,
 *   stallSkip: number,
 *   useNativeHlsOnSafari: boolean,
 *   useNativeHlsForFairPlay: boolean,
 *   inaccurateManifestTolerance: number,
 *   lowLatencyMode: boolean,
 *   autoLowLatencyMode: boolean,
 *   forceHTTP: boolean,
 *   forceHTTPS: boolean,
 *   preferNativeHls: boolean,
 *   updateIntervalSeconds: number,
 *   dispatchAllEmsgBoxes: boolean,
 *   observeQualityChanges: boolean,
 *   maxDisabledTime: number,
 *   parsePrftBox: boolean,
 *   segmentPrefetchLimit: number,
 *   prefetchAudioLanguages: !Array<string>,
 *   disableAudioPrefetch: boolean,
 *   disableTextPrefetch: boolean,
 *   disableVideoPrefetch: boolean,
 *   liveSync: boolean,
 *   liveSyncMaxLatency: number,
 *   liveSyncPlaybackRate: number,
 *   liveSyncMinLatency: number,
 *   liveSyncMinPlaybackRate: number,
 *   liveSyncPanicMode: boolean,
 *   liveSyncPanicThreshold: number,
 *   allowMediaSourceRecoveries: boolean,
 *   minTimeBetweenRecoveries: number,
 *   vodDynamicPlaybackRate: boolean,
 *   vodDynamicPlaybackRateLowBufferRate: number,
 *   vodDynamicPlaybackRateBufferRatio: number,
 *   infiniteLiveStreamDuration: boolean,
 *   preloadNextUrlWindow: number,
<<<<<<< HEAD
 *   loadTimeout: number
=======
 *   clearDecodingCache: boolean
>>>>>>> e0eeb5b7
 * }}
 *
 * @description
 * The StreamingEngine's configuration options.
 *
 * @property {shaka.extern.RetryParameters} retryParameters
 *   Retry parameters for segment requests.
 * @property {function(!shaka.util.Error)} failureCallback
 *   A callback to decide what to do on a streaming failure.  Default behavior
 *   is to retry on live streams and not on VOD.
 * @property {number} rebufferingGoal
 *   The minimum number of seconds of content that the StreamingEngine must
 *   buffer before it can begin playback or can continue playback after it has
 *   entered into a buffering state (i.e., after it has depleted one more
 *   more of its buffers).
 * @property {number} bufferingGoal
 *   The number of seconds of content that the StreamingEngine will attempt to
 *   buffer ahead of the playhead. This value must be greater than or equal to
 *   the rebuffering goal.
 * @property {number} bufferBehind
 *   The maximum number of seconds of content that the StreamingEngine will keep
 *   in buffer behind the playhead when it appends a new media segment.
 *   The StreamingEngine will evict content to meet this limit.
 * @property {number} evictionGoal
 *   The minimum duration in seconds of buffer overflow the StreamingEngine
 *   requires to start removing content from the buffer.
 *   Values less than <code>1.0</code> are not recommended.
 * @property {boolean} ignoreTextStreamFailures
 *   If <code>true</code>, the player will ignore text stream failures and
 *   continue playing other streams.
 * @property {boolean} alwaysStreamText
 *   If <code>true</code>, always stream text tracks, regardless of whether or
 *   not they are shown.  This is necessary when using the browser's built-in
 *   controls, which are not capable of signaling display state changes back to
 *   Shaka Player.
 *   Defaults to <code>false</code>.
 * @property {boolean} startAtSegmentBoundary
 *   If <code>true</code>, adjust the start time backwards so it is at the start
 *   of a segment. This affects both explicit start times and calculated start
 *   time for live streams. This can put us further from the live edge. Defaults
 *   to <code>false</code>.
 * @property {number} gapDetectionThreshold
 *   The maximum distance (in seconds) before a gap when we'll automatically
 *   jump. This value defaults to <code>0.5</code>.
 * @property {number} gapJumpTimerTime
 *   The polling time in seconds to check for gaps in the media. This value
 *   defaults to <code>0.25</code>.
 * @property {number} durationBackoff
 *   By default, we will not allow seeking to exactly the duration of a
 *   presentation.  This field is the number of seconds before duration we will
 *   seek to when the user tries to seek to or start playback at the duration.
 *   To disable this behavior, the config can be set to 0.  We recommend using
 *   the default value unless you have a good reason not to.
 * @property {number} safeSeekOffset
 *   The amount of seconds that should be added when repositioning the playhead
 *   after falling out of the availability window or seek. This gives the player
 *   more time to buffer before falling outside again, but increases the forward
 *   jump in the stream skipping more content. This is helpful for lower
 *   bandwidth scenarios. Defaults to 5 if not provided.
 * @property {boolean} stallEnabled
 *   When set to <code>true</code>, the stall detector logic will run.  If the
 *   playhead stops moving for <code>stallThreshold</code> seconds, the player
 *   will either seek or pause/play to resolve the stall, depending on the value
 *   of <code>stallSkip</code>.
 * @property {number} stallThreshold
 *   The maximum number of seconds that may elapse without the playhead moving
 *   (when playback is expected) before it will be labeled as a stall.
 * @property {number} stallSkip
 *   The number of seconds that the player will skip forward when a stall has
 *   been detected.  If 0, the player will pause and immediately play instead of
 *   seeking.  A value of 0 is recommended and provided as default on TV
 *   platforms (WebOS, Tizen, Chromecast, etc).
 * @property {boolean} useNativeHlsOnSafari
 *   Desktop Safari has both MediaSource and their native HLS implementation.
 *   Depending on the application's needs, it may prefer one over the other.
 *   Only applies to clear streams
 *   Defaults to <code>true</code>.
 * @property {boolean} useNativeHlsForFairPlay
 *   Desktop Safari has both MediaSource and their native HLS implementation.
 *   Depending on the application's needs, it may prefer one over the other.
 *   Warning when disabled: Where single-key DRM streams work fine, multi-keys
 *   streams is showing unexpected behaviours (stall, audio playing with video
 *   freezes, ...). Use with care.
 *   Defaults to <code>true</code>.
 * @property {number} inaccurateManifestTolerance
 *   The maximum difference, in seconds, between the times in the manifest and
 *   the times in the segments.  Larger values allow us to compensate for more
 *   drift (up to one segment duration).  Smaller values reduce the incidence of
 *   extra segment requests necessary to compensate for drift.
 * @property {boolean} lowLatencyMode
 *   If <code>true</code>, low latency streaming mode is enabled. If
 *   lowLatencyMode is set to true, it changes the default config values for
 *   other things, see: docs/tutorials/config.md
 * @property {boolean} autoLowLatencyMode
 *   If the stream is low latency and the user has not configured the
 *   lowLatencyMode, but if it has been configured to activate the
 *   lowLatencyMode if a stream of this type is detected, we automatically
 *   activate the lowLatencyMode. Defaults to false.
 * @property {boolean} forceHTTP
 *   If true, if the protocol is HTTPs change it to HTTP.
 *   If both forceHTTP and forceHTTPS are set, forceHTTPS wins.
 * @property {boolean} forceHTTPS
 *   If true, if the protocol is HTTP change it to HTTPs.
 *   If both forceHTTP and forceHTTPS are set, forceHTTPS wins.
 * @property {boolean} preferNativeHls
 *   If true, prefer native HLS playback when possible, regardless of platform.
 * @property {number} updateIntervalSeconds
 *   The minimum number of seconds to see if the manifest has changes.
 * @property {boolean} dispatchAllEmsgBoxes
 *   If true, all emsg boxes are parsed and dispatched.
 * @property {boolean} observeQualityChanges
 *   If true, monitor media quality changes and emit
 *   <code>shaka.Player.MediaQualityChangedEvent</code>.
 * @property {number} maxDisabledTime
 *   The maximum time a variant can be disabled when NETWORK HTTP_ERROR
 *   is reached, in seconds.
 *   If all variants are disabled this way, NETWORK HTTP_ERROR will be thrown.
 * @property {boolean} parsePrftBox
 *   If <code>true</code>, will raise a shaka.extern.ProducerReferenceTime
 *   player event (event name 'prft').
 *   The event will be raised only once per playback session as program
 *   start date will not change, and would save parsing the segment multiple
 *   times needlessly.
 *   Defaults to <code>false</code>.
 * @property {number} segmentPrefetchLimit
 *   The maximum number of segments for each active stream to be prefetched
 *   ahead of playhead in parallel.
 *   If <code>0</code>, the segments will be fetched sequentially.
 *   Defaults to <code>0</code>.
 * @property {!Array<string>} prefetchAudioLanguages
 *   The audio languages to prefetch.
 *   Defaults to an empty array.
 * @property {boolean} disableAudioPrefetch
 *   If set and prefetch limit is defined, it will prevent from prefetching data
 *   for audio.
 *   Defaults to <code>false</code>.
 * @property {boolean} disableTextPrefetch
 *   If set and prefetch limit is defined, it will prevent from prefetching data
 *   for text.
 *   Defaults to <code>false</code>.
 * @property {boolean} disableVideoPrefetch
 *   If set and prefetch limit is defined, it will prevent from prefetching data
 *   for video.
 *   Defaults to <code>false</code>.
 * @property {boolean} liveSync
 *   Enable the live stream sync against the live edge by changing the playback
 *   rate. Defaults to <code>false</code>.
 *   Note: on some SmartTVs, if this is activated, it may not work or the sound
 *   may be lost when activated.
 * @property {number} liveSyncMaxLatency
 *   Maximum acceptable latency, in seconds. Effective only if liveSync is
 *   true. Defaults to <code>1</code>.
 * @property {number} liveSyncPlaybackRate
 *   Playback rate used for latency chasing. It is recommended to use a value
 *   between 1 and 2. Effective only if liveSync is true. Defaults to
 *   <code>1.1</code>.
 * @property {number} liveSyncMinLatency
 *   Minimum acceptable latency, in seconds. Effective only if liveSync is
 *   true. Defaults to <code>0</code>.
 * @property {number} liveSyncMinPlaybackRate
 *   Minimum playback rate used for latency chasing. It is recommended to use a
 *   value between 0 and 1. Effective only if liveSync is true. Defaults to
 *   <code>1</code>.
 * @property {boolean} liveSyncPanicMode
 *   If <code>true</code>, panic mode for live sync is enabled. When enabled,
 *   will set the playback rate to the <code>liveSyncMinPlaybackRate</code>
 *   until playback has continued past a rebuffering for longer than the
 *   <code>liveSyncPanicThreshold</code>. Defaults to <code>false</code>.
 * @property {number} liveSyncPanicThreshold
 *   Number of seconds that playback stays in panic mode after a rebuffering.
 *   Defaults to <code>60</code>
 * @property {boolean} allowMediaSourceRecoveries
 *   Indicate if we should recover from VIDEO_ERROR resetting Media Source.
 *   Defaults to <code>true</code>.
 * @property {number} minTimeBetweenRecoveries
 *   The minimum time between recoveries when VIDEO_ERROR is reached, in
 *   seconds.
 *   Defaults to <code>5</code>.
 * @property {boolean} vodDynamicPlaybackRate
 *   Adapt the playback rate of the player to keep the buffer full. Defaults to
 *   <code>false</code>.
 * @property {number} vodDynamicPlaybackRateLowBufferRate
 *   Playback rate to use if the buffer is too small. Defaults to
 *   <code>0.95</code>.
 * @property {number} vodDynamicPlaybackRateBufferRatio
 *   Ratio of the <code>bufferingGoal</code> as the low threshold for
 *   setting the playback rate to
 *   <code>vodDynamicPlaybackRateLowBufferRate</code>.
 *   Defaults to <code>0.5</code>.
 * @property {boolean} infiniteLiveStreamDuration
 *   If <code>true</code>, the media source live duration
 *   set as a<code>Infinity</code>
 *   Defaults to <code> false </code>.
 * @property {number} preloadNextUrlWindow
 *   The window of time at the end of the presentation to begin preloading the
 *   next URL, such as one specified by a urn:mpeg:dash:chaining:2016 element
 *   in DASH. Measured in seconds. If the value is 0, the next URL will not
 *   be preloaded at all.
 *   Defaults to <code> 30 </code>.
<<<<<<< HEAD
 * @property {number} loadTimeout
 *   The maximum timeout to reject the load when using src= in case the content
 *   does not work correctly.  Measured in seconds.
 *   Defaults to <code> 30 </code>.
=======
 * @property {boolean} clearDecodingCache
 *   Clears decodingInfo and MediaKeySystemAccess cache during player unload
 *   as these objects may become corrupt and cause issues during subsequent
 *   playbacks on some platforms.
 *   Defaults to <code>true</code> on PlayStation devices and to
 *   <code>false</code> on other devices.
>>>>>>> e0eeb5b7
 * @exportDoc
 */
shaka.extern.StreamingConfiguration;


/**
 * @typedef {{
 *   codecSwitchingStrategy: shaka.config.CodecSwitchingStrategy,
 *   addExtraFeaturesToSourceBuffer: function(string): string,
 *   forceTransmux: boolean,
 *   insertFakeEncryptionInInit: boolean,
 *   modifyCueCallback: shaka.extern.TextParser.ModifyCueCallback
 * }}
 *
 * @description
 *   Media source configuration.
 *
 * @property {shaka.config.CodecSwitchingStrategy} codecSwitchingStrategy
 *   Allow codec switching strategy. SMOOTH loading uses
 *   SourceBuffer.changeType. RELOAD uses cycling of MediaSource.
 *   Defaults to SMOOTH if SMOOTH codec switching is supported, RELOAD
 *   overwise.
 * @property {function(string): string} addExtraFeaturesToSourceBuffer
 *   Callback to generate extra features string based on used MIME type.
 *   Some platforms may need to pass features when initializing the
 *   sourceBuffer.
 *   This string is ultimately appended to a MIME type in addSourceBuffer() &
 *   changeType().
 * @property {boolean} forceTransmux
 *   If this is <code>true</code>, we will transmux AAC and TS content even if
 *   not strictly necessary for the assets to be played.
 *   This value defaults to <code>false</code>.
 * @property {boolean} insertFakeEncryptionInInit
 *   If true, will apply a work-around for non-encrypted init segments on
 *   encrypted content for some platforms.
 *   <br><br>
 *   See https://github.com/shaka-project/shaka-player/issues/2759.
 *   <br><br>
 *   If you know you don't need this, you canset this value to
 *   <code>false</code> to gain a few milliseconds on loading time and seek
 *   time.
 *   <br><br>
 *   This value defaults to <code>true</code>.
 * @property {shaka.extern.TextParser.ModifyCueCallback} modifyCueCallback
 *    A callback called for each cue after it is parsed, but right before it
 *    is appended to the presentation.
 *    Gives a chance for client-side editing of cue text, cue timing, etc.
 * @exportDoc
 */
shaka.extern.MediaSourceConfiguration;


/**
 * @typedef {{
 *   customPlayheadTracker: boolean,
 *   skipPlayDetection: boolean,
 *   supportsMultipleMediaElements: boolean
 * }}
 *
 * @description
 *   Ads configuration.
 *
 * @property {boolean} customPlayheadTracker
 *   If this is <code>true</code>, we create a custom playhead tracker for
 *   Client Side. This is useful because it allows you to implement the use of
 *   IMA on platforms that do not support multiple video elements.
 *   Defaults to <code>false</code> except on Tizen, WebOS, Chromecast,
 *   Hisense, PlayStation 4, PlayStation5, Xbox whose default value is
 *   <code>true</code>.
 * @property {boolean} skipPlayDetection
 *   If this is true, we will load Client Side ads without waiting for a play
 *   event.
 *   Defaults to <code>false</code> except on Tizen, WebOS, Chromecast,
 *   Hisense, PlayStation 4, PlayStation5, Xbox whose default value is
 *   <code>true</code>.
 * @property {boolean} supportsMultipleMediaElements
 *   If this is true, the browser supports multiple media elements.
 *   Defaults to <code>true</code> except on Tizen, WebOS, Chromecast,
 *   Hisense, PlayStation 4, PlayStation5, Xbox whose default value is
 *   <code>false</code>.
 *
 * @exportDoc
 */
shaka.extern.AdsConfiguration;


/**
 * @typedef {{
 *   enabled: boolean,
 *   useNetworkInformation: boolean,
 *   defaultBandwidthEstimate: number,
 *   restrictions: shaka.extern.Restrictions,
 *   switchInterval: number,
 *   bandwidthUpgradeTarget: number,
 *   bandwidthDowngradeTarget: number,
 *   advanced: shaka.extern.AdvancedAbrConfiguration,
 *   restrictToElementSize: boolean,
 *   restrictToScreenSize: boolean,
 *   ignoreDevicePixelRatio: boolean,
 *   clearBufferSwitch: boolean,
 *   safeMarginSwitch: number,
 *   cacheLoadThreshold: number
 * }}
 *
 * @property {boolean} enabled
 *   If true, enable adaptation by the current AbrManager.  Defaults to true.
 * @property {boolean} useNetworkInformation
 *   If true, use the Network Information API in the current AbrManager, if it
 *   is available in the browser environment.  If the Network Information API is
 *   used, Shaka Player will ignore the defaultBandwidthEstimate config.
 *   Defaults to true.
 * @property {number} defaultBandwidthEstimate
 *   The default bandwidth estimate to use if there is not enough data, in
 *   bit/sec.  Only used if useNetworkInformation is false, or if the Network
 *   Information API is not available.
 * @property {shaka.extern.Restrictions} restrictions
 *   The restrictions to apply to ABR decisions.  These are "soft" restrictions.
 *   Any track that fails to meet these restrictions will not be selected
 *   automatically, but will still appear in the track list and can still be
 *   selected via <code>selectVariantTrack()</code>.  If no tracks meet these
 *   restrictions, AbrManager should not fail, but choose a low-res or
 *   low-bandwidth variant instead.  It is the responsibility of AbrManager
 *   implementations to follow these rules and implement this behavior.
 * @property {number} switchInterval
 *   The minimum amount of time that must pass between switches, in
 *   seconds. This keeps us from changing too often and annoying the user.
 * @property {number} bandwidthUpgradeTarget
 *   The fraction of the estimated bandwidth which we should try to use when
 *   upgrading.
 * @property {number} bandwidthDowngradeTarget
 *   The largest fraction of the estimated bandwidth we should use. We should
 *   downgrade to avoid this.
 * @property {shaka.extern.AdvancedAbrConfiguration} advanced
 *   Advanced ABR configuration
 * @property {boolean} restrictToElementSize
 *   If true, restrict the quality to media element size.
 *   Note: The use of ResizeObserver is required for it to work properly. If
 *   true without ResizeObserver, it behaves as false.
 *   Defaults false.
 * @property {boolean} restrictToScreenSize
 *   If true, restrict the quality to screen size.
 *   Defaults false.
 * @property {boolean} ignoreDevicePixelRatio
 *   If true,device pixel ratio is ignored when restricting the quality to
 *   media element size or screen size.
 *   Defaults false.
 * @property {boolean} clearBufferSwitch
 *   If true, the buffer will be cleared during the switch.
 *   The default automatic behavior is false to have a smoother transition.
 *   On some device it's better to clear buffer.
 *   Defaults false.
 * @property {number} safeMarginSwitch
 *   Optional amount of buffer (in seconds) to
 *   retain when clearing the buffer during the automatic switch.
 *   Useful for switching variant quickly without causing a buffering event.
 *   Defaults to 0 if not provided. Ignored if clearBuffer is false.
 *   Can cause hiccups on some browsers if chosen too small, e.g.
 *   The amount of two segments is a fair minimum to consider as safeMargin
 *   value.
 * @property {number} cacheLoadThreshold
 *   Indicates the value in milliseconds from which a request is not
 *   considered cached.
 *   Defaults to <code>20</code>.
 * @exportDoc
 */
shaka.extern.AbrConfiguration;


/**
 * @typedef {{
 *   minTotalBytes: number,
 *   minBytes: number,
 *   fastHalfLife: number,
 *   slowHalfLife: number
 * }}
 *
 * @property {number} minTotalBytes
 *   Minimum number of bytes sampled before we trust the estimate.  If we have
 *   not sampled much data, our estimate may not be accurate enough to trust.
 * @property {number} minBytes
 *   Minimum number of bytes, under which samples are discarded.  Our models
 *   do not include latency information, so connection startup time (time to
 *   first byte) is considered part of the download time.  Because of this, we
 *   should ignore very small downloads which would cause our estimate to be
 *   too low.
 * @property {number} fastHalfLife
 *   The quantity of prior samples (by weight) used when creating a new
 *   estimate, in seconds.  Those prior samples make up half of the
 *   new estimate.
 * @property {number} slowHalfLife
 *   The quantity of prior samples (by weight) used when creating a new
 *   estimate, in seconds.  Those prior samples make up half of the
 *   new estimate.
 * @exportDoc
 */
shaka.extern.AdvancedAbrConfiguration;


/**
 * @typedef {{
 *   enabled: boolean,
 *   useHeaders: boolean,
 *   sessionId: string,
 *   contentId: string,
 *   rtpSafetyFactor: number,
 *   includeKeys: !Array<string>
 * }}
 *
 * @description
 *   Common Media Client Data (CMCD) configuration.
 *
 * @property {boolean} enabled
 *   If <code>true</code>, enable CMCD data to be sent with media requests.
 *   Defaults to <code>false</code>.
 * @property {boolean} useHeaders
 *   If <code>true</code>, send CMCD data using the header transmission mode
 *   instead of query args.  Defaults to <code>false</code>.
 * @property {string} sessionId
 *   A GUID identifying the current playback session. A playback session
 *   typically ties together segments belonging to a single media asset.
 *   Maximum length is 64 characters. It is RECOMMENDED to conform to the UUID
 *   specification. By default the sessionId is automatically generated on each
 *   <code>load()</code> call.
 * @property {string} contentId
 *   A unique string identifying the current content. Maximum length is 64
 *   characters. This value is consistent across multiple different sessions and
 *   devices and is defined and updated at the discretion of the service
 *   provider.
 * @property {number} rtpSafetyFactor
 *   RTP safety factor.
 *   Defaults to <code>5</code>.
 * @property {!Array<string>} includeKeys
 *   An array of keys to include in the CMCD data. If not provided, all keys
 *   will be included.
 * @exportDoc
 */
shaka.extern.CmcdConfiguration;


/**
 * @typedef {{
 *   enabled: boolean,
 *   applyMaximumSuggestedBitrate: boolean,
 *   estimatedThroughputWeightRatio: number
 * }}
 *
 * @description
 *   Common Media Server Data (CMSD) configuration.
 *
 * @property {boolean} enabled
 *   If <code>true</code>, enables reading CMSD data in media requests.
 *   Defaults to <code>true</code>.
 * @property {boolean} applyMaximumSuggestedBitrate
 *   If true, we must apply the maximum suggested bitrate. If false, we ignore
 *   this.
 *   Defaults to <code>true</code>.
 * @property {number} estimatedThroughputWeightRatio
 *   How much the estimatedThroughput of the CMSD data should be weighted
 *   against the default estimate, between 0 and 1.
 *   Defaults to <code>0.5</code>.
 * @exportDoc
 */
shaka.extern.CmsdConfiguration;

/**
 * @typedef {{
 *   enabled: boolean,
 *   dynamicPerformanceScaling: boolean,
 *   logLevel: number,
 *   drawLogo: boolean
 * }}
 *
 * @description
 *   Decoding for MPEG-5 Part2 LCEVC.
 *
 * @property {boolean} enabled
 *   If <code>true</code>, enable LCEVC.
 *   Defaults to <code>false</code>.
 * @property {boolean} dynamicPerformanceScaling
 *   If <code>true</code>, LCEVC Dynamic Performance Scaling or dps is enabled
 *   to be triggered, when the system is not able to decode frames within a
 *   specific tolerance of the fps of the video and disables LCEVC decoding
 *   for some time. The base video will be shown upscaled to target resolution.
 *   If it is triggered again within a short period of time, the disabled
 *   time will be higher and if it is triggered three times in a row the LCEVC
 *   decoding will be disabled for that playback session.
 *   If dynamicPerformanceScaling is false, LCEVC decode will be forced
 *   and will drop frames appropriately if performance is sub optimal.
 *   Defaults to <code>true</code>.
 * @property {number} logLevel
 *   Loglevel 0-5 for logging.
 *   NONE = 0
 *   ERROR = 1
 *   WARNING = 2
 *   INFO = 3
 *   DEBUG = 4
 *   VERBOSE = 5
 *   Defaults to <code>0</code>.
 * @property {boolean} drawLogo
 *   If <code>true</code>, LCEVC Logo is placed on the top left hand corner
 *   which only appears when the LCEVC enhanced frames are being rendered.
 *   Defaults to true for the lib but is forced to false in this integration
 *   unless explicitly set to true through config.
 *   Defaults to <code>false</code>.
 * @exportDoc
 */
shaka.extern.LcevcConfiguration;

/**
 * @typedef {{
 *   trackSelectionCallback:
 *       function(shaka.extern.TrackList):!Promise<shaka.extern.TrackList>,
 *   downloadSizeCallback: function(number):!Promise<boolean>,
 *   progressCallback: function(shaka.extern.StoredContent,number),
 *   usePersistentLicense: boolean,
 *   numberOfParallelDownloads: number
 * }}
 *
 * @property {function(shaka.extern.TrackList):!Promise<shaka.extern.TrackList>}
 *     trackSelectionCallback
 *   Called inside <code>store()</code> to determine which tracks to save from a
 *   manifest. It is passed an array of Tracks from the manifest and it should
 *   return an array of the tracks to store.
 * @property {function(number):!Promise<boolean>} downloadSizeCallback
 *   Called inside <code>store()</code> to determine if the content can be
 *   downloaded due to its estimated size. The estimated size of the download is
 *   passed and it must return if the download is allowed or not.
 * @property {function(shaka.extern.StoredContent,number)} progressCallback
 *   Called inside <code>store()</code> to give progress info back to the app.
 *   It is given the current manifest being stored and the progress of it being
 *   stored.
 * @property {boolean} usePersistentLicense
 *   If <code>true</code>, store protected content with a persistent license so
 *   that no network is required to view.
 *   If <code>false</code>, store protected content without a persistent
 *   license.  A network will be required to retrieve a temporary license to
 *   view.
 *   Defaults to <code>true</code>.
 * @property {number} numberOfParallelDownloads
 *   Number of parallel downloads.
 *   Note: normally browsers limit to 5 request in parallel, so putting a
 *   number higher than this will not help it download faster.
 *   Defaults to <code>5</code>.
 * @exportDoc
 */
shaka.extern.OfflineConfiguration;


/**
 * @typedef {{
 *   captionsUpdatePeriod: number
 * }}
 *
 * @description
 *   Text displayer configuration.
 *
 * @property {number} captionsUpdatePeriod
 *   The number of seconds to see if the captions should be updated.
 *   Defaults to <code>0.25</code>.
 *
 * @exportDoc
 */
shaka.extern.TextDisplayerConfiguration;


/**
 * @typedef {{
 *   ads: shaka.extern.AdsConfiguration,
 *   autoShowText: shaka.config.AutoShowText,
 *   drm: shaka.extern.DrmConfiguration,
 *   manifest: shaka.extern.ManifestConfiguration,
 *   streaming: shaka.extern.StreamingConfiguration,
 *   mediaSource: shaka.extern.MediaSourceConfiguration,
 *   abrFactory: shaka.extern.AbrManager.Factory,
 *   abr: shaka.extern.AbrConfiguration,
 *   cmcd: shaka.extern.CmcdConfiguration,
 *   cmsd: shaka.extern.CmsdConfiguration,
 *   lcevc: shaka.extern.LcevcConfiguration,
 *   offline: shaka.extern.OfflineConfiguration,
 *   preferredAudioLanguage: string,
 *   preferredAudioLabel: string,
 *   preferredTextLanguage: string,
 *   preferredVariantRole: string,
 *   preferredTextRole: string,
 *   preferredVideoCodecs: !Array.<string>,
 *   preferredAudioCodecs: !Array.<string>,
 *   preferredAudioChannelCount: number,
 *   preferredVideoHdrLevel: string,
 *   preferredVideoLayout: string,
 *   preferredVideoLabel: string,
 *   preferredDecodingAttributes: !Array.<string>,
 *   preferForcedSubs: boolean,
 *   preferSpatialAudio: boolean,
 *   restrictions: shaka.extern.Restrictions,
 *   playRangeStart: number,
 *   playRangeEnd: number,
 *   textDisplayer: shaka.extern.TextDisplayerConfiguration,
 *   textDisplayFactory: shaka.extern.TextDisplayer.Factory
 * }}
 *
 * @property {shaka.extern.AdsConfiguration} ads
 *   Ads configuration and settings.
 * @property {shaka.config.AutoShowText} autoShowText
 *   Controls behavior of auto-showing text tracks on load().
 * @property {shaka.extern.DrmConfiguration} drm
 *   DRM configuration and settings.
 * @property {shaka.extern.ManifestConfiguration} manifest
 *   Manifest configuration and settings.
 * @property {shaka.extern.StreamingConfiguration} streaming
 *   Streaming configuration and settings.
 * @property {shaka.extern.MediaSourceConfiguration} mediaSource
 *   Media source configuration and settings.
 * @property {shaka.extern.AbrManager.Factory} abrFactory
 *   A factory to construct an abr manager.
 * @property {shaka.extern.AbrConfiguration} abr
 *   ABR configuration and settings.
 * @property {shaka.extern.CmcdConfiguration} cmcd
 *   CMCD configuration and settings. (Common Media Client Data)
 * @property {shaka.extern.CmsdConfiguration} cmsd
 *   CMSD configuration and settings. (Common Media Server Data)
 * @property {shaka.extern.LcevcConfiguration} lcevc
 *   MPEG-5 LCEVC configuration and settings.
 *   (Low Complexity Enhancement Video Codec)
 * @property {shaka.extern.OfflineConfiguration} offline
 *   Offline configuration and settings.
 * @property {string} preferredAudioLanguage
 *   The preferred language to use for audio tracks.  If not given it will use
 *   the <code>'main'</code> track.
 *   Changing this during playback will not affect the current playback.
 * @property {string} preferredAudioLabel
 *   The preferred label to use for audio tracks
 * @property {string} preferredVideoLabel
 *   The preferred label to use for video tracks
 * @property {string} preferredTextLanguage
 *   The preferred language to use for text tracks.  If a matching text track
 *   is found, and the selected audio and text tracks have different languages,
 *   the text track will be shown.
 *   Changing this during playback will not affect the current playback.
 * @property {string} preferredVariantRole
 *   The preferred role to use for variants.
 * @property {string} preferredTextRole
 *   The preferred role to use for text tracks.
 * @property {!Array.<string>} preferredVideoCodecs
 *   The list of preferred video codecs, in order of highest to lowest priority.
 * @property {!Array.<string>} preferredAudioCodecs
 *   The list of preferred audio codecs, in order of highest to lowest priority.
 * @property {number} preferredAudioChannelCount
 *   The preferred number of audio channels.
 * @property {string} preferredVideoHdrLevel
 *   The preferred HDR level of the video. If possible, this will cause the
 *   player to filter to assets that either have that HDR level, or no HDR level
 *   at all.
 *   Can be 'SDR', 'PQ', 'HLG', 'AUTO' for auto-detect, or '' for no preference.
 *   Defaults to 'AUTO'.
 *   Note that one some platforms, such as Chrome, attempting to play PQ content
 *   may cause problems.
 * @property {string} preferredVideoLayout
 *   The preferred video layout of the video.
 *   Can be 'CH-STEREO', 'CH-MONO', or '' for no preference.
 *   If the content is predominantly stereoscopic you should use 'CH-STEREO'.
 *   If the content is predominantly monoscopic you should use 'CH-MONO'.
 *   Defaults to ''.
 * @property {!Array.<string>} preferredDecodingAttributes
 *   The list of preferred attributes of decodingInfo, in the order of their
 *   priorities.
 * @property {boolean} preferForcedSubs
 *   If true, a forced text track is preferred.  Defaults to false.
 *   If the content has no forced captions and the value is true,
 *   no text track is chosen.
 *   Changing this during playback will not affect the current playback.
 * @property {boolean} preferSpatialAudio
 *   If true, a spatial audio track is preferred.  Defaults to false.
 * @property {shaka.extern.Restrictions} restrictions
 *   The application restrictions to apply to the tracks.  These are "hard"
 *   restrictions.  Any track that fails to meet these restrictions will not
 *   appear in the track list.  If no tracks meet these restrictions, playback
 *   will fail.
 * @property {number} playRangeStart
 *   Optional playback and seek start time in seconds. Defaults to 0 if
 *   not provided.
 * @property {number} playRangeEnd
 *   Optional playback and seek end time in seconds. Defaults to the end of
 *   the presentation if not provided.
 * @property {shaka.extern.TextDisplayerConfiguration} textDisplayer
 *   Text displayer configuration and settings.
 * @property {shaka.extern.TextDisplayer.Factory} textDisplayFactory
 *   A factory to construct a text displayer. Note that, if this is changed
 *   during playback, it will cause the text tracks to be reloaded.
 * @exportDoc
 */
shaka.extern.PlayerConfiguration;


/**
 * @typedef {{
 *   language: string,
 *   role: string,
 *   label: ?string
 * }}
 *
 * @property {string} language
 *    The language code for the stream.
 * @property {string} role
 *    The role name for the stream. If the stream has no role, <code>role</code>
 *    will be <code>''</code>.
 * @property {?string} label
 *    The label of the audio stream, if it has one.
 * @exportDoc
 */
shaka.extern.LanguageRole;


/**
 * @typedef {{
 *   segment: shaka.media.SegmentReference,
 *   imageHeight: number,
 *   imageWidth: number,
 *   height: number,
 *   positionX: number,
 *   positionY: number,
 *   startTime: number,
 *   duration: number,
 *   uris: !Array.<string>,
 *   width: number,
 *   sprite: boolean
 * }}
 *
 * @property {shaka.media.SegmentReference} segment
 *    The segment of this thumbnail.
 * @property {number} imageHeight
 *    The image height in px. The image height could be different to height if
 *    the layout is different to 1x1.
 * @property {number} imageWidth
 *    The image width in px. The image width could be different to width if
 *    the layout is different to 1x1.
 * @property {number} height
 *    The thumbnail height in px.
 * @property {number} positionX
 *    The thumbnail left position in px.
 * @property {number} positionY
 *    The thumbnail top position in px.
 * @property {number} startTime
 *    The start time of the thumbnail in the presentation timeline, in seconds.
 * @property {number} duration
 *    The duration of the thumbnail, in seconds.
 * @property {!Array.<string>} uris
 *   An array of URIs to attempt.  They will be tried in the order they are
 *   given.
 * @property {number} width
 *    The thumbnail width in px.
 * @property {boolean} sprite
 *    Indicate if the thumbnail is a sprite.
 * @exportDoc
 */
shaka.extern.Thumbnail;


/**
 * @typedef {{
 *   id: string,
 *   title: string,
 *   startTime: number,
 *   endTime: number
 * }}
 *
 * @property {string} id
 *    The id of the chapter.
 * @property {string} title
 *    The title of the chapter.
 * @property {number} startTime
 *    The time that describes the beginning of the range of the chapter.
 * @property {number} endTime
 *    The time that describes the end of the range of chapter.
 * @exportDoc
 */
shaka.extern.Chapter;

/**
 * @typedef {{
 *   width: number,
 *   height: number
 * }}
 *
 * @property {number} width
 *   Width in pixels.
 * @property {number} height
 *   Height in pixels.
 * @exportDoc
 */
shaka.extern.Resolution;<|MERGE_RESOLUTION|>--- conflicted
+++ resolved
@@ -1271,11 +1271,8 @@
  *   vodDynamicPlaybackRateBufferRatio: number,
  *   infiniteLiveStreamDuration: boolean,
  *   preloadNextUrlWindow: number,
-<<<<<<< HEAD
- *   loadTimeout: number
-=======
+ *   loadTimeout: number,
  *   clearDecodingCache: boolean
->>>>>>> e0eeb5b7
  * }}
  *
  * @description
@@ -1475,19 +1472,16 @@
  *   in DASH. Measured in seconds. If the value is 0, the next URL will not
  *   be preloaded at all.
  *   Defaults to <code> 30 </code>.
-<<<<<<< HEAD
  * @property {number} loadTimeout
  *   The maximum timeout to reject the load when using src= in case the content
  *   does not work correctly.  Measured in seconds.
  *   Defaults to <code> 30 </code>.
-=======
  * @property {boolean} clearDecodingCache
  *   Clears decodingInfo and MediaKeySystemAccess cache during player unload
  *   as these objects may become corrupt and cause issues during subsequent
  *   playbacks on some platforms.
  *   Defaults to <code>true</code> on PlayStation devices and to
  *   <code>false</code> on other devices.
->>>>>>> e0eeb5b7
  * @exportDoc
  */
 shaka.extern.StreamingConfiguration;
