--- conflicted
+++ resolved
@@ -2479,25 +2479,16 @@
 /**
  * @typedef {{
  *   mode: string,
-<<<<<<< HEAD
- *   useHeaders: boolean,
- *   url: string
-=======
  *   enabled: boolean,
  *   useHeaders: boolean,
  *   url: string,
  *   includeKeys: !Array<string>
->>>>>>> 97c28c91
  * }}
  *
  * @description
  *  Common Media Client Data (CMCD) Target Configuration
  *
  * @property {string} mode
-<<<<<<< HEAD
- * @property {boolean} useHeaders
- * @property {string} url
-=======
  * Specifies the transmission strategy for the CMCD data.
  * <br>
  * Possible values are:
@@ -2522,7 +2513,6 @@
  * If not provided, all keys will be included.
  * <br>
  * Defaults to <code>[]</code>.
->>>>>>> 97c28c91
  * @exportDoc
  */
 shaka.extern.CmcdTarget;
