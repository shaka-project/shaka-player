/*! @license
 * Shaka Player
 * Copyright 2016 Google LLC
 * SPDX-License-Identifier: Apache-2.0
 */


/**
 * @externs
 */


/**
 * @typedef {{
 *   timestamp: number,
 *   id: number,
 *   type: string,
 *   fromAdaptation: boolean,
 *   bandwidth: ?number
 * }}
 *
 * @property {number} timestamp
 *   The timestamp the choice was made, in seconds since 1970
 *   (i.e. <code>Date.now() / 1000</code>).
 * @property {number} id
 *   The id of the track that was chosen.
 * @property {string} type
 *   The type of track chosen (<code>'variant'</code> or <code>'text'</code>).
 * @property {boolean} fromAdaptation
 *   <code>true</code> if the choice was made by AbrManager for adaptation;
 *   <code>false</code> if it was made by the application through
 *   <code>selectTrack</code>.
 * @property {?number} bandwidth
 *   The bandwidth of the chosen track (<code>null</code> for text).
 * @exportDoc
 */
shaka.extern.TrackChoice;


/**
 * @typedef {{
 *   timestamp: number,
 *   state: string,
 *   duration: number
 * }}
 *
 * @property {number} timestamp
 *   The timestamp the state was entered, in seconds since 1970
 *   (i.e. <code>Date.now() / 1000</code>).
 * @property {string} state
 *   The state the player entered.  This could be <code>'buffering'</code>,
 *   <code>'playing'</code>, <code>'paused'</code>, or <code>'ended'</code>.
 * @property {number} duration
 *   The number of seconds the player was in this state.  If this is the last
 *   entry in the list, the player is still in this state, so the duration will
 *   continue to increase.
 * @exportDoc
 */
shaka.extern.StateChange;


/**
 * @typedef {{
 *   width: number,
 *   height: number,
 *   streamBandwidth: number,
 *   currentCodecs: string,
 *
 *   decodedFrames: number,
 *   droppedFrames: number,
 *   corruptedFrames: number,
 *   estimatedBandwidth: number,
 *
 *   completionPercent: number,
 *   loadLatency: number,
 *   manifestTimeSeconds: number,
 *   drmTimeSeconds: number,
 *   playTime: number,
 *   pauseTime: number,
 *   bufferingTime: number,
 *   licenseTime: number,
 *   liveLatency: number,
 *
 *   maxSegmentDuration: number,
 *
 *   gapsJumped: number,
 *   stallsDetected: number,
 *
 *   manifestSizeBytes: number,
 *   bytesDownloaded: number,
 *
 *   nonFatalErrorCount: number,
 *   manifestPeriodCount: number,
 *   manifestGapCount: number,
 *
 *   switchHistory: !Array<shaka.extern.TrackChoice>,
 *   stateHistory: !Array<shaka.extern.StateChange>
 * }}
 *
 * @description
 * Contains statistics and information about the current state of the player.
 * This is meant for applications that want to log quality-of-experience (QoE)
 * or other stats.  These values will reset when <code>load()</code> is called
 * again.
 *
 * @property {number} width
 *   The width of the current video track. If nothing is loaded or the content
 *   is audio-only, NaN.
 * @property {number} height
 *   The height of the current video track. If nothing is loaded or the content
 *   is audio-only, NaN.
 * @property {number} streamBandwidth
 *   The bandwidth required for the current streams (total, in bit/sec).
 *   It takes into account the playbackrate. If nothing is loaded, NaN.
 * @property {string} currentCodecs
 *   The current codec of the current streams.
 *
 * @property {number} decodedFrames
 *   The total number of frames decoded by the Player. If not reported by the
 *   browser, NaN.
 * @property {number} droppedFrames
 *   The total number of frames dropped by the Player. If not reported by the
 *   browser, NaN.
 * @property {number} corruptedFrames
 *   The total number of corrupted frames dropped by the browser. If not
 *   reported by the browser, NaN.
 * @property {number} estimatedBandwidth
 *   The current estimated network bandwidth (in bit/sec). If no estimate
 *   available, NaN.
 *
 * @property {number} gapsJumped
 *   The total number of playback gaps jumped by the GapJumpingController.
 *   If nothing is loaded, NaN.
 * @property {number} stallsDetected
 *   The total number of playback stalls detected by the StallDetector.
 *   If nothing is loaded, NaN.
 *
 * @property {number} completionPercent
 *   This is the greatest completion percent that the user has experienced in
 *   playback. Also known as the "high water mark". If nothing is loaded, or
 *   the stream is live (and therefore indefinite), NaN.
 * @property {number} loadLatency
 *   This is the number of seconds it took for the video element to have enough
 *   data to begin playback.  This is measured from the time load() is called to
 *   the time the <code>'loadeddata'</code> event is fired by the media element.
 *   If nothing is loaded, NaN.
 * @property {number} manifestTimeSeconds
 *   The amount of time it took to download and parse the manifest.
 *   If nothing is loaded, NaN.
 * @property {number} drmTimeSeconds
 *   The amount of time it took to download the first drm key, and load that key
 *   into the drm system. If nothing is loaded or DRM is not in use, NaN.
 * @property {number} playTime
 *   The total time spent in a playing state in seconds. If nothing is loaded,
 *   NaN.
 * @property {number} pauseTime
 *   The total time spent in a paused state in seconds. If nothing is loaded,
 *   NaN.
 * @property {number} bufferingTime
 *   The total time spent in a buffering state in seconds. If nothing is
 *   loaded, NaN.
 * @property {number} licenseTime
 *   The time spent on license requests during this session in seconds. If DRM
 *   is not in use, NaN.
 * @property {number} liveLatency
 *   The time between the capturing of a frame and the end user having it
 *   displayed on their screen. If nothing is loaded or the content is VOD,
 *   NaN.
 *
 * @property {number} maxSegmentDuration
 *   The presentation's max segment duration in seconds. If nothing is loaded,
 *   NaN.
 *
 * @property {number} manifestSizeBytes
 *   Size of the manifest payload. For DASH & MSS it will match the latest
 *   downloaded manifest. For HLS, it will match the lastly downloaded playlist.
 *   If nothing is loaded or in src= mode, NaN.
 * @property {number} bytesDownloaded
 *   The bytes downloaded during the playback. If nothing is loaded, NaN.
 *
 * @property {number} nonFatalErrorCount
 *   The amount of non fatal errors that occurred.  If nothing is loaded, NaN.
 * @property {number} manifestPeriodCount
 *   The amount of periods occurred in the manifest. For DASH it represents
 *   number of Period elements in a manifest. For HLS & MSS it is always 1.
 *   In src= mode or if nothing is loaded, NaN.
 * @property {number} manifestGapCount
 *   The amount of gaps found in a manifest. For DASH, it represents number of
 *   discontinuities found between periods. For HLS, it is a number of EXT-X-GAP
 *   and GAP=YES occurrences. For MSS, it is always set to 0.
 *   If in src= mode or nothing is loaded, NaN.
 *
 * @property {!Array<shaka.extern.TrackChoice>} switchHistory
 *   A history of the stream changes.
 * @property {!Array<shaka.extern.StateChange>} stateHistory
 *   A history of the state changes.
 * @exportDoc
 */
shaka.extern.Stats;


/**
 * @typedef {{
 *   start: number,
 *   end: number
 * }}
 *
 * @description
 * Contains the times of a range of buffered content.
 *
 * @property {number} start
 *   The start time of the range, in seconds.
 * @property {number} end
 *   The end time of the range, in seconds.
 * @exportDoc
 */
shaka.extern.BufferedRange;


/**
 * @typedef {{
 *   total: !Array<shaka.extern.BufferedRange>,
 *   audio: !Array<shaka.extern.BufferedRange>,
 *   video: !Array<shaka.extern.BufferedRange>,
 *   text: !Array<shaka.extern.BufferedRange>
 * }}
 *
 * @description
 * Contains information about the current buffered ranges.
 *
 * @property {!Array<shaka.extern.BufferedRange>} total
 *   The combined audio/video buffered ranges, reported by
 *   <code>video.buffered</code>.
 * @property {!Array<shaka.extern.BufferedRange>} audio
 *   The buffered ranges for audio content.
 * @property {!Array<shaka.extern.BufferedRange>} video
 *   The buffered ranges for video content.
 * @property {!Array<shaka.extern.BufferedRange>} text
 *   The buffered ranges for text content.
 * @exportDoc
 */
shaka.extern.BufferedInfo;


/**
 * @typedef {{
 *   id: number,
 *   active: boolean,
 *
 *   type: string,
 *   bandwidth: number,
 *
 *   language: string,
 *   label: ?string,
 *   videoLabel: ?string,
 *   kind: ?string,
 *   width: ?number,
 *   height: ?number,
 *   frameRate: ?number,
 *   pixelAspectRatio: ?string,
 *   hdr: ?string,
 *   colorGamut: ?string,
 *   videoLayout: ?string,
 *   mimeType: ?string,
 *   audioMimeType: ?string,
 *   videoMimeType: ?string,
 *   codecs: ?string,
 *   audioCodec: ?string,
 *   videoCodec: ?string,
 *   primary: boolean,
 *   roles: !Array<string>,
 *   audioRoles: Array<string>,
 *   videoRoles: Array<string>,
 *   accessibilityPurpose: ?shaka.media.ManifestParser.AccessibilityPurpose,
 *   forced: boolean,
 *   videoId: ?number,
 *   audioId: ?number,
 *   audioGroupId: ?string,
 *   channelsCount: ?number,
 *   audioSamplingRate: ?number,
 *   tilesLayout: ?string,
 *   audioBandwidth: ?number,
 *   videoBandwidth: ?number,
 *   spatialAudio: boolean,
 *   originalVideoId: ?string,
 *   originalAudioId: ?string,
 *   originalTextId: ?string,
 *   originalImageId: ?string,
 *   originalLanguage: ?string
 * }}
 *
 * @description
 * An object describing a media track.  This object should be treated as
 * read-only as changing any values does not have any effect.  This is the
 * public view of an audio/video paring (variant type).
 *
 * @property {number} id
 *   The unique ID of the track.
 * @property {boolean} active
 *   If true, this is the track being streamed (another track may be
 *   visible/audible in the buffer).
 *
 * @property {string} type
 *   The type of track, either <code>'variant'</code> or <code>'text'</code>
 *   or <code>'image'</code>.
 * @property {number} bandwidth
 *   The bandwidth required to play the track, in bits/sec.
 *
 * @property {string} language
 *   The language of the track, or <code>'und'</code> if not given.  This value
 *   is normalized as follows - language part is always lowercase and translated
 *   to ISO-639-1 when possible, locale part is always uppercase,
 *   i.e. <code>'en-US'</code>.
 * @property {?string} label
 *   The track label, which is unique text that should describe the track.
 * @property {?string} videoLabel
 *   The video track label, which is unique text that should describe the video
 *   track.
 * @property {?string} kind
 *   (only for text tracks) The kind of text track, either
 *   <code>'caption'</code> or <code>'subtitle'</code>.
 * @property {?number} width
 *   The video width provided in the manifest, if present.
 * @property {?number} height
 *   The video height provided in the manifest, if present.
 * @property {?number} frameRate
 *   The video framerate provided in the manifest, if present.
 * @property {?string} pixelAspectRatio
 *   The video pixel aspect ratio provided in the manifest, if present.
 * @property {?string} hdr
 *   The video HDR provided in the manifest, if present.
 * @property {?string} colorGamut
 *   The video color gamut provided in the manifest, if present.
 * @property {?string} videoLayout
 *   The video layout provided in the manifest, if present.
 * @property {?string} mimeType
 *   The MIME type of the content provided in the manifest.
 * @property {?string} audioMimeType
 *   The audio MIME type of the content provided in the manifest.
 * @property {?string} videoMimeType
 *   The video MIME type of the content provided in the manifest.
 * @property {?string} codecs
 *   The audio/video codecs string provided in the manifest, if present.
 * @property {?string} audioCodec
 *   The audio codecs string provided in the manifest, if present.
 * @property {?string} videoCodec
 *   The video codecs string provided in the manifest, if present.
 * @property {boolean} primary
 *   True indicates that this in the primary language for the content.
 *   This flag is based on signals from the manifest.
 *   This can be a useful hint about which language should be the default, and
 *   indicates which track Shaka will use when the user's language preference
 *   cannot be satisfied.
 * @property {!Array<string>} roles
 *   The roles of the track, e.g. <code>'main'</code>, <code>'caption'</code>,
 *   or <code>'commentary'</code>.
 * @property {Array<string>} audioRoles
 *   The roles of the audio in the track, e.g. <code>'main'</code> or
 *   <code>'commentary'</code>. Will be null for text tracks or variant tracks
 *   without audio.
 * @property {Array<string>} videoRoles
 *   The roles of the video in the track, e.g. <code>'main'</code> or
 *   <code>'sign'</code>. Will be null for text tracks or variant tracks
 *   without video.
 * @property {?shaka.media.ManifestParser.AccessibilityPurpose
 *           } accessibilityPurpose
 *   The DASH accessibility descriptor, if one was provided for this track.
 *   For text tracks, this describes the text; otherwise, this is for the audio.
 * @property {boolean} forced
 *   True indicates that this in the forced text language for the content.
 *   This flag is based on signals from the manifest.
 * @property {?number} videoId
 *   (only for variant tracks) The video stream id.
 * @property {?number} audioId
 *   (only for variant tracks) The audio stream id.
 * @property {?string} audioGroupId
 *   (only for variant tracks)
 *   The ID of the stream's parent element. In DASH, this will be a unique
 *   ID that represents the representation's parent adaptation element
 * @property {?number} channelsCount
 *   The count of the audio track channels.
 * @property {?number} audioSamplingRate
 *   Specifies the maximum sampling rate of the content.
 * @property {?string} tilesLayout
 *   The value is a grid-item-dimension consisting of two positive decimal
 *   integers in the format: column-x-row ('4x3'). It describes the arrangement
 *   of Images in a Grid. The minimum valid LAYOUT is '1x1'.
 * @property {boolean} spatialAudio
 *   True indicates that the content has spatial audio.
 *   This flag is based on signals from the manifest.
 * @property {?number} audioBandwidth
 *   (only for variant tracks) The audio stream's bandwidth if known.
 * @property {?number} videoBandwidth
 *   (only for variant tracks) The video stream's bandwidth if known.
 * @property {?string} originalVideoId
 *   (variant tracks only) The original ID of the video part of the track, if
 *   any, as it appeared in the original manifest.
 * @property {?string} originalAudioId
 *   (variant tracks only) The original ID of the audio part of the track, if
 *   any, as it appeared in the original manifest.
 * @property {?string} originalTextId
 *   (text tracks only) The original ID of the text track, if any, as it
 *   appeared in the original manifest.
 * @property {?string} originalImageId
 *   (image tracks only) The original ID of the image track, if any, as it
 *   appeared in the original manifest.
 * @property {?string} originalLanguage
 *   The original language of the track, if any, as it appeared in the original
 *   manifest.  This is the exact value provided in the manifest; for normalized
 *   value use <code>language</code> property.
 * @exportDoc
 */
shaka.extern.Track;

/**
 * @typedef {{
 *   active: boolean,
 *   language: string,
 *   label: ?string,
 *   mimeType: ?string,
 *   codecs: ?string,
 *   primary: boolean,
 *   roles: !Array<string>,
 *   accessibilityPurpose: ?shaka.media.ManifestParser.AccessibilityPurpose,
 *   channelsCount: ?number,
 *   audioSamplingRate: ?number,
 *   spatialAudio: boolean,
 *   originalLanguage: ?string
 * }}
 *
 * @description
 * An object describing a audio track.  This object should be treated as
 * read-only as changing any values does not have any effect.
 *
 * @property {boolean} active
 *   If true, this is the track being streamed (another track may be
 *   visible/audible in the buffer).
 *
 * @property {string} language
 *   The language of the track, or <code>'und'</code> if not given.  This value
 *   is normalized as follows - language part is always lowercase and translated
 *   to ISO-639-1 when possible, locale part is always uppercase,
 *   i.e. <code>'en-US'</code>.
 * @property {?string} label
 *   The track label, which is unique text that should describe the track.
 * @property {?string} mimeType
 *   The MIME type of the content provided in the manifest.
 * @property {?string} codecs
 *   The audio codecs string provided in the manifest, if present.
 * @property {boolean} primary
 *   True indicates that this in the primary language for the content.
 *   This flag is based on signals from the manifest.
 *   This can be a useful hint about which language should be the default, and
 *   indicates which track Shaka will use when the user's language preference
 *   cannot be satisfied.
 * @property {!Array<string>} roles
 *   The roles of the track, e.g. <code>'main'</code>, <code>'caption'</code>,
 *   or <code>'commentary'</code>.
 * @property {?shaka.media.ManifestParser.AccessibilityPurpose
 *           } accessibilityPurpose
 *   The DASH accessibility descriptor, if one was provided for this track.
 * @property {?number} channelsCount
 *   The count of the audio track channels.
 * @property {?number} audioSamplingRate
 *   Specifies the maximum sampling rate of the content.
 * @property {boolean} spatialAudio
 *   True indicates that the content has spatial audio.
 *   This flag is based on signals from the manifest.
 * @property {?string} originalLanguage
 *   The original language of the track, if any, as it appeared in the original
 *   manifest.  This is the exact value provided in the manifest; for normalized
 *   value use <code>language</code> property.
 * @exportDoc
 */
shaka.extern.AudioTrack;


/**
 * @typedef {{
 *   id: number,
 *   active: boolean,
 *   type: string,
 *   bandwidth: number,
 *   language: string,
 *   label: ?string,
 *   kind: ?string,
 *   mimeType: ?string,
 *   codecs: ?string,
 *   primary: boolean,
 *   roles: !Array<string>,
 *   accessibilityPurpose: ?shaka.media.ManifestParser.AccessibilityPurpose,
 *   forced: boolean,
 *   originalTextId: ?string,
 *   originalLanguage: ?string
 * }}
 *
 * @description
 * An object describing a text track.  This object should be treated as
 * read-only as changing any values does not have any effect.
 *
 * @property {number} id
 *   The unique ID of the track.
 * @property {boolean} active
 *   If true, this is the track being streamed (another track may be
 *   visible in the buffer).
 * @property {string} type
 *   The type of track, either <code>'variant'</code> or <code>'text'</code>
 *   or <code>'image'</code>.
 * @property {number} bandwidth
 *   The bandwidth required to play the track, in bits/sec.
 * @property {string} language
 *   The language of the track, or <code>'und'</code> if not given.  This value
 *   is normalized as follows - language part is always lowercase and translated
 *   to ISO-639-1 when possible, locale part is always uppercase,
 *   i.e. <code>'en-US'</code>.
 * @property {?string} label
 *   The track label, which is unique text that should describe the track.
 * @property {?string} kind
 *   The kind of text track, either <code>'caption'</code> or
 *  <code>'subtitle'</code>.
 * @property {?string} mimeType
 *   The MIME type of the content provided in the manifest.
 * @property {?string} codecs
 *   The codecs string provided in the manifest, if present.
 * @property {boolean} primary
 *   True indicates that this in the primary language for the content.
 *   This flag is based on signals from the manifest.
 *   This can be a useful hint about which language should be the default, and
 *   indicates which track Shaka will use when the user's language preference
 *   cannot be satisfied.
 * @property {!Array<string>} roles
 *   The roles of the track, e.g. <code>'main'</code>, <code>'caption'</code>,
 *   or <code>'commentary'</code>.
 * @property {?shaka.media.ManifestParser.AccessibilityPurpose
 *           } accessibilityPurpose
 *   The DASH accessibility descriptor, if one was provided for this track.
 * @property {boolean} forced
 *   True indicates that this in the forced text language for the content.
 *   This flag is based on signals from the manifest.
 * @property {?string} originalTextId
 *   The original ID of the text track, if any, as it
 *   appeared in the original manifest.
 * @property {?string} originalLanguage
 *   The original language of the track, if any, as it appeared in the original
 *   manifest.  This is the exact value provided in the manifest; for normalized
 *   value use <code>language</code> property.
 * @exportDoc
 */
shaka.extern.TextTrack;


/**
 * @typedef {{
 *   active: boolean,
 *   bandwidth: number,
 *   width: ?number,
 *   height: ?number,
 *   frameRate: ?number,
 *   pixelAspectRatio: ?string,
 *   hdr: ?string,
 *   colorGamut: ?string,
 *   videoLayout: ?string,
 *   mimeType: ?string,
 *   codecs: ?string,
 *   roles: !Array<string>,
 *   label: ?string,
 * }}
 *
 * @description
 * An object describing a video track.  This object should be treated as
 * read-only as changing any values does not have any effect.
 *
 * @property {boolean} active
 *   If true, this is the track being streamed (another track may be
 *   visible/audible in the buffer).
 * @property {number} bandwidth
 *   The bandwidth required to play the track, in bits/sec.
 * @property {?number} width
 *   The video width provided in the manifest, if present.
 * @property {?number} height
 *   The video height provided in the manifest, if present.
 * @property {?number} frameRate
 *   The video framerate provided in the manifest, if present.
 * @property {?string} pixelAspectRatio
 *   The video pixel aspect ratio provided in the manifest, if present.
 * @property {?string} hdr
 *   The video HDR provided in the manifest, if present.
 * @property {?string} colorGamut
 *   The video color gamut provided in the manifest, if present.
 * @property {?string} videoLayout
 *   The video layout provided in the manifest, if present.
 * @property {?string} mimeType
 *   The video MIME type of the content provided in the manifest.
 * @property {?string} codecs
 *   The video codecs string provided in the manifest, if present.
 * @property {!Array<string>} roles
 *   The roles of the track, e.g. <code>'main'</code>, <code>'sign'</code>.
 * @property {?string} label
 *   The track label, which is unique text that should describe the track.
 * @exportDoc
 */
shaka.extern.VideoTrack;


/**
 * @typedef {{
 *   id: number,
 *   type: string,
 *   bandwidth: number,
 *   width: ?number,
 *   height: ?number,
 *   mimeType: ?string,
 *   codecs: ?string,
 *   tilesLayout: ?string,
 *   originalImageId: ?string
 * }}
 *
 * @description
 * An object describing a image track.  This object should be treated as
 * read-only as changing any values does not have any effect.
 *
 * @property {number} id
 *   The unique ID of the track.
 * @property {string} type
 *   The type of track, either <code>'variant'</code> or <code>'text'</code>
 *   or <code>'image'</code>.
 * @property {number} bandwidth
 *   The bandwidth required to play the track, in bits/sec.
 * @property {?number} width
 *   The width provided in the manifest, if present.
 * @property {?number} height
 *   The height provided in the manifest, if present.
 * @property {?string} mimeType
 *   The MIME type of the content provided in the manifest.
 * @property {?string} codecs
 *   The image codecs string provided in the manifest, if present.
 * @property {?string} tilesLayout
 *   The value is a grid-item-dimension consisting of two positive decimal
 *   integers in the format: column-x-row ('4x3'). It describes the arrangement
 *   of Images in a Grid. The minimum valid LAYOUT is '1x1'.
 * @property {?string} originalImageId
 *   The original ID of the image track, if any, as it appeared in the original
 *   manifest.
 * @exportDoc
 */
shaka.extern.ImageTrack;


/**
 * @typedef {!Array<!shaka.extern.Track>}
 */
shaka.extern.TrackList;


/**
 * @typedef {{
 *   minWidth: number,
 *   maxWidth: number,
 *   minHeight: number,
 *   maxHeight: number,
 *   minPixels: number,
 *   maxPixels: number,
 *
 *   minFrameRate: number,
 *   maxFrameRate: number,
 *
 *   minBandwidth: number,
 *   maxBandwidth: number,
 *
 *   minChannelsCount: number,
 *   maxChannelsCount: number
 * }}
 *
 * @description
 * An object describing application restrictions on what tracks can play.  All
 * restrictions must be fulfilled for a track to be playable/selectable.
 * The restrictions system behaves somewhat differently at the ABR level and the
 * player level, so please refer to the documentation for those specific
 * settings.
 *
 * @see shaka.extern.PlayerConfiguration
 * @see shaka.extern.AbrConfiguration
 *
 * @property {number} minWidth
 *   The minimum width of a video track, in pixels.
 *   <br>
 *   Defaults to <code>0</code>.
 * @property {number} maxWidth
 *   The maximum width of a video track, in pixels.
 *   <br>
 *   Defaults to <code>Infinity</code>.
 * @property {number} minHeight
 *   The minimum height of a video track, in pixels.
 *   <br>
 *   Defaults to <code>0</code>.
 * @property {number} maxHeight
 *   The maximum height of a video track, in pixels.
 *   <br>
 *   Defaults to <code>Infinity</code>.
 * @property {number} minPixels
 *   The minimum number of total pixels in a video track (i.e.
 *   <code>width * height</code>).
 *   <br>
 *   Defaults to <code>0</code>.
 * @property {number} maxPixels
 *   The maximum number of total pixels in a video track (i.e.
 *   <code>width * height</code>).
 *   <br>
 *   Defaults to <code>Infinity</code>.
 *
 * @property {number} minFrameRate
 *   The minimum framerate of a variant track.
 *   <br>
 *   Defaults to <code>0</code>.
 * @property {number} maxFrameRate
 *   The maximum framerate of a variant track.
 *   <br>
 *   Defaults to <code>Infinity</code>.
 *
 * @property {number} minBandwidth
 *   The minimum bandwidth of a variant track, in bit/sec.
 *   <br>
 *   Defaults to <code>0</code>.
 * @property {number} maxBandwidth
 *   The maximum bandwidth of a variant track, in bit/sec.
 *   <br>
 *   Defaults to <code>Infinity</code>.
 *
 * @property {number} minChannelsCount
 *   The minimum channels count of a variant track.
 *   <br>
 *   Defaults to <code>0</code>.
 * @property {number} maxChannelsCount
 *   The maximum channels count of a variant track.
 *   <br>
 *   Defaults to <code>Infinity</code>.
 * @exportDoc
 */
shaka.extern.Restrictions;


/**
 * @typedef {{
 *   persistentState: boolean,
 *   encryptionSchemes: !Array<string|null>,
 *   videoRobustnessLevels: !Array<string>,
 *   audioRobustnessLevels: !Array<string>,
 *   minHdcpVersions: !Array<string>
 * }}
 *
 * @property {boolean} persistentState
 *   Whether this key system supports persistent state.
 * @property {!Array<string|null>} encryptionSchemes
 *   An array of encryption schemes that are reported to work, through either
 *   EME or MCap APIs. An empty array indicates that encryptionScheme queries
 *   are not supported. This should not happen if our polyfills are installed.
 * @property {!Array<string>} videoRobustnessLevels
 *   An array of video robustness levels that are reported to work. An empty
 *   array indicates that none were tested. Not all key systems have a list of
 *   known robustness levels built into probeSupport().
 * @property {!Array<string>} audioRobustnessLevels
 *   An array of audio robustness levels that are reported to work. An empty
 *   array indicates that none were tested. Not all key systems have a list of
 *   known robustness levels built into probeSupport().
 * @property {!Array<string>} minHdcpVersions
 *   An array of min HDCP levels that are reported to work. An empty
 *   array indicates that none were tested. Not all key systems have support to
 *   check min HDCP levels.
 * @exportDoc
 */
shaka.extern.DrmSupportType;


/**
 * @typedef {{
 *   manifest: !Object<string, boolean>,
 *   media: !Object<string, boolean>,
 *   drm: !Object<string, ?shaka.extern.DrmSupportType>,
 *   hardwareResolution: shaka.extern.Resolution
 * }}
 *
 * @description
 * An object detailing browser support for various features.
 *
 * @property {!Object<string, boolean>} manifest
 *   A map of supported manifest types.
 *   The keys are manifest MIME types and file extensions.
 * @property {!Object<string, boolean>} media
 *   A map of supported media types.
 *   The keys are media MIME types.
 * @property {!Object<string, ?shaka.extern.DrmSupportType>} drm
 *   A map of supported key systems.
 *   The keys are the key system names.  The value is <code>null</code> if it is
 *   not supported.  Key systems not probed will not be in this dictionary.
 * @property {shaka.extern.Resolution} hardwareResolution
 *   The maximum detected hardware resolution, which may have
 *   height==width==Infinity for devices without a maximum resolution or
 *   without a way to detect the maximum.
 *
 * @exportDoc
 */
shaka.extern.SupportType;

/**
 * @typedef {{
 *   cueTime: ?number,
 *   data: !Uint8Array,
 *   frames: !Array<shaka.extern.MetadataFrame>,
 *   dts: ?number,
 *   pts: ?number
 * }}
 *
 * @description
 * ID3 metadata in format defined by
 * https://id3.org/id3v2.3.0#Declared_ID3v2_frames
 * The content of the field.
 *
 * @property {?number} cueTime
 * @property {!Uint8Array} data
 * @property {!Array<shaka.extern.MetadataFrame>} frames
 * @property {?number} dts
 * @property {?number} pts
 *
 * @exportDoc
 */
shaka.extern.ID3Metadata;


/**
 * @typedef {{
 *   type: string,
 *   size: number,
 *   data: Uint8Array
 * }}
 *
 * @description metadata raw frame.
 * @property {string} type
 * @property {number} size
 * @property {Uint8Array} data
 * @exportDoc
 */
shaka.extern.MetadataRawFrame;


/**
 * @typedef {{
 *   key: string,
 *   data: (ArrayBuffer|string|number),
 *   description: string,
 *   mimeType: ?string,
 *   pictureType: ?number
 * }}
 *
 * @description metadata frame parsed.
 * @property {string} key
 * @property {ArrayBuffer|string|number} data
 * @property {string} description
 * @property {?string} mimeType
 * @property {?number} pictureType
 * @exportDoc
 */
shaka.extern.MetadataFrame;


/**
 * @typedef {{
 *   video: ?shaka.extern.PlaybackStreamInfo,
 *   audio: ?shaka.extern.PlaybackStreamInfo,
 *   text: ?shaka.extern.PlaybackStreamInfo
 * }}
 *
 * @description Represents the state of the current variant and text.
 * @property {?shaka.extern.PlaybackStreamInfo} video
 * @property {?shaka.extern.PlaybackStreamInfo} audio
 * @property {?shaka.extern.PlaybackStreamInfo} text
 * @exportDoc
 */
shaka.extern.PlaybackInfo;


/**
 * @typedef {{
 *   codecs: string,
 *   mimeType: string,
 *   bandwidth: number,
 *   width: ?number,
 *   height: ?number
 * }}
 *
 * @description Represents the state of the given stream.
 * @property {string} codecs
 * @property {string} mimeType
 * @property {number} bandwidth
 * @property {?number} width
 * @property {?number} height
 * @exportDoc
 */
shaka.extern.PlaybackStreamInfo;


/**
 * @typedef {{
 *   startTime: number,
 *   endTime: ?number,
 *   values: !Array<shaka.extern.MetadataFrame>
 * }}
 *
 * @property {number} startTime
 * @property {?number} endTime
 * @property {!Array<shaka.extern.MetadataFrame>} values
 * @exportDoc
 */
shaka.extern.HLSInterstitial;


/**
 * @typedef {{
 *   schemeIdUri: string,
 *   value: string,
 *   startTime: number,
 *   endTime: number,
 *   id: string,
 *   timescale: number,
 *   eventElement: Element,
 *   eventNode: ?shaka.extern.xml.Node
 * }}
 *
 * @description
 * Contains information about a region of the timeline that will cause an event
 * to be raised when the playhead enters or exits it.  In DASH this is the
 * EventStream element.
 *
 * @property {string} schemeIdUri
 *   Identifies the message scheme.
 * @property {string} value
 *   Specifies the value for the region.
 * @property {number} startTime
 *   The presentation time (in seconds) that the region should start.
 * @property {number} endTime
 *   The presentation time (in seconds) that the region should end.
 * @property {string} id
 *   Specifies an identifier for this instance of the region.
 * @property {number} timescale
 *   Provides the timescale, in ticks per second.
 * @property {Element} eventElement
 *   <b>DEPRECATED</b>: Use eventNode instead.
 *   The XML element that defines the Event.
 * @property {?shaka.extern.xml.Node} eventNode
 *   The XML element that defines the Event.
 * @exportDoc
 */
shaka.extern.TimelineRegionInfo;


/**
 * @typedef {{
 *   schemeIdUri: string,
 *   startTime: number,
 *   endTime: number,
 *   id: string,
 *   emsg: shaka.extern.EmsgInfo
 * }}
 *
 * @description
 * Contains information about a region of the timeline that will cause an event
 * to be raised when the playhead enters or exits it.
 *
 * @property {string} schemeIdUri
 *   Identifies the metadata type.
 * @property {number} startTime
 *   The presentation time (in seconds) that the region should start.
 * @property {number} endTime
 *   The presentation time (in seconds) that the region should end.
 * @property {string} id
 *   Specifies an identifier for this instance of the region.
 * @property {shaka.extern.EmsgInfo} emsg
 *   Specifies the EMSG info.
 * @exportDoc
 */
shaka.extern.EmsgTimelineRegionInfo;


/**
 * @typedef {{
 *   schemeIdUri: string,
 *   startTime: number,
 *   endTime: number,
 *   id: string,
 *   payload: shaka.extern.MetadataFrame
 * }}
 *
 * @description
 * Contains information about a region of the timeline that will cause an event
 * to be raised when the playhead enters or exits it.
 *
 * @property {string} schemeIdUri
 *   Identifies the metadata type.
 * @property {number} startTime
 *   The presentation time (in seconds) that the region should start.
 * @property {number} endTime
 *   The presentation time (in seconds) that the region should end.
 * @property {string} id
 *   Specifies an identifier for this instance of the region.
 * @property {shaka.extern.MetadataFrame} payload
 *   Specifies the metadata frame.
 * @exportDoc
 */
shaka.extern.MetadataTimelineRegionInfo;

/**
 * @typedef {{
 *   audioSamplingRate: ?number,
 *   bandwidth: number,
 *   codecs: string,
 *   contentType: string,
 *   frameRate: ?number,
 *   height: ?number,
 *   mimeType: ?string,
 *   label: ?string,
 *   roles: ?Array<string>,
 *   language: ?string,
 *   channelsCount: ?number,
 *   pixelAspectRatio: ?string,
 *   width: ?number
 * }}
 *
 * @description
 * Contains information about the quality of an audio or video media stream.
 *
 * @property {?number} audioSamplingRate
 *   Specifies the maximum sampling rate of the content.
 * @property {number} bandwidth
 *   The bandwidth in bits per second.
 * @property {string} codecs
 *   The Stream's codecs, e.g., 'avc1.4d4015' or 'vp9', which must be
 * compatible with the Stream's MIME type.
 * @property {string} contentType
 *   The type of content, which may be "video" or "audio".
 * @property {?number} frameRate
 *   The video frame rate.
 * @property {?number} height
 *   The video height in pixels.
 * @property {string} mimeType
 *   The MIME type.
 * @property {?string} label
 *   The stream's label, when available.
 * @property {?Array<string>} roles
 *   The stream's role, when available.
 * @property {?string} language
 *   The stream's language, when available.
 * @property {?number} channelsCount
 *   The number of audio channels, or null if unknown.
 * @property {?string} pixelAspectRatio
 *   The pixel aspect ratio value; e.g. "1:1".
 * @property {?number} width
 *   The video width in pixels.
 * @exportDoc
 */
shaka.extern.MediaQualityInfo;


/**
 * @typedef {{
 *   schemeIdUri: string,
 *   value: string,
 *   startTime: number,
 *   endTime: number,
 *   timescale: number,
 *   presentationTimeDelta: number,
 *   eventDuration: number,
 *   id: number,
 *   messageData: Uint8Array
 * }}
 *
 * @description
 * Contains information about an EMSG MP4 box.
 *
 * @property {string} schemeIdUri
 *   Identifies the message scheme.
 * @property {string} value
 *   Specifies the value for the event.
 * @property {number} startTime
 *   The time that the event starts (in presentation time).
 * @property {number} endTime
 *   The time that the event ends (in presentation time).
 * @property {number} timescale
 *   Provides the timescale, in ticks per second.
 * @property {number} presentationTimeDelta
 *   The offset that the event starts, relative to the start of the segment
 *   this is contained in (in units of timescale).
 * @property {number} eventDuration
 *   The duration of the event (in units of timescale).
 * @property {number} id
 *   A field identifying this instance of the message.
 * @property {Uint8Array} messageData
 *   Body of the message.
 * @exportDoc
 */
shaka.extern.EmsgInfo;


/**
 * @typedef {{
 *   wallClockTime: number,
 *   programStartDate: Date
 * }}
 *
 * @description
 * Contains information about an PRFT MP4 box.
 *
 * @property {number} wallClockTime
 *   A UTC timestamp corresponding to decoding time in milliseconds.
 * @property {Date} programStartDate
 *   The derived start date of the program.
 * @exportDoc
 */
shaka.extern.ProducerReferenceTime;


/**
 * @typedef {{
 *   distinctiveIdentifierRequired: boolean,
 *   persistentStateRequired: boolean,
 *   videoRobustness: Array<string>,
 *   audioRobustness: Array<string>,
 *   serverCertificate: Uint8Array,
 *   serverCertificateUri: string,
 *   individualizationServer: string,
 *   sessionType: string,
 *   headers: !Object<string, string>
 * }}
 *
 * @property {boolean} distinctiveIdentifierRequired
 *   True if the application requires the key system to support distinctive
 *   identifiers.
 *   <br>
 *   Defaults to <code>false</code>.
 * @property {boolean} persistentStateRequired
 *   True if the application requires the key system to support persistent
 *   state, e.g., for persistent license storage.
 *   <br>
 *   Defaults to <code>false</code>.
 * @property {Array<string>} videoRobustness
 *   A key-system-specific Array of strings that specifies a required security
 *   level for video. For multiple robustness levels, list items in priority
 *   order.
 *   <br>
 *   Defaults to <code>[]</code>, i.e., no specific robustness required.
 * @property {Array<string>} audioRobustness
 *   A key-system-specific Array of strings that specifies a required security
 *   level for audio. For multiple robustness levels, list items in priority
 *   order.
 *   <br>
 *   Defaults to <code>[]</code>, i.e., no specific robustness required.
 * @property {Uint8Array} serverCertificate
 *   <i>An empty certificate (<code>byteLength==0</code>) will be treated as
 *   <code>null</code>.</i> <br>
 *   <i>A certificate will be requested from the license server if
 *   required.</i> <br>
 *   A key-system-specific server certificate used to encrypt license requests.
 *   Its use is optional and is meant as an optimization to avoid a round-trip
 *   to request a certificate.
 *   <br>
 *   Defaults to <code>null</code>.
 * @property {string} serverCertificateUri
 *   If given, will make a request to the given URI to get the server
 *   certificate. This is ignored if <code>serverCertificate</code> is set.
 *   <br>
 *   Defaults to <code>''</code>.
 * @property {string} individualizationServer
 *   The server that handles an <code>'individualization-request'</code>.
 *   If the server isn't given, it will default to the license server.
 *   <br>
 *   Defaults to <code>''</code>.
 * @property {string} sessionType
 *   The MediaKey session type to create streaming licenses with.  This doesn't
 *   affect offline storage.
 *   <br>
 *   Defaults to <code>'temporary'</code>.
 * @property {!Object<string, string>} headers
 *   The headers to use in the license request.
 *   <br>
 *   Defaults to <code>{}</code>.
 *
 * @exportDoc
 */
shaka.extern.AdvancedDrmConfiguration;


/**
 * @typedef {{
 *   sessionId: string,
 *   sessionType: string,
 *   initData: ?Uint8Array,
 *   initDataType: ?string
 * }}
 *
 * @description
 * DRM Session Metadata for an active session
 *
 * @property {string} sessionId
 *   Session id
 * @property {string} sessionType
 *   Session type
 * @property {?Uint8Array} initData
 *   Initialization data in the format indicated by initDataType.
 * @property {string} initDataType
 *   A string to indicate what format initData is in.
 * @exportDoc
 */
shaka.extern.DrmSessionMetadata;


/**
 * @typedef {{
 *   sessionId: string,
 *   initData: ?Uint8Array,
 *   initDataType: ?string
 * }}
 *
 * @description
 * DRM Session Metadata for saved persistent session
 *
 * @property {string} sessionId
 *   Session id
 * @property {?Uint8Array} initData
 *   Initialization data in the format indicated by initDataType.
 * @property {?string} initDataType
 *   A string to indicate what format initData is in.
 * @exportDoc
 */
shaka.extern.PersistentSessionMetadata;


/**
 * @typedef {{
 *   retryParameters: shaka.extern.RetryParameters,
 *   servers: !Object<string, string>,
 *   clearKeys: !Object<string, string>,
 *   delayLicenseRequestUntilPlayed: boolean,
 *   persistentSessionOnlinePlayback: boolean,
 *   persistentSessionsMetadata:
 *       !Array<shaka.extern.PersistentSessionMetadata>,
 *   advanced: Object<string, shaka.extern.AdvancedDrmConfiguration>,
 *   initDataTransform:(shaka.extern.InitDataTransform|undefined),
 *   logLicenseExchange: boolean,
 *   updateExpirationTime: number,
 *   preferredKeySystems: !Array<string>,
 *   keySystemsMapping: !Object<string, string>,
 *   parseInbandPsshEnabled: boolean,
 *   minHdcpVersion: string,
 *   ignoreDuplicateInitData: boolean,
 *   defaultAudioRobustnessForWidevine: string,
 *   defaultVideoRobustnessForWidevine: string
 * }}
 *
 * @property {shaka.extern.RetryParameters} retryParameters
 *   Retry parameters for license requests.
 * @property {!Object<string, string>} servers
 *   <i>Required for all but the clear key CDM.</i> <br>
 *   A dictionary which maps key system IDs to their license servers.
 *   For example,
 *   <code>{'com.widevine.alpha': 'https://example.com/drm'}</code>.
 *   <br>
 *   Defaults to <code>{}</code>.
 * @property {!Object<string, string>} clearKeys
 *   <i>Forces the use of the Clear Key CDM.</i>
 *   A map of key IDs (hex or base64) to keys (hex or base64).
 *   <br>
 *   Defaults to <code>{}</code>.
 * @property {boolean} delayLicenseRequestUntilPlayed
 *   True to configure drm to delay sending a license request until a user
 *   actually starts playing content.
 *   <br>
 *   Defaults to <code>false</code>.
 * @property {boolean} persistentSessionOnlinePlayback
 *   True to configure drm to try playback with given persistent session ids
 *   before requesting a license. Also prevents the session removal at playback
 *   stop, as-to be able to re-use it later.
 *   <br>
 *   Defaults to <code>false</code>.
 * @property {!Array<PersistentSessionMetadata>} persistentSessionsMetadata
 *   Persistent sessions metadata to load before starting playback.
 *   <br>
 *   Defaults to <code>[]</code>.
 * @property {Object<string, shaka.extern.AdvancedDrmConfiguration>} advanced
 *   <i>Optional.</i> <br>
 *   A dictionary which maps key system IDs to advanced DRM configuration for
 *   those key systems.
 *   <br>
 *   Defaults to <code>[]</code>.
 * @property {shaka.extern.InitDataTransform|undefined} initDataTransform
 *   <i>Optional.</i><br>
 *   If given, this function is called with the init data from the
 *   manifest/media and should return the (possibly transformed) init data to
 *   pass to the browser.
 * @property {boolean} logLicenseExchange
 *   <i>Optional.</i><br>
 *   If set to <code>true</code>, prints logs containing the license exchange.
 *   This includes the init data, request, and response data, printed as base64
 *   strings.  Don't use in production, for debugging only; has no affect in
 *   release builds as logging is removed.
 *   <br>
 *   Defaults to <code>false</code>.
 * @property {number} updateExpirationTime
 *   The frequency in seconds with which to check the expiration of a session.
 *   <br>
 *   Defaults to <code>1</code>.
 * @property {!Array<string>} preferredKeySystems
 *   Specifies the priorities of available DRM key systems.
 *   <br>
 *   Defaults <code>['com.microsoft.playready']</code> on Xbox One and
 *   PlayStation 4, and <code>[]</code> for all other browsers.
 * @property {Object<string, string>} keySystemsMapping
 *   A map of key system name to key system name.
 *   <br>
 *   Defaults to <code>{}</code>.
 * @property {boolean} parseInbandPsshEnabled
 *   When true parse DRM init data from pssh boxes in media and init segments
 *   and ignore 'encrypted' events.
 *   This is required when using in-band key rotation on Xbox One.
 *   <br>
 *   Defaults to <code>true</code> on Xbox One, and <code>false</code> for all
 *   other browsers.
 * @property {string} minHdcpVersion
 *   Indicates the minimum version of HDCP to start the playback of encrypted
 *   streams. <b>May be ignored if not supported by the device.</b>
 *   <br>
 *   Defaults to <code>''</code>, do not check the HDCP version.
 * @property {boolean} ignoreDuplicateInitData
 *   When true indicate that the player doesn't ignore duplicate init data.
 *   Note: Tizen 2015 and 2016 models will send multiple webkitneedkey events
 *   with the same init data. If the duplicates are suppressed, playback
 *   will stall without errors.
 *   <br>
 *   Defaults to <code>false</code> on Tizen 2, and <code>true</code> for all
 *   other browsers.
 * @property {string} defaultAudioRobustnessForWidevine
 *   Specify the default audio security level for Widevine when audio robustness
 *   is not specified.
 *   <br>
 *   Defaults to <code>'SW_SECURE_CRYPTO'</code> except on Android where the
 *   default value <code>''</code>.
 * @property {string} defaultVideoRobustnessForWidevine
 *   Specify the default video security level for Widevine when video robustness
 *   is not specified.
 *   <br>
 *   Defaults to <code>'SW_SECURE_DECODE'</code> except on Android where the
 *   default value <code>''</code>.
 * @exportDoc
 */
shaka.extern.DrmConfiguration;

/**
 * @typedef {function(!Uint8Array, string, ?shaka.extern.DrmInfo):!Uint8Array}
 *
 * @description
 * A callback function to handle custom content ID signaling for FairPlay
 * content.
 *
 * @exportDoc
 */
shaka.extern.InitDataTransform;


/**
 * @typedef {{
 *   tagName: !string,
 *   attributes: !Object<string, string>,
 *   children: !Array<shaka.extern.xml.Node | string>,
 *   parent: ?shaka.extern.xml.Node
 * }}
 *
 * @description
 *   Data structure for xml nodes as simple objects
 *
 * @property {!string} tagName
 *   The name of the element
 * @property {!object} attributes
 *   The attributes of the element
 * @property {!Array<shaka.extern.xml.Node | string>} children
 *   The child nodes or string body of the element
 * @property {?shaka.extern.xml.Node} parent
 *   The parent of the current element
 *
 * @exportDoc
 */
shaka.extern.xml.Node;

/**
 * @typedef {{
 *   clockSyncUri: string,
 *   disableXlinkProcessing: boolean,
 *   xlinkFailGracefully: boolean,
 *   ignoreMinBufferTime: boolean,
 *   autoCorrectDrift: boolean,
 *   initialSegmentLimit: number,
 *   ignoreSuggestedPresentationDelay: boolean,
 *   ignoreEmptyAdaptationSet: boolean,
 *   ignoreMaxSegmentDuration: boolean,
 *   keySystemsByURI: !Object<string, string>,
 *   manifestPreprocessor: function(!Element),
 *   manifestPreprocessorTXml: function(!shaka.extern.xml.Node),
 *   sequenceMode: boolean,
 *   useStreamOnceInPeriodFlattening: boolean,
 *   enableFastSwitching: boolean
 * }}
 *
 * @property {string} clockSyncUri
 *   A default clock sync URI to be used with live streams which do not
 *   contain any clock sync information.  The <code>Date</code> header from this
 *   URI will be used to determine the current time.
 *   <br>
 *   Defaults to <code>''</code>.
 * @property {boolean} disableXlinkProcessing
 *   If true, xlink-related processing will be disabled.
 *   <br>
 *   Defaults to <code>true</code>.
 * @property {boolean} xlinkFailGracefully
 *   If true, xlink-related errors will result in a fallback to the tag's
 *   existing contents. If false, xlink-related errors will be propagated
 *   to the application and will result in a playback failure.
 *   <br>
 *   Defaults to <code>false</code>.
 * @property {boolean} ignoreMinBufferTime
 *   If true will cause DASH parser to ignore <code>minBufferTime</code> from
 *   manifest.
 *   <br>
 *   Defaults to <code>false</code>.
 * @property {boolean} autoCorrectDrift
 *   If <code>true</code>, ignore the <code>availabilityStartTime</code> in the
 *   manifest and instead use the segments to determine the live edge.  This
 *   allows us to play streams that have a lot of drift.  If <code>false</code>,
 *   we can't play content where the manifest specifies segments in the future.
 *   <br>
 *   Defaults to <code>true</code>.
 * @property {number} initialSegmentLimit
 *   The maximum number of initial segments to generate for
 *   <code>SegmentTemplate</code> with fixed-duration segments.  This is limited
 *   to avoid excessive memory consumption with very large
 *   <code>timeShiftBufferDepth</code> values.
 *   <br>
 *   Defaults to <code>1000</code>.
 * @property {boolean} ignoreSuggestedPresentationDelay
 *   If true will cause DASH parser to ignore
 *   <code>suggestedPresentationDelay</code> from manifest.
 *   <br>
 *   Defaults to <code>false</code>.
 * @property {boolean} ignoreEmptyAdaptationSet
 *   If true will cause DASH parser to ignore
 *   empty <code>AdaptationSet</code> from manifest.
 *   <br>
 *   Defaults to <code>false</code>.
 * @property {boolean} ignoreMaxSegmentDuration
 *   If true will cause DASH parser to ignore
 *   <code>maxSegmentDuration</code> from manifest.
 *   <br>
 *   Defaults to <code>false</code>.
 * @property {Object<string, string>} keySystemsByURI
 *   A map of scheme URI to key system name. Defaults to default key systems
 *   mapping handled by Shaka.
 * @property {function(!Element)} manifestPreprocessor
 *   <b>DEPRECATED</b>: Use manifestPreprocessorTXml instead.
 *   Called immediately after the DASH manifest has been parsed into an
 *   XMLDocument. Provides a way for applications to perform efficient
 *   preprocessing of the manifest.
 * @property {function(!shaka.extern.xml.Node)} manifestPreprocessorTXml
 *   Called immediately after the DASH manifest has been parsed into an
 *   XMLDocument. Provides a way for applications to perform efficient
 *   preprocessing of the manifest.
 * @property {boolean} sequenceMode
 *   If true, the media segments are appended to the SourceBuffer in
 *   "sequence mode" (ignoring their internal timestamps).
 *   <br>
 *   Defaults to <code>false</code>.
 * @property {boolean} useStreamOnceInPeriodFlattening
 *   If period combiner is used, this option ensures every stream is used
 *   only once in period flattening. It speeds up underlying algorithm
 *   but may raise issues if manifest does not have stream consistency
 *   between periods.
 *   <br>
 *   Defaults to <code>false</code>.
 * @property {boolean} enableFastSwitching
 *   If false, disables fast switching track recognition.
 *   <br>
 *   Defaults to <code>true</code>.
 * @exportDoc
 */
shaka.extern.DashManifestConfiguration;


/**
 * @typedef {{
 *   ignoreTextStreamFailures: boolean,
 *   ignoreImageStreamFailures: boolean,
 *   defaultAudioCodec: string,
 *   defaultVideoCodec: string,
 *   ignoreManifestProgramDateTime: boolean,
 *   ignoreManifestProgramDateTimeForTypes: !Array<string>,
 *   mediaPlaylistFullMimeType: string,
 *   liveSegmentsDelay: number,
 *   sequenceMode: boolean,
 *   ignoreManifestTimestampsInSegmentsMode: boolean,
 *   disableCodecGuessing: boolean,
 *   disableClosedCaptionsDetection: boolean,
 *   allowLowLatencyByteRangeOptimization: boolean,
 *   allowRangeRequestsToGuessMimeType: boolean
 * }}
 *
 * @property {boolean} ignoreTextStreamFailures
 *   If <code>true</code>, ignore any errors in a text stream and filter out
 *   those streams.
 *   <br>
 *   Defaults to <code>false</code>.
 * @property {boolean} ignoreImageStreamFailures
 *   If <code>true</code>, ignore any errors in a image stream and filter out
 *   those streams.
 *   <br>
 *   Defaults to <code>false</code>.
 * @property {string} defaultAudioCodec
 *   The default audio codec if it is not specified in the HLS playlist.
 *   <br>
 *   Defaults to <code>'mp4a.40.2'</code>.
 * @property {string} defaultVideoCodec
 *   The default video codec if it is not specified in the HLS playlist.
 *   <br>
 *   Defaults to <code>'avc1.42E01E'</code>.
 * @property {boolean} ignoreManifestProgramDateTime
 *   If <code>true</code>, the HLS parser will ignore the
 *   <code>EXT-X-PROGRAM-DATE-TIME</code> tags in the manifest and use media
 *   sequence numbers instead. It also causes EXT-X-DATERANGE tags to be
 *   ignored.  Meant for streams where <code>EXT-X-PROGRAM-DATE-TIME</code> is
 *   incorrect or malformed.
 *   <br>
 *   Defaults to <code>false</code>.
 * @property {!Array<string>} ignoreManifestProgramDateTimeForTypes
 *   An array of strings representing types for which
 *   <code>EXT-X-PROGRAM-DATE-TIME</code> should be ignored. Only used if the
 *   the main ignoreManifestProgramDateTime is set to false.
 *   For example, setting this to ['text', 'video'] will cause the PDT values
 *   text and video streams to be ignored, while still using the PDT values for
 *   audio.
 *   <br>
 *   Defaults to <code>[]</code>.
 * @property {string} mediaPlaylistFullMimeType
 *   A string containing a full mime type, including both the basic mime type
 *   and also the codecs. Used when the HLS parser parses a media playlist
 *   directly, required since all of the mime type and codecs information is
 *   contained within the master playlist.
 *   You can use the <code>shaka.util.MimeUtils.getFullType()</code> utility to
 *   format this value.
 *   <br>
 *   Defaults to <code>'video/mp2t; codecs="avc1.42E01E, mp4a.40.2"'</code>.
 * @property {number} liveSegmentsDelay
 *   The default presentation delay will be calculated as a number of segments.
 *   This is the number of segments for this calculation.
 *   <br>
 *   Defaults to <code>3</code>.
 * @property {boolean} sequenceMode
 *   If true, the media segments are appended to the SourceBuffer in
 *   "sequence mode" (ignoring their internal timestamps).
 *   <br>
 *   Defaults to <code>true</code> except on WebOS 3, Tizen 2,
 *   Tizen 3 and PlayStation 4 whose default value is <code>false</code>.
 * @property {boolean} ignoreManifestTimestampsInSegmentsMode
 *   If true, don't adjust the timestamp offset to account for manifest
 *   segment durations being out of sync with segment durations. In other
 *   words, assume that there are no gaps in the segments when appending
 *   to the SourceBuffer, even if the manifest and segment times disagree.
 *   Only applies when sequenceMode is <code>false</code>.
 *   <br>
 *   Defaults to <code>false</code>.
 * @property {boolean} disableCodecGuessing
 *   If set to true, the HLS parser won't automatically guess or assume default
 *   codec for playlists with no "CODECS" attribute. Instead, it will attempt to
 *   extract the missing information from the media segment.
 *   As a consequence, lazy-loading media playlists won't be possible for this
 *   use case, which may result in longer video startup times.
 *   <br>
 *   Defaults to <code>false</code>.
 * @property {boolean} disableClosedCaptionsDetection
 *   If true, disables the automatic detection of closed captions.
 *   Otherwise, in the absence of a EXT-X-MEDIA tag with TYPE="CLOSED-CAPTIONS",
 *   Shaka Player will attempt to detect captions based on the media data.
 *   <br>
 *   Defaults to <code>false</code>.
 * @property {boolean} allowLowLatencyByteRangeOptimization
 *   If set to true, the HLS parser will optimize operation with LL and partial
 *   byte range segments. More info in
 *   https://www.akamai.com/blog/performance/-using-ll-hls-with-byte-range-addressing-to-achieve-interoperabi
 *   <br>
 *   Defaults to <code>true</code>.
 * @property {boolean} allowRangeRequestsToGuessMimeType
 *   If set to true, the HLS parser will use range request (only first byte) to
 *   guess the mime type.
 *   <br>
 *   Defaults to <code>false</code>.
 * @exportDoc
 */
shaka.extern.HlsManifestConfiguration;


/**
 * @typedef {{
 *   manifestPreprocessor: function(!Element),
 *   manifestPreprocessorTXml: function(!shaka.extern.xml.Node),
 *   sequenceMode: boolean,
 *   keySystemsBySystemId: !Object<string, string>
 * }}
 *
 * @property {function(!Element)} manifestPreprocessor
 *   <b>DEPRECATED</b>: Use manifestPreprocessorTXml instead.
 *   Called immediately after the MSS manifest has been parsed into an
 *   XMLDocument. Provides a way for applications to perform efficient
 *   preprocessing of the manifest.
 * @property {function(!shaka.extern.xml.Node)} manifestPreprocessorTXml
 *   Called immediately after the MSS manifest has been parsed into an
 *   XMLDocument. Provides a way for applications to perform efficient
 *   preprocessing of the manifest.
 * @property {boolean} sequenceMode
 *   If true, the media segments are appended to the SourceBuffer in
 *   "sequence mode" (ignoring their internal timestamps).
 *   <br>
 *   Defaults to <code>false</code>.
 * @property {Object<string, string>} keySystemsBySystemId
 *   A map of system id to key system name. Defaults to default key systems
 *   mapping handled by Shaka.
 * @exportDoc
 */
shaka.extern.MssManifestConfiguration;


/**
 * @typedef {{
 *   retryParameters: shaka.extern.RetryParameters,
 *   availabilityWindowOverride: number,
 *   disableAudio: boolean,
 *   disableVideo: boolean,
 *   disableText: boolean,
 *   disableThumbnails: boolean,
 *   disableIFrames: boolean,
 *   defaultPresentationDelay: number,
 *   segmentRelativeVttTiming: boolean,
 *   dash: shaka.extern.DashManifestConfiguration,
 *   hls: shaka.extern.HlsManifestConfiguration,
 *   mss: shaka.extern.MssManifestConfiguration,
 *   raiseFatalErrorOnManifestUpdateRequestFailure: boolean,
 *   continueLoadingWhenPaused: boolean,
 *   ignoreSupplementalCodecs: boolean,
 *   updatePeriod: number,
 *   ignoreDrmInfo: boolean,
 *   enableAudioGroups: boolean
 * }}
 *
 * @property {shaka.extern.RetryParameters} retryParameters
 *   Retry parameters for manifest requests.
 * @property {number} availabilityWindowOverride
 *   A number, in seconds, that overrides the availability window in the
 *   manifest, or <code>NaN</code> if the default value should be used.  This is
 *   enforced by the manifest parser, so custom manifest parsers should take
 *   care to honor this parameter.
 *   <br>
 *   Defaults to <code>NaN</code>.
 * @property {boolean} disableAudio
 *   If <code>true</code>, the audio tracks are ignored.
 *   <br>
 *   Defaults to <code>false</code>.
 * @property {boolean} disableVideo
 *   If <code>true</code>, the video tracks are ignored.
 *   <br>
 *   Defaults to <code>false</code>.
 * @property {boolean} disableText
 *   If <code>true</code>, the text tracks are ignored.
 *   <br>
 *   Defaults to <code>false</code>.
 * @property {boolean} disableThumbnails
 *   If <code>true</code>, the image tracks are ignored.
 *   <br>
 *   Defaults to <code>false</code>.
 * @property {boolean} disableIFrames
 *   If <code>true</code>, the I-Frames tracks are ignored.
 *   <br>
 *   Defaults to <code>false</code>.
 * @property {number} defaultPresentationDelay
 *   For DASH, it's a default <code>presentationDelay</code> value if
 *   <code>suggestedPresentationDelay</code> is missing in the MPEG DASH
 *   manifest. The default value is the lower of <code>1.5 *
 *   minBufferTime</code> and <code>segmentAvailabilityDuration</code> if not
 *   configured or set as 0.
 *   For HLS, the default value is 3 segments duration if not configured or
 *   set as 0.
 *   <br>
 *   Defaults to <code>0</code>.
 * @property {boolean} segmentRelativeVttTiming
 *   Option to calculate VTT text timings relative to the segment start
 *   instead of relative to the period start (which is the default).
 *   <br>
 *   Defaults to <code>false</code>.
 * @property {shaka.extern.DashManifestConfiguration} dash
 *   Advanced parameters used by the DASH manifest parser.
 * @property {shaka.extern.HlsManifestConfiguration} hls
 *   Advanced parameters used by the HLS manifest parser.
 * @property {shaka.extern.MssManifestConfiguration} mss
 *   Advanced parameters used by the MSS manifest parser.
 * @property {boolean} raiseFatalErrorOnManifestUpdateRequestFailure
 *   If true, manifest update request failures will cause a fatal error.
 *   <br>
 *   Defaults to <code>false</code>.
 * @property {boolean} continueLoadingWhenPaused
 *   If true, live manifest will be updated with the regular intervals even if
 *   the video is paused.
 *   <br>
 *   Defaults to <code>true</code>.
 * @property {boolean} ignoreSupplementalCodecs
 *   If true, ignores supplemental codecs.
 *   <br>
 *   Defaults to <code>false</code>.
 * @property {number} updatePeriod
 *   For DASH:
 *   Override the minimumUpdatePeriod of the manifest. The value is in seconds.
 *   If the value is greater than the minimumUpdatePeriod, it will update the
 *   manifest less frequently. If you update the value during for a dynamic
 *   manifest, it will directly trigger a new download of the manifest.
 *   <br>
 *   For HLS:
 *   Override the update period of the playlist. The value is in seconds.
 *   If the value is less than 0, the period will be determined based on the
 *   segment length.  If the value is greater than 0, it will update the target
 *   duration.  If you update the value during the live, it will directly
 *   trigger a new download of the manifest.
 *   <br>
 *   Defaults to <code>-1</code>.
 * @property {boolean} ignoreDrmInfo
 *   If true will cause DASH/HLS parser to ignore DRM information specified
 *   by the manifest and treat it as if it signaled no particular key
 *   system and contained no init data.
 *   <br>
 *   Defaults to <code>false</code>.
 * @property {boolean} enableAudioGroups
 *   If set, audio streams will be grouped and filtered by their parent
 *   adaptation set ID.
 *   <br>
 *   Defaults to <code>true</code>.
 * @exportDoc
 */
shaka.extern.ManifestConfiguration;

/**
 * @typedef {{
 *   enabled: boolean,
 *   stabilityThreshold: number,
 *   rebufferIncrement: number,
 *   maxAttempts: number,
 *   maxLatency: number,
 *   minLatency: number
 * }}
 *
 * @description
 * Dynamic Target Latency configuration options.
 *
 * @property {boolean} enabled
 *   If <code>true</code>, dynamic latency for live sync is enabled. When
 *   enabled, the target latency will be adjusted closer to the min latency
 *   when playback is stable (see <code>stabilityThreshold</code>). If
 *   there are rebuffering events, then the target latency will move towards
 *   the max latency value in increments of <code>rebufferIncrement</code>.
 *   <br>
 *   Defaults to <code>false</code>
 * @property {number} rebufferIncrement
 *   The value, in seconds, to increment the target latency towards
 *   <code>maxLatency</code> after a rebuffering event.
 *   <br>
 *   Defaults to <code>0.5</code>
 * @property {number} stabilityThreshold
 *   Number of seconds after a rebuffering before we are considered stable and
 *   will move the target latency towards <code>minLatency</code>
 *   value.
 *   <br>
 *   Defaults to <code>60</code>.
 * @property {number} maxAttempts
 *   Number of times that dynamic target latency will back off to
 *   <code>maxLatency</code> and attempt to adjust it closer to
 *   <code>minLatency</code>.
 *   <br>
 *   Defaults to <code>10</code>.
 * @property {number} maxLatency
 *   The latency to use when a rebuffering event causes us to back off from
 *   the live edge.
 *   <br>
 *   Defaults to <code>4</code>.
 * @property {number} minLatency
 *   The latency to work towards when the network is stable and we want to get
 *   closer to the live edge.
 *   <br>
 *   Defaults to <code>1</code>.
 * @exportDoc
 */
shaka.extern.DynamicTargetLatencyConfiguration;


/**
 * @typedef {{
 *   enabled: boolean,
 *   targetLatency: number,
 *   targetLatencyTolerance: number,
 *   maxPlaybackRate: number,
 *   minPlaybackRate: number,
 *   panicMode: boolean,
 *   panicThreshold: number,
 *   dynamicTargetLatency: shaka.extern.DynamicTargetLatencyConfiguration
 * }}
 *
 * @description
 * LiveSync configuration options.
 *
 * @property {boolean} enabled
 *   Enable the live stream sync against the live edge by changing the playback
 *   rate.
 *   Note: on some SmartTVs, if this is activated, it may not work or the sound
 *   may be lost when activated.
 *   <br>
 *   Defaults to <code>false</code>.
 * @property {number} targetLatency
 *   Preferred latency, in seconds. Effective only if liveSync is true.
 *   <br>
 *   Defaults to <code>0.5</code>.
 * @property {number} targetLatencyTolerance
 *   Latency tolerance for target latency, in seconds. Effective only if
 *   liveSync is enabled.
 *   <br>
 *   Defaults to <code>0.5</code>.
 * @property {number} maxPlaybackRate
 *   Max playback rate used for latency chasing. It is recommended to use a
 *   value between 1 and 2. Effective only if liveSync is enabled.
 *   <br>
 *   Defaults to <code>1.1</code>.
 * @property {number} minPlaybackRate
 *   Minimum playback rate used for latency chasing. It is recommended to use a
 *   value between 0 and 1. Effective only if liveSync is enabled.
 *   <br>
 *   Defaults to <code>0.95</code>.
 * @property {boolean} panicMode
 *   If <code>true</code>, panic mode for live sync is enabled. When enabled,
 *   will set the playback rate to the <code>minPlaybackRate</code>
 *   until playback has continued past a rebuffering for longer than the
 *   <code>panicThreshold</code>.
 *   <br>
 *   Defaults to <code>false</code>.
 * @property {number} panicThreshold
 *   Number of seconds that playback stays in panic mode after a rebuffering.
 *   <br>
 *   Defaults to <code>60</code>.
 * @property {shaka.extern.DynamicTargetLatencyConfiguration
 *           } dynamicTargetLatency
 *
 *   The dynamic target latency config for dynamically adjusting the target
 *   latency to be closer to edge when network conditions are good and to back
 *   off when network conditions are bad.
 * @exportDoc
 */
shaka.extern.LiveSyncConfiguration;


/**
 * @typedef {{
 *   retryParameters: shaka.extern.RetryParameters,
 *   failureCallback: function(!shaka.util.Error),
 *   rebufferingGoal: number,
 *   bufferingGoal: number,
 *   bufferBehind: number,
 *   evictionGoal: number,
 *   ignoreTextStreamFailures: boolean,
 *   alwaysStreamText: boolean,
 *   startAtSegmentBoundary: boolean,
 *   gapDetectionThreshold: number,
 *   gapPadding: number,
 *   gapJumpTimerTime: number,
 *   durationBackoff: number,
 *   safeSeekOffset: number,
 *   safeSeekEndOffset: number,
 *   stallEnabled: boolean,
 *   stallThreshold: number,
 *   stallSkip: number,
 *   useNativeHlsForFairPlay: boolean,
 *   inaccurateManifestTolerance: number,
 *   lowLatencyMode: boolean,
 *   preferNativeDash: boolean,
 *   preferNativeHls: boolean,
 *   updateIntervalSeconds: number,
 *   observeQualityChanges: boolean,
 *   maxDisabledTime: number,
 *   segmentPrefetchLimit: number,
 *   prefetchAudioLanguages: !Array<string>,
 *   disableAudioPrefetch: boolean,
 *   disableTextPrefetch: boolean,
 *   disableVideoPrefetch: boolean,
 *   liveSync: shaka.extern.LiveSyncConfiguration,
 *   allowMediaSourceRecoveries: boolean,
 *   minTimeBetweenRecoveries: number,
 *   vodDynamicPlaybackRate: boolean,
 *   vodDynamicPlaybackRateLowBufferRate: number,
 *   vodDynamicPlaybackRateBufferRatio: number,
 *   preloadNextUrlWindow: number,
 *   loadTimeout: number,
 *   clearDecodingCache: boolean,
 *   dontChooseCodecs: boolean,
 *   shouldFixTimestampOffset: boolean,
 *   avoidEvictionOnQuotaExceededError: boolean,
 *   crossBoundaryStrategy: shaka.config.CrossBoundaryStrategy,
 *   returnToEndOfLiveWindowWhenOutside: boolean
 * }}
 *
 * @description
 * The StreamingEngine's configuration options.
 *
 * @property {shaka.extern.RetryParameters} retryParameters
 *   Retry parameters for segment requests.
 * @property {function(!shaka.util.Error)} failureCallback
 *   A callback to decide what to do on a streaming failure.  Default behavior
 *   is to retry on live streams and not on VOD.
 * @property {number} rebufferingGoal
 *   The minimum number of seconds of content that the StreamingEngine must
 *   buffer before it can begin playback or can continue playback after it has
 *   entered into a buffering state (i.e., after it has depleted one more
 *   more of its buffers).
 *   When the value is 0, the playback rate is not used to control the buffer.
 *   <br>
 *   Defaults to <code>0</code>.
 * @property {number} bufferingGoal
 *   The number of seconds of content that the StreamingEngine will attempt to
 *   buffer ahead of the playhead. This value must be greater than or equal to
 *   the rebuffering goal.
 *   <br>
 *   Defaults to <code>10</code>.
 * @property {number} bufferBehind
 *   The maximum number of seconds of content that the StreamingEngine will keep
 *   in buffer behind the playhead when it appends a new media segment.
 *   The StreamingEngine will evict content to meet this limit.
 *   <br>
 *   Defaults to <code>30</code>.
 * @property {number} evictionGoal
 *   The minimum duration in seconds of buffer overflow the StreamingEngine
 *   requires to start removing content from the buffer.
 *   Values less than <code>1.0</code> are not recommended.
 *   <br>
 *   Defaults to <code>1.0</code>.
 * @property {boolean} ignoreTextStreamFailures
 *   If <code>true</code>, the player will ignore text stream failures and
 *   continue playing other streams.
 *   <br>
 *   Defaults to <code>false</code>.
 * @property {boolean} alwaysStreamText
 *   If <code>true</code>, always stream text tracks, regardless of whether or
 *   not they are shown.  This is necessary when using the browser's built-in
 *   controls, which are not capable of signaling display state changes back to
 *   Shaka Player.
 *   Defaults to <code>false</code>.
 * @property {boolean} startAtSegmentBoundary
 *   If <code>true</code>, adjust the start time backwards so it is at the start
 *   of a segment. This affects both explicit start times and calculated start
 *   time for live streams. This can put us further from the live edge.
 *   <br>
 *   Defaults to <code>false</code>.
 * @property {number} gapDetectionThreshold
 *   The maximum distance (in seconds) before a gap when we'll automatically
 *   jump.
 *   <br>
 *   Defaults to <code>0.5</code>.
 * @property {number} gapPadding
 *   Padding added only for Xbox, Legacy Edge and Tizen.
 *   Based on our research (specific to Tizen), the gapPadding value must be
 *   greater than your GOP length.
 *   It’s crucial to verify this value according to your actual stream.
 *   <br>
 *   Defaults to <code>0.01</code> for Xbox and Legacy Edge, Tizen at 2.
 * @property {number} gapJumpTimerTime
 *   The polling time in seconds to check for gaps in the media.
 *   <br>
 *   Defaults to <code>0.25</code>.
 * @property {number} durationBackoff
 *   By default, we will not allow seeking to exactly the duration of a
 *   presentation.  This field is the number of seconds before duration we will
 *   seek to when the user tries to seek to or start playback at the duration.
 *   To disable this behavior, the config can be set to 0.  We recommend using
 *   the default value unless you have a good reason not to.
 *   <br>
 *   Defaults to <code>1</code>.
 * @property {number} safeSeekOffset
 *   The amount of seconds that should be added when repositioning the playhead
 *   after falling out of the availability window or seek. This gives the player
 *   more time to buffer before falling outside again, but increases the forward
 *   jump in the stream skipping more content. This is helpful for lower
 *   bandwidth scenarios.
 *   <br>
 *   Defaults to <code>5</code>.
 * @property {number} safeSeekEndOffset
 *   The amount of seconds that should be added when repositioning the playhead
 *   after falling out of the seekable end range. This is helpful for live
 *   stream with a lot of GAP. This will reposition the playback in the past
 *   and avoid to be block at the edge and buffer at the next GAP
 *   <br>
 *   Defaults to <code>0</code>.
 * @property {boolean} stallEnabled
 *   When set to <code>true</code>, the stall detector logic will run.  If the
 *   playhead stops moving for <code>stallThreshold</code> seconds, the player
 *   will either seek or pause/play to resolve the stall, depending on the value
 *   of <code>stallSkip</code>.
 *   <br>
 *   Defaults to <code>true</code>.
 * @property {number} stallThreshold
 *   The maximum number of seconds that may elapse without the playhead moving
 *   (when playback is expected) before it will be labeled as a stall.
 *   <br>
 *   Defaults to <code>1</code>.
 * @property {number} stallSkip
 *   The number of seconds that the player will skip forward when a stall has
 *   been detected.  If 0, the player will pause and immediately play instead of
 *   seeking.  A value of 0 is recommended and provided as default on TV
 *   platforms (WebOS, Tizen, Chromecast, etc).
 *   <br>
 *   Defaults to <code>0.1</code>  except on Tizen, WebOS, Chromecast,
 *   Hisense whose default value is <code>0</code>.
 * @property {boolean} useNativeHlsForFairPlay
 *   Desktop Safari has both MediaSource and their native HLS implementation.
 *   Depending on the application's needs, it may prefer one over the other.
 *   Warning when disabled: Where single-key DRM streams work fine, multi-keys
 *   streams is showing unexpected behaviours (stall, audio playing with video
 *   freezes, ...). Use with care.
 *   <br>
 *   Defaults to <code>true</code>.
 * @property {number} inaccurateManifestTolerance
 *   The maximum difference, in seconds, between the times in the manifest and
 *   the times in the segments.  Larger values allow us to compensate for more
 *   drift (up to one segment duration).  Smaller values reduce the incidence of
 *   extra segment requests necessary to compensate for drift.
 *   <br>
 *   Defaults to <code>2</code>.
 * @property {boolean} lowLatencyMode
 *   If <code>true</code>, low latency streaming mode is enabled. If
 *   lowLatencyMode is set to true, it changes the default config values for
 *   other things, only on streams that supports low latency,
 *   see: docs/tutorials/config.md
 *   <br>
 *   Defaults to <code>true</code>.
 * @property {boolean} preferNativeDash
 *   If true, prefer native DASH playback when possible, regardless of platform.
 *   <br>
 *   Defaults to <code>false</code>.
 * @property {boolean} preferNativeHls
 *   If true, prefer native HLS playback when possible, regardless of platform.
 *   <br>
 *   Defaults to <code>false</code>.
 * @property {number} updateIntervalSeconds
 *   The minimum number of seconds to see if the manifest has changes.
 *   <br>
 *   Defaults to <code>1</code>.
 * @property {boolean} observeQualityChanges
 *   If true, monitor media quality changes and emit
 *   <code>shaka.Player.MediaQualityChangedEvent</code>.
 *   <br>
 *   Defaults to <code>false</code>.
 * @property {number} maxDisabledTime
 *   The maximum time a variant can be disabled when NETWORK HTTP_ERROR
 *   is reached, in seconds.
 *   If all variants are disabled this way, NETWORK HTTP_ERROR will be thrown.
 *   <br>
 *   Defaults to <code>30</code>.
 * @property {number} segmentPrefetchLimit
 *   The maximum number of segments for each active stream to be prefetched
 *   ahead of playhead in parallel.
 *   If <code>0</code>, the segments will be fetched sequentially.
 *   <br>
 *   Defaults to <code>1</code>.
 * @property {!Array<string>} prefetchAudioLanguages
 *   The audio languages to prefetch.
 *   <br>
 *   Defaults to <code>[]</code>.
 * @property {boolean} disableAudioPrefetch
 *   If set and prefetch limit is defined, it will prevent from prefetching data
 *   for audio.
 *   <br>
 *   Defaults to <code>false</code>.
 * @property {boolean} disableTextPrefetch
 *   If set and prefetch limit is defined, it will prevent from prefetching data
 *   for text.
 *   <br>
 *   Defaults to <code>false</code>.
 * @property {boolean} disableVideoPrefetch
 *   If set and prefetch limit is defined, it will prevent from prefetching data
 *   for video.
 *   <br>
 *   Defaults to <code>false</code>.
 * @property {shaka.extern.LiveSyncConfiguration} liveSync
 *   The live sync configuration for keeping near the live edge.
 * @property {boolean} allowMediaSourceRecoveries
 *   Indicate if we should recover from VIDEO_ERROR resetting Media Source.
 *   <br>
 *   Defaults to <code>true</code>.
 * @property {number} minTimeBetweenRecoveries
 *   The minimum time between recoveries when VIDEO_ERROR is reached, in
 *   seconds.
 *   <br>
 *   Defaults to <code>5</code>.
 * @property {boolean} vodDynamicPlaybackRate
 *   Adapt the playback rate of the player to keep the buffer full.
 *   <br>
 *   Defaults to <code>false</code>.
 * @property {number} vodDynamicPlaybackRateLowBufferRate
 *   Playback rate to use if the buffer is too small.
 *   <br>
 *   Defaults to <code>0.95</code>.
 * @property {number} vodDynamicPlaybackRateBufferRatio
 *   Ratio of the <code>bufferingGoal</code> as the low threshold for
 *   setting the playback rate to
 *   <code>vodDynamicPlaybackRateLowBufferRate</code>.
 *   <br>
 *   Defaults to <code>0.5</code>.
 * @property {number} preloadNextUrlWindow
 *   The window of time at the end of the presentation to begin preloading the
 *   next URL, such as one specified by a urn:mpeg:dash:chaining:2016 element
 *   in DASH. Measured in seconds. If the value is 0, the next URL will not
 *   be preloaded at all.
 *   <br>
 *   Defaults to <code>30</code>.
 * @property {number} loadTimeout
 *   The maximum timeout to reject the load when using src= in case the content
 *   does not work correctly.  Measured in seconds.
 *   <br>
 *   Defaults to <code>30</code>.
 * @property {boolean} clearDecodingCache
 *   Clears decodingInfo and MediaKeySystemAccess cache during player unload
 *   as these objects may become corrupt and cause issues during subsequent
 *   playbacks on some platforms.
 *   <br>
 *   Defaults to <code>true</code> on PlayStation devices and to
 *   <code>false</code> on other devices.
 * @property {boolean} dontChooseCodecs
 *   If true, we don't choose codecs in the player, and keep all the variants.
 *   <br>
 *   Defaults to <code>false</code>.
 * @property {boolean} shouldFixTimestampOffset
 *   If true, we will try to fix problems when the timestampOffset is less than
 *   the baseMediaDecodeTime. This only works when the manifest is DASH with
 *   MP4 segments.
 *   <br>
 *   Defaults to <code>false</code> except on Tizen, WebOS whose default value
 *   is <code>true</code>.
 * @property {boolean} avoidEvictionOnQuotaExceededError
 *   Avoid evict content on QuotaExceededError.
 *   <br>
 *   Defaults to <code>false</code>.
 * @property {shaka.config.CrossBoundaryStrategy} crossBoundaryStrategy
 *   Allows MSE to be reset when crossing a boundary. Optionally, we can stop
 *   resetting MSE when MSE passed an encrypted boundary.
 *   Defaults to <code>KEEP</code> except on Tizen 3 where the default value
 *   is <code>RESET_TO_ENCRYPTED</code> and WebOS 3 where the default value
 *   is <code>RESET</code>.
 * @property {boolean} returnToEndOfLiveWindowWhenOutside
 *   If true, when the playhead is behind the start of the live window,
 *   it will be moved to the end of the live window, instead of the start.
 *   <br>
 *   Defaults to <code>false</code>.
 * @exportDoc
 */
shaka.extern.StreamingConfiguration;


/**
 * @typedef {{
 *   forceHTTP: boolean,
 *   forceHTTPS: boolean,
 *   minBytesForProgressEvents: number
 * }}
 *
 * @description
 * The Networking's configuration options.
 *
 * @property {boolean} forceHTTP
 *   If true, if the protocol is HTTPs change it to HTTP.
 *   If both forceHTTP and forceHTTPS are set, forceHTTPS wins.
 *   <br>
 *   Defaults to <code>false</code>.
 * @property {boolean} forceHTTPS
 *   If true, if the protocol is HTTP change it to HTTPs.
 *   If both forceHTTP and forceHTTPS are set, forceHTTPS wins.
 *   <br>
 *   Defaults to <code>false</code>.
 * @property {number} minBytesForProgressEvents
 *   Defines minimum number of bytes that should be used to emit progress event,
 *   if possible. To avoid issues around feeding ABR with request history, this
 *   value should be greater than or equal to `abr.advanced.minBytes`.
 *   By default equals 16e3 (the same value as `abr.advanced.minBytes`).
 * @exportDoc
 */
shaka.extern.NetworkingConfiguration;


/**
 * @typedef {{
 *   codecSwitchingStrategy: shaka.config.CodecSwitchingStrategy,
 *   addExtraFeaturesToSourceBuffer: function(string): string,
 *   forceTransmux: boolean,
 *   insertFakeEncryptionInInit: boolean,
 *   correctEc3Enca: boolean,
 *   modifyCueCallback: shaka.extern.TextParser.ModifyCueCallback,
 *   dispatchAllEmsgBoxes: boolean,
 *   useSourceElements: boolean,
 *   durationReductionEmitsUpdateEnd: boolean
 * }}
 *
 * @description
 *   Media source configuration.
 *
 * @property {shaka.config.CodecSwitchingStrategy} codecSwitchingStrategy
 *   Allow codec switching strategy. SMOOTH loading uses
 *   SourceBuffer.changeType. RELOAD uses cycling of MediaSource.
 *   <br>
 *   Defaults to SMOOTH if SMOOTH codec switching is supported, RELOAD
 *   overwise.
 * @property {function(string): string} addExtraFeaturesToSourceBuffer
 *   Callback to generate extra features string based on used MIME type.
 *   Some platforms may need to pass features when initializing the
 *   sourceBuffer.
 *   This string is ultimately appended to a MIME type in addSourceBuffer() &
 *   changeType().
 * @property {boolean} forceTransmux
 *   If this is <code>true</code>, we will transmux AAC and TS content even if
 *   not strictly necessary for the assets to be played.
 *   <br>
 *   Defaults to <code>false</code>.
 * @property {boolean} insertFakeEncryptionInInit
 *   If true, will apply a work-around for non-encrypted init segments on
 *   encrypted content for some platforms.
 *   <br><br>
 *   See https://github.com/shaka-project/shaka-player/issues/2759.
 *   <br><br>
 *   If you know you don't need this, you can set this value to
 *   <code>false</code> to gain a few milliseconds on loading time and seek
 *   time.
 *   <br><br>
 *   <br>
 *   Defaults to <code>true</code>.
 * @property {boolean} correctEc3Enca
 *   If true, will apply a work-around for Audio init segments signaling
 *   EC-3 codec with protection. This will force the ChannelCount field
 *   of the 'enca' box to be set to 2, which is required via the dolby
 *   spec.
 *   <br>
 *   This value defaults to <code>false</code>.
 * @property {shaka.extern.TextParser.ModifyCueCallback} modifyCueCallback
 *    A callback called for each cue after it is parsed, but right before it
 *    is appended to the presentation.
 *    Gives a chance for client-side editing of cue text, cue timing, etc.
 * @property {boolean} dispatchAllEmsgBoxes
 *   If true, all emsg boxes are parsed and dispatched.
 *   <br>
 *   Defaults to <code>false</code>.
 * @property {boolean} useSourceElements
 *   If true, uses <source> element. Otherwise,
 *   sets the mediaSource url blob to src attribute.
 *   Disabling it will prevent using AirPlay on MSE.
 *   <br>
 *   Defaults to <code>true</code>.
 * @property {boolean} durationReductionEmitsUpdateEnd
 *   https://www.w3.org/TR/media-source-2/#duration-change-algorithm
 *   "Duration reductions that would truncate currently buffered media are
 *   disallowed.
 *   When truncation is necessary, use remove() to reduce the buffered range
 *   before updating duration."
 *   When set indicates media source duration change can truncate buffer, hence
 *   updateend event is expected on setDuration operation if new duration is
 *   smaller than existing value.
 *   <br>
 *   Defaults to <code>true</code>.
 * @exportDoc
 */
shaka.extern.MediaSourceConfiguration;


/**
 * @typedef {{
 *   customPlayheadTracker: boolean,
 *   skipPlayDetection: boolean,
 *   supportsMultipleMediaElements: boolean,
 *   disableHLSInterstitial: boolean,
 *   disableDASHInterstitial: boolean,
 *   allowPreloadOnDomElements: boolean,
 *   allowStartInMiddleOfInterstitial: boolean
 * }}
 *
 * @description
 *   Ads configuration.
 *
 * @property {boolean} customPlayheadTracker
 *   If this is <code>true</code>, we create a custom playhead tracker for
 *   Client Side. This is useful because it allows you to implement the use of
 *   IMA on platforms that do not support multiple video elements.
 *   <br>
 *   Defaults to <code>false</code> except on Tizen, WebOS, Chromecast,
 *   Hisense, PlayStation 4, PlayStation5, Xbox, Vizio whose default value is
 *   <code>true</code>.
 * @property {boolean} skipPlayDetection
 *   If this is true, we will load Client Side ads without waiting for a play
 *   event.
 *   <br>
 *   Defaults to <code>false</code> except on Tizen, WebOS, Chromecast,
 *   Hisense, PlayStation 4, PlayStation5, Xbox, Vizio whose default value is
 *   <code>true</code>.
 * @property {boolean} supportsMultipleMediaElements
 *   If this is true, the browser supports multiple media elements.
 *   <br>
 *   Defaults to <code>true</code> except on Tizen, WebOS, Chromecast,
 *   Hisense, PlayStation 4, PlayStation5, Xbox, Vizio whose default value is
 *   <code>false</code>.
 * @property {boolean} disableHLSInterstitial
 *   If this is true, we ignore HLS interstitial events.
 *   <br>
 *   Defaults to <code>false</code>.
 * @property {boolean} disableDASHInterstitial
 *   If this is true, we ignore DASH interstitial events.
 *   <br>
 *   Defaults to <code>false</code>.
 * @property {boolean} allowPreloadOnDomElements
 *   If this is true, we will use HTMLLinkElement to preload some resources.
 *   <br>
 *   Defaults to <code>true</code>.
 * @property {boolean} allowStartInMiddleOfInterstitial
 *   If this is true, we will allow start in the middle of an interstitial.
 *   <br>
 *   Defaults to <code>true</code>.
 *
 * @exportDoc
 */
shaka.extern.AdsConfiguration;


/**
 * @typedef {{
 *   enabled: boolean,
 *   useNetworkInformation: boolean,
 *   defaultBandwidthEstimate: number,
 *   restrictions: shaka.extern.Restrictions,
 *   switchInterval: number,
 *   bandwidthUpgradeTarget: number,
 *   bandwidthDowngradeTarget: number,
 *   advanced: shaka.extern.AdvancedAbrConfiguration,
 *   restrictToElementSize: boolean,
 *   restrictToScreenSize: boolean,
 *   ignoreDevicePixelRatio: boolean,
 *   clearBufferSwitch: boolean,
 *   safeMarginSwitch: number,
 *   cacheLoadThreshold: number,
 *   minTimeToSwitch: number,
 *   preferNetworkInformationBandwidth: boolean,
 *   removeLatencyFromFirstPacketTime: boolean
 * }}
 *
 * @property {boolean} enabled
 *   If true, enable adaptation by the current AbrManager.
 *   <br>
 *   Defaults to <code>true</code>.
 * @property {boolean} useNetworkInformation
 *   If true, use the Network Information API in the current AbrManager, if it
 *   is available in the browser environment.  If the Network Information API is
 *   used, Shaka Player will ignore the defaultBandwidthEstimate config.
 *   <br>
 *   Defaults to <code>true</code>.
 * @property {number} defaultBandwidthEstimate
 *   The default bandwidth estimate to use if there is not enough data, in
 *   bit/sec.  Only used if useNetworkInformation is false, or if the Network
 *   Information API is not available.
 *   <br>
 *   Defaults to <code>1e6</code>.
 * @property {shaka.extern.Restrictions} restrictions
 *   The restrictions to apply to ABR decisions.  These are "soft" restrictions.
 *   Any track that fails to meet these restrictions will not be selected
 *   automatically, but will still appear in the track list and can still be
 *   selected via <code>selectVariantTrack()</code>.  If no tracks meet these
 *   restrictions, AbrManager should not fail, but choose a low-res or
 *   low-bandwidth variant instead.  It is the responsibility of AbrManager
 *   implementations to follow these rules and implement this behavior.
 * @property {number} switchInterval
 *   The minimum amount of time that must pass between switches, in
 *   seconds. This keeps us from changing too often and annoying the user.
 *   <br>
 *   Defaults to <code>8</code>.
 * @property {number} bandwidthUpgradeTarget
 *   The fraction of the estimated bandwidth which we should try to use when
 *   upgrading.
 *   <br>
 *   Defaults to <code>0.85</code>.
 * @property {number} bandwidthDowngradeTarget
 *   The largest fraction of the estimated bandwidth we should use. We should
 *   downgrade to avoid this.
 *   <br>
 *   Defaults to <code>0.95</code>.
 * @property {shaka.extern.AdvancedAbrConfiguration} advanced
 *   Advanced ABR configuration
 * @property {boolean} restrictToElementSize
 *   If true, restrict the quality to media element size.
 *   Note: The use of ResizeObserver is required for it to work properly. If
 *   true without ResizeObserver, it behaves as false.
 *   <br>
 *   Defaults to <code>false</code>.
 * @property {boolean} restrictToScreenSize
 *   If true, restrict the quality to screen size.
 *   <br>
 *   Defaults to <code>false</code>.
 * @property {boolean} ignoreDevicePixelRatio
 *   If true,device pixel ratio is ignored when restricting the quality to
 *   media element size or screen size.
 *   <br>
 *   Defaults to <code>false</code>.
 * @property {boolean} clearBufferSwitch
 *   If true, the buffer will be cleared during the switch.
 *   The default automatic behavior is false to have a smoother transition.
 *   On some device it's better to clear buffer.
 *   <br>
 *   Defaults to <code>false</code>.
 * @property {number} safeMarginSwitch
 *   Optional amount of buffer (in seconds) to
 *   retain when clearing the buffer during the automatic switch.
 *   Useful for switching variant quickly without causing a buffering event.
 *   Ignored if clearBuffer is false.
 *   Can cause hiccups on some browsers if chosen too small, e.g.
 *   The amount of two segments is a fair minimum to consider as safeMargin
 *   value.
 *   <br>
 *   Defaults to <code>o</code>.
 * @property {number} cacheLoadThreshold
 *   Indicates the value in milliseconds from which a request is not
 *   considered cached.
 *   <br>
 *   Defaults to <code>5</code>.
 * @property {number} minTimeToSwitch
 *   Indicates the minimum time to change quality once the real bandwidth is
 *   available, in seconds. This time is only used on the first load.
 *   <br>
 *   Defaults to <code>0</code> seconds except in Apple browsers whose default
 *   value  is <code>0.5</code> seconds.
 * @property {boolean} preferNetworkInformationBandwidth
 *   If true, use the Network Information API bandwidth estimation in the
 *   current AbrManager, if it is available in the browser environment. This
 *   way Shaka Player will never estimate the bandwidth and we will always
 *   trust the information provided by the browser.
 *   <br>
 *   Defaults to <code>false</code>.
 * @property {boolean} removeLatencyFromFirstPacketTime
 *   If true, we remove the latency from first packet time. This time is
 *   used to calculate the real bandwidth.
 *   <br>
 *   Defaults to <code>true</code>.
 * @exportDoc
 */
shaka.extern.AbrConfiguration;


/**
 * @typedef {{
 *   minTotalBytes: number,
 *   minBytes: number,
 *   fastHalfLife: number,
 *   slowHalfLife: number
 * }}
 *
 * @property {number} minTotalBytes
 *   Minimum number of bytes sampled before we trust the estimate.  If we have
 *   not sampled much data, our estimate may not be accurate enough to trust.
 *   <br>
 *   Defaults to <code>128e3</code>.
 * @property {number} minBytes
 *   Minimum number of bytes, under which samples are discarded.  Our models
 *   do not include latency information, so connection startup time (time to
 *   first byte) is considered part of the download time.  Because of this, we
 *   should ignore very small downloads which would cause our estimate to be
 *   too low.
 *   <br>
 *   Defaults to <code>16e3</code>.
 * @property {number} fastHalfLife
 *   The quantity of prior samples (by weight) used when creating a new
 *   estimate, in seconds.  Those prior samples make up half of the
 *   new estimate.
 *   <br>
 *   Defaults to <code>2</code>.
 * @property {number} slowHalfLife
 *   The quantity of prior samples (by weight) used when creating a new
 *   estimate, in seconds.  Those prior samples make up half of the
 *   new estimate.
 *   <br>
 *   Defaults to <code>5</code>.
 * @exportDoc
 */
shaka.extern.AdvancedAbrConfiguration;


/**
 * @typedef {{
 *   mode: string,
 *   enabled: boolean,
 *   useHeaders: boolean,
 *   url: string,
 *   includeKeys: !Array<string>,
<<<<<<< HEAD
 *   batchSize: number,
 *   batchTimer: number
=======
 *   events: !Array<string>,
 *   timeInterval: number,
>>>>>>> d465feb9
 * }}
 *
 * @description
 *  Common Media Client Data (CMCD) Target Configuration
 *
 * @property {string} mode
 * Specifies the transmission strategy for the CMCD data.
 * <br>
 * Possible values are:
 * <ul><li><b>'response'</b>: This mode reports data to one or more alternate
 * destinations after either the full response or an error has been received
 * to a media object request, using one of the Data Transmission Modes
 * (header, query parameters, json object)
 * </li></ul>
 * @property {boolean} enabled
 * If <code>true</code>, enable CMCD data to be sent with media requests.
 * <br>
 * Defaults to <code>false</code>.
 * @property {boolean} useHeaders
 * If <code>true</code>, the CMCD data is sent as HTTP request headers.
 * If <code>false</code>, it is sent as query parameters in the URL.
 * <br>
 * Defaults to <code>false</code>.
 * @property {string} url
 * A specific URL to which the CMCD data will be sent.
 * @property {!Array<string>} includeKeys
 * An array of keys to include in the CMCD data.
 * If not provided, all keys will be included.
 * <br>
 * Defaults to <code>[]</code>.
<<<<<<< HEAD
 * @property {number} batchSize
 * Maximum number of CMCD reports to batch before sending
 * @property {number} batchTimer
 * Time interval in seconds to send batched reports.
=======
 * @property {!Array<string>} events
 * An array of events to include as part of ps and sta in the CMCD data.
 * If not provided, all events will be included.
 * <br>
 * Defaults to <code>[]</code>.
 * @property {number} timeInterval
 *   Time Interval config in seconds
 *   <br>
 *   Defaults to <code>10</code>.
>>>>>>> d465feb9
 * @exportDoc
 */
shaka.extern.CmcdTarget;

/**
 * @typedef {{
 *   enabled: boolean,
 *   useHeaders: boolean,
 *   sessionId: string,
 *   contentId: string,
 *   rtpSafetyFactor: number,
 *   includeKeys: !Array<string>,
 *   version: number,
 *   targets: ?Array<shaka.extern.CmcdTarget>
 * }}
 *
 * @description
 *   Common Media Client Data (CMCD) configuration.
 *
 * @property {boolean} enabled
 *   If <code>true</code>, enable CMCD data to be sent with media requests.
 *   <br>
 *   Defaults to <code>false</code>.
 * @property {boolean} useHeaders
 *   If <code>true</code>, send CMCD data using the header transmission mode
 *   instead of query args.
 *   <br>
 *   Defaults to <code>false</code>.
 * @property {string} sessionId
 *   A GUID identifying the current playback session. A playback session
 *   typically ties together segments belonging to a single media asset.
 *   Maximum length is 64 characters. It is RECOMMENDED to conform to the UUID
 *   specification.
 *   <br>
 *   By default the sessionId is automatically generated on each
 *   <code>load()</code> call.
 * @property {string} contentId
 *   A unique string identifying the current content. Maximum length is 64
 *   characters. This value is consistent across multiple different sessions and
 *   devices and is defined and updated at the discretion of the service
 *   provider.
 *   <br>
 *   Defaults to <code>'false'</code>.
 * @property {number} rtpSafetyFactor
 *   RTP safety factor.
 *   <br>
 *   Defaults to <code>5</code>.
 * @property {!Array<string>} includeKeys
 *   An array of keys to include in the CMCD data. If not provided, all keys
 *   will be included.
 *   <br>
 *   Defaults to <code>[]</code>.
 * @property {number} version
 *   The CMCD version.
 *   CMCD version 1 is fully supported. CMCD version 2 is an unfinished,
 *   work-in-progress draft, with features being added as the specification
 *   evolves towards finalization. Use v2 at your own risk.
 *   Valid values are <code>1</code> or <code>2</code>, corresponding to CMCD v1
 *   and CMCD v2 specifications, respectively.
 *   <br>
 *   Defaults to <code>1</code>.
 * @property {Array<shaka.extern.CmcdTarget>=} targets
 *   The event/response mode targets.
 *   <br>
 * @exportDoc
 */
shaka.extern.CmcdConfiguration;


/**
 * @typedef {{
 *   enabled: boolean,
 *   applyMaximumSuggestedBitrate: boolean,
 *   estimatedThroughputWeightRatio: number
 * }}
 *
 * @description
 *   Common Media Server Data (CMSD) configuration.
 *
 * @property {boolean} enabled
 *   If <code>true</code>, enables reading CMSD data in media requests.
 *   <br>
 *   Defaults to <code>true</code>.
 * @property {boolean} applyMaximumSuggestedBitrate
 *   If true, we must apply the maximum suggested bitrate. If false, we ignore
 *   this.
 *   <br>
 *   Defaults to <code>true</code>.
 * @property {number} estimatedThroughputWeightRatio
 *   How much the estimatedThroughput of the CMSD data should be weighted
 *   against the default estimate, between 0 and 1.
 *   <br>
 *   Defaults to <code>0.5</code>.
 * @exportDoc
 */
shaka.extern.CmsdConfiguration;

/**
 * @typedef {{
 *   enabled: boolean,
 *   dynamicPerformanceScaling: boolean,
 *   logLevel: number,
 *   drawLogo: boolean,
 *   poster: boolean
 * }}
 *
 * @description
 *   Decoding for MPEG-5 Part2 LCEVC.
 *
 * @property {boolean} enabled
 *   If <code>true</code>, enable LCEVC.
 *   Defaults to <code>false</code>.
 * @property {boolean} dynamicPerformanceScaling
 *   If <code>true</code>, LCEVC Dynamic Performance Scaling or dps is enabled
 *   to be triggered, when the system is not able to decode frames within a
 *   specific tolerance of the fps of the video and disables LCEVC decoding
 *   for some time. The base video will be shown upscaled to target resolution.
 *   If it is triggered again within a short period of time, the disabled
 *   time will be higher and if it is triggered three times in a row the LCEVC
 *   decoding will be disabled for that playback session.
 *   If dynamicPerformanceScaling is false, LCEVC decode will be forced
 *   and will drop frames appropriately if performance is sub optimal.
 *   <br>
 *   Defaults to <code>true</code>.
 * @property {number} logLevel
 *   Loglevel 0-5 for logging.
 *   NONE = 0
 *   ERROR = 1
 *   WARNING = 2
 *   INFO = 3
 *   DEBUG = 4
 *   VERBOSE = 5
 *   <br>
 *   Defaults to <code>0</code>.
 * @property {boolean} drawLogo
 *   If <code>true</code>, LCEVC Logo is placed on the top left hand corner
 *   which only appears when the LCEVC enhanced frames are being rendered.
 *   Defaults to true for the lib but is forced to false in this integration
 *   unless explicitly set to true through config.
 *   <br>
 *   Defaults to <code>false</code>.
 * @property {boolean} poster
 *   If <code>true</code>, render a poster frame before the video is started.
 *   Defaults to true for the lib and set to true in the integration.
 *   <br>
 *   Defaults to <code>true</code>.
 * @exportDoc
 */
shaka.extern.LcevcConfiguration;

/**
 * @typedef {{
 *   trackSelectionCallback:
 *       function(shaka.extern.TrackList):!Promise<shaka.extern.TrackList>,
 *   downloadSizeCallback: function(number):!Promise<boolean>,
 *   progressCallback: function(shaka.extern.StoredContent,number),
 *   usePersistentLicense: boolean,
 *   numberOfParallelDownloads: number
 * }}
 *
 * @property {function(shaka.extern.TrackList):
 *              !Promise<shaka.extern.TrackList>} trackSelectionCallback
 *   Called inside <code>store()</code> to determine which tracks to save from a
 *   manifest. It is passed an array of Tracks from the manifest and it should
 *   return an array of the tracks to store.
 * @property {function(number):!Promise<boolean>} downloadSizeCallback
 *   Called inside <code>store()</code> to determine if the content can be
 *   downloaded due to its estimated size. The estimated size of the download is
 *   passed and it must return if the download is allowed or not.
 * @property {function(shaka.extern.StoredContent,number)} progressCallback
 *   Called inside <code>store()</code> to give progress info back to the app.
 *   It is given the current manifest being stored and the progress of it being
 *   stored.
 * @property {boolean} usePersistentLicense
 *   If <code>true</code>, store protected content with a persistent license so
 *   that no network is required to view.
 *   If <code>false</code>, store protected content without a persistent
 *   license.  A network will be required to retrieve a temporary license to
 *   view.
 *   <br>
 *   Defaults to <code>true</code>.
 * @property {number} numberOfParallelDownloads
 *   Number of parallel downloads. If the value is 0, downloads will be
 *   sequential for each stream.
 *   Note: normally browsers limit to 5 request in parallel, so putting a
 *   number higher than this will not help it download faster.
 *   <br>
 *   Defaults to <code>5</code>.
 * @exportDoc
 */
shaka.extern.OfflineConfiguration;


/**
 * @typedef {{
 *   captionsUpdatePeriod: number,
 *   fontScaleFactor: number
 * }}
 *
 * @description
 *   Text displayer configuration.
 *
 * @property {number} captionsUpdatePeriod
 *   The number of seconds to see if the captions should be updated.
 *   <br>
 *   Defaults to <code>0.25</code>.
 * @property {number} fontScaleFactor
 *   The font scale factor used to increase or decrease the font size.
 *   <br>
 *   Defaults to <code>1</code>.
 * @exportDoc
 */
shaka.extern.TextDisplayerConfiguration;


/**
 * @typedef {{
 *   ads: shaka.extern.AdsConfiguration,
 *   autoShowText: shaka.config.AutoShowText,
 *   drm: shaka.extern.DrmConfiguration,
 *   manifest: shaka.extern.ManifestConfiguration,
 *   streaming: shaka.extern.StreamingConfiguration,
 *   networking: shaka.extern.NetworkingConfiguration,
 *   mediaSource: shaka.extern.MediaSourceConfiguration,
 *   abrFactory: shaka.extern.AbrManager.Factory,
 *   adaptationSetCriteriaFactory: shaka.extern.AdaptationSetCriteria.Factory,
 *   abr: shaka.extern.AbrConfiguration,
 *   cmcd: shaka.extern.CmcdConfiguration,
 *   cmsd: shaka.extern.CmsdConfiguration,
 *   lcevc: shaka.extern.LcevcConfiguration,
 *   offline: shaka.extern.OfflineConfiguration,
 *   ignoreHardwareResolution: boolean,
 *   preferredAudioLanguage: string,
 *   preferredAudioLabel: string,
 *   preferredTextLanguage: string,
 *   preferredAudioRole: string,
 *   preferredVideoRole: string,
 *   preferredTextRole: string,
 *   preferredVideoCodecs: !Array<string>,
 *   preferredAudioCodecs: !Array<string>,
 *   preferredTextFormats: !Array<string>,
 *   preferredAudioChannelCount: number,
 *   preferredVideoHdrLevel: string,
 *   preferredVideoLayout: string,
 *   preferredVideoLabel: string,
 *   preferredDecodingAttributes: !Array<string>,
 *   preferForcedSubs: boolean,
 *   preferSpatialAudio: boolean,
 *   queue: shaka.extern.QueueConfiguration,
 *   restrictions: shaka.extern.Restrictions,
 *   playRangeStart: number,
 *   playRangeEnd: number,
 *   textDisplayer: shaka.extern.TextDisplayerConfiguration,
 *   textDisplayFactory: shaka.extern.TextDisplayer.Factory
 * }}
 *
 * @property {shaka.extern.AdsConfiguration} ads
 *   Ads configuration and settings.
 * @property {shaka.config.AutoShowText} autoShowText
 *   Controls behavior of auto-showing text tracks on load().
 *   <br>
 *   Defaults to
 *   {@link shaka.config.AutoShowText#IF_SUBTITLES_MAY_BE_NEEDED}.
 * @property {shaka.extern.DrmConfiguration} drm
 *   DRM configuration and settings.
 * @property {shaka.extern.ManifestConfiguration} manifest
 *   Manifest configuration and settings.
 * @property {shaka.extern.StreamingConfiguration} streaming
 *   Streaming configuration and settings.
 * @property {shaka.extern.NetworkingConfiguration} networking
 *   Networking configuration and settings.
 * @property {shaka.extern.MediaSourceConfiguration} mediaSource
 *   Media source configuration and settings.
 * @property {shaka.extern.AbrManager.Factory} abrFactory
 *   A factory to construct an abr manager.
 * @property {shaka.extern.AdaptationSetCriteria.Factory
 *           } adaptationSetCriteriaFactory
 *   A factory to construct an adaptation set criteria.
 * @property {shaka.extern.AbrConfiguration} abr
 *   ABR configuration and settings.
 * @property {shaka.extern.CmcdConfiguration} cmcd
 *   CMCD configuration and settings. (Common Media Client Data)
 * @property {shaka.extern.CmsdConfiguration} cmsd
 *   CMSD configuration and settings. (Common Media Server Data)
 * @property {shaka.extern.LcevcConfiguration} lcevc
 *   MPEG-5 LCEVC configuration and settings.
 *   (Low Complexity Enhancement Video Codec)
 * @property {shaka.extern.OfflineConfiguration} offline
 *   Offline configuration and settings.
 * @property {boolean} ignoreHardwareResolution
 *   Do not detect the hardware resolution.  For some niche cases where content
 *   is only available at resolutions beyond the device's native resolution,
 *   and you are confident it can be decoded and downscaled, this flag can
 *   allow playback when it would otherwise fail.
 * @property {string} preferredAudioLanguage
 *   The preferred language to use for audio tracks.  If not given it will use
 *   the <code>'main'</code> track.
 *   Changing this during playback will not affect the current playback.
 *   <br>
 *   Defaults to <code>''</code>.
 * @property {string} preferredAudioLabel
 *   The preferred label to use for audio tracks.
 *   Changing this during playback will not affect the current playback.
 *   <br>
 *   Defaults to <code>''</code>.
 * @property {string} preferredVideoLabel
 *   The preferred label to use for video tracks.
 *   Changing this during playback will not affect the current playback.
 *   <br>
 *   Defaults to <code>''</code>.
 * @property {string} preferredTextLanguage
 *   The preferred language to use for text tracks.  If a matching text track
 *   is found, and the selected audio and text tracks have different languages,
 *   the text track will be shown.
 *   Changing this during playback will not affect the current playback.
 *   <br>
 *   Defaults to <code>''</code>.
 * @property {string} preferredAudioRole
 *   The preferred audio role to use for variants.
 *   Changing this during playback will not affect the current playback.
 *   <br>
 *   Defaults to <code>''</code>.
 * @property {string} preferredVideoRole
 *   The preferred video role to use for variants.
 *   <br>
 *   Defaults to <code>''</code>.
 * @property {string} preferredTextRole
 *   The preferred role to use for text tracks.
 *   Changing this during playback will not affect the current playback.
 *   <br>
 *   Defaults to <code>''</code>.
 * @property {!Array<string>} preferredVideoCodecs
 *   The list of preferred video codecs, in order of highest to lowest priority.
 *   This is used to do a filtering of the variants available for the player.
 *   Changing this during playback will not affect the current playback.
 *   <br>
 *   Defaults to <code>[]</code>.
 * @property {!Array<string>} preferredAudioCodecs
 *   The list of preferred audio codecs, in order of highest to lowest priority.
 *   This is used to do a filtering of the variants available for the player.
 *   Changing this during playback will not affect the current playback.
 *   <br>
 *   Defaults to <code>[]</code>.
 * @property {!Array<string>} preferredTextFormats
 *   The list of preferred text formats, in order of highest to lowest priority.
 *   This is used to do a filtering of the text tracks available for the player.
 *   Changing this during playback will not affect the current playback.
 *   <br>
 *   Defaults to <code>[]</code>.
 * @property {number} preferredAudioChannelCount
 *   The preferred number of audio channels.
 *   Changing this during playback will not affect the current playback.
 *   <br>
 *   Defaults to <code>2</code>.
 * @property {string} preferredVideoHdrLevel
 *   The preferred HDR level of the video. If possible, this will cause the
 *   player to filter to assets that either have that HDR level, or no HDR level
 *   at all.
 *   Can be 'SDR', 'PQ', 'HLG', 'AUTO' for auto-detect, or '' for no preference.
 *   Note that one some platforms, such as Chrome, attempting to play PQ content
 *   may cause problems.
 *   <br>
 *   Defaults to <code>'AUTO'</code>.
 * @property {string} preferredVideoLayout
 *   The preferred video layout of the video.
 *   Can be 'CH-STEREO', 'CH-MONO', or '' for no preference.
 *   If the content is predominantly stereoscopic you should use 'CH-STEREO'.
 *   If the content is predominantly monoscopic you should use 'CH-MONO'.
 *   <br>
 *   Defaults to <code>''</code>.
 * @property {!Array<string>} preferredDecodingAttributes
 *   The list of preferred attributes of decodingInfo, in the order of their
 *   priorities.
 *   This is used to do a filtering of the variants available for the player.
 *   <br>
 *   Defaults to <code>[]</code>.
 * @property {boolean} preferForcedSubs
 *   If true, a forced text track is preferred.
 *   If the content has no forced captions and the value is true,
 *   no text track is chosen.
 *   Changing this during playback will not affect the current playback.
 *   <br>
 *   Defaults to <code>false</code>.
 * @property {boolean} preferSpatialAudio
 *   If true, a spatial audio track is preferred.
 *   <br>
 *   Defaults to <code>false</code>.
 * @property {shaka.extern.QueueConfiguration} queue
 *   Queue manager configuration and settings.
 * @property {shaka.extern.Restrictions} restrictions
 *   The application restrictions to apply to the tracks.  These are "hard"
 *   restrictions.  Any track that fails to meet these restrictions will not
 *   appear in the track list.  If no tracks meet these restrictions, playback
 *   will fail.
 * @property {number} playRangeStart
 *   Optional playback and seek start time in seconds. Defaults to 0 if
 *   not provided.
 *   <br>
 *   Defaults to <code>0</code>.
 * @property {number} playRangeEnd
 *   Optional playback and seek end time in seconds. Defaults to the end of
 *   the presentation if not provided.
 *   <br>
 *   Defaults to <code>Infinity</code>.
 * @property {shaka.extern.TextDisplayerConfiguration} textDisplayer
 *   Text displayer configuration and settings.
 * @property {shaka.extern.TextDisplayer.Factory} textDisplayFactory
 *   A factory to construct a text displayer. If this is changed during
 *   playback, it will cause the text tracks to be reloaded. During playback it
 *   may be called automatically if a change in
 *   <code>webkitPresentationMode</code> is detected and
 *   <code>setVideoContainer</code> has been called.
 * @exportDoc
 */
shaka.extern.PlayerConfiguration;


/**
 * @typedef {{
 *   preloadNextUrlWindow: number,
 *   preloadPrevItem: boolean,
 *   repeatMode: shaka.config.RepeatMode
 * }}
 *
 * @description
 * The Queue Manager's configuration options.
 *
 * @property {number} preloadNextUrlWindow
 *   The window of time at the end of the presentation to begin preloading the
 *   next item. Measured in seconds. If the value is 0, the next URL will not
 *   be preloaded at all.
 *   <br>
 *   Defaults to <code>Infinity</code>.
 * @property {boolean} preloadPrevItem
 *   Defaults to <code>true</code>.
 * @property {shaka.config.RepeatMode} repeatMode
 *   Controls behavior of the queue when all items have been played.
 *   <br>
 *   Defaults to {@link shaka.config.RepeatMode#OFF}.
 * @exportDoc
 */
shaka.extern.QueueConfiguration;


/**
 * @typedef {{
 *   language: string,
 *   role: string,
 *   label: ?string
 * }}
 *
 * @property {string} language
 *    The language code for the stream.
 * @property {string} role
 *    The role name for the stream. If the stream has no role, <code>role</code>
 *    will be <code>''</code>.
 * @property {?string} label
 *    The label of the audio stream, if it has one.
 * @exportDoc
 */
shaka.extern.LanguageRole;


/**
 * @typedef {{
 *   segment: shaka.media.SegmentReference,
 *   imageHeight: number,
 *   imageWidth: number,
 *   height: number,
 *   positionX: number,
 *   positionY: number,
 *   startTime: number,
 *   duration: number,
 *   uris: !Array<string>,
 *   startByte: number,
 *   endByte: ?number,
 *   width: number,
 *   sprite: boolean,
 *   mimeType: ?string,
 *   codecs: ?string
 * }}
 *
 * @property {shaka.media.SegmentReference} segment
 *    The segment of this thumbnail.
 * @property {number} imageHeight
 *    The image height in px. The image height could be different to height if
 *    the layout is different to 1x1.
 * @property {number} imageWidth
 *    The image width in px. The image width could be different to width if
 *    the layout is different to 1x1.
 * @property {number} height
 *    The thumbnail height in px.
 * @property {number} positionX
 *    The thumbnail left position in px.
 * @property {number} positionY
 *    The thumbnail top position in px.
 * @property {number} startTime
 *    The start time of the thumbnail in the presentation timeline, in seconds.
 * @property {number} duration
 *    The duration of the thumbnail, in seconds.
 * @property {!Array<string>} uris
 *   An array of URIs to attempt.  They will be tried in the order they are
 *   given.
 * @property {number} startByte
 *   The offset from the start of the uri resource.
 * @property {?number} endByte
 *   The offset from the start of the resource to the end of the segment,
 *   inclusive.  A value of null indicates that the segment extends to the end
 *   of the resource.
 * @property {number} width
 *    The thumbnail width in px.
 * @property {boolean} sprite
 *    Indicate if the thumbnail is a sprite.
 * @property {?string} mimeType
 *   The thumbnail MIME type, if present.
 * @property {?string} codecs
 *   The thumbnail codecs, if present.
 * @exportDoc
 */
shaka.extern.Thumbnail;


/**
 * @typedef {{
 *   id: string,
 *   title: string,
 *   startTime: number,
 *   endTime: number
 * }}
 *
 * @property {string} id
 *    The id of the chapter.
 * @property {string} title
 *    The title of the chapter.
 * @property {number} startTime
 *    The time that describes the beginning of the range of the chapter.
 * @property {number} endTime
 *    The time that describes the end of the range of chapter.
 * @exportDoc
 */
shaka.extern.Chapter;


/**
 * @typedef {{
 *   uri: string,
 *   language: string,
 *   kind: string,
 *   mime: string,
 *   codecs: (string|undefined)
 * }}
 *
 * @property {string} uri
 *   The URI of the text.
 * @property {string} language
 *   The language of the text (e.g. 'en').
 * @property {string} kind
 *   The kind of text (e.g. 'subtitles').
 * @property {?string} mime
 *   The MIME type of the text (e.g. 'text/vtt')
 * @property {?string} codecs
 *   The codecs string, if needed to refine the MIME type.
 * @exportDoc
 */
shaka.extern.ExtraText;


/**
 * @typedef {{
 *   uri: string,
 *   language: string,
 *   mime: string
 * }}
 *
 * @property {string} uri
 *   The URI of the chapter.
 * @property {string} language
 *   The language of the chapter (e.g. 'en').
 * @property {string} mime
 *   The MIME type of the chapter (e.g. 'text/vtt')
 */
shaka.extern.ExtraChapter;<|MERGE_RESOLUTION|>--- conflicted
+++ resolved
@@ -2500,13 +2500,10 @@
  *   useHeaders: boolean,
  *   url: string,
  *   includeKeys: !Array<string>,
-<<<<<<< HEAD
  *   batchSize: number,
  *   batchTimer: number
-=======
  *   events: !Array<string>,
  *   timeInterval: number,
->>>>>>> d465feb9
  * }}
  *
  * @description
@@ -2537,12 +2534,10 @@
  * If not provided, all keys will be included.
  * <br>
  * Defaults to <code>[]</code>.
-<<<<<<< HEAD
  * @property {number} batchSize
  * Maximum number of CMCD reports to batch before sending
  * @property {number} batchTimer
  * Time interval in seconds to send batched reports.
-=======
  * @property {!Array<string>} events
  * An array of events to include as part of ps and sta in the CMCD data.
  * If not provided, all events will be included.
@@ -2552,7 +2547,6 @@
  *   Time Interval config in seconds
  *   <br>
  *   Defaults to <code>10</code>.
->>>>>>> d465feb9
  * @exportDoc
  */
 shaka.extern.CmcdTarget;
