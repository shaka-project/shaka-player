/*! @license
 * Shaka Player
 * Copyright 2016 Google LLC
 * SPDX-License-Identifier: Apache-2.0
 */

// region CMCD Manager Setup
describe('CmcdManager Setup', () => {
  const createSegmentContextWithIndex = (segmentIndex) => {
    const baseContext = createSegmentContext();
    return Object.assign({}, baseContext, {
      stream: Object.assign({}, baseContext.stream, {segmentIndex}),
    });
  };

  const createSegmentContext = () => ({
    type: shaka.net.NetworkingEngine.AdvancedRequestType.MEDIA_SEGMENT,
    stream: {
      bandwidth: 8000000,
      codecs: 'avc1.42001e',
      mimeType: 'video/mp4',
      type: 'video',
      segmentIndex: 0,
    },

    segment: {startTime: 10, endTime: 12, getUris: () => ['https://test.com/v2seg.mp4']},
  });

  const createMockSegmentIndex = () => {
    const mockNextSegment = {
      getUris: () => ['https://test.com/next-seg.m4v'],
      startByte: 1000,
      endByte: 1999,
    };
    const mockIterator = {
      next: jasmine.createSpy('next')
          .and.returnValue({value: mockNextSegment, done: false}),
    };
    return {
      getIteratorForTime: jasmine.createSpy('getIteratorForTime')
          .and.returnValue(mockIterator),
    };
  };

  const createMockNextSegment = (withByteRange) => {
    const mockNextSegment = {
      getUris: () => ['https://test.com/next-seg.m4v'],
    };

    if (withByteRange) {
      mockNextSegment.startByte = 1000;
      mockNextSegment.endByte = 1999;
    }

    const mockIterator = {
      next: jasmine.createSpy('next')
          .and.returnValue({value: mockNextSegment, done: false}),
    };
    return {
      getIteratorForTime: jasmine.createSpy('getIteratorForTime')
          .and.returnValue(mockIterator),
    };
  };

  beforeEach(() => {
    const resolveScheme = jasmine.createSpy('cmcd').and.callFake(() =>
      shaka.util.AbortableOperation.completed(
          {uri: '', data: new ArrayBuffer(5), headers: {}}));

    shaka.net.NetworkingEngine.registerScheme('cmcd',
        shaka.test.Util.spyFunc(resolveScheme),
        shaka.net.NetworkingEngine.PluginPriority.FALLBACK);
  });

  /**
   * Creates a mock NetworkingEngine configured for CMCD testing.
   * This single function supports both v1 and v2 test suites.
   * @param {shaka.util.CmcdManager} cmcd
   * @return {shaka.net.NetworkingEngine}
   */
  function createNetworkingEngine(cmcd) {
    /** @type {shaka.net.NetworkingEngine} */
    const networkingEngine = new shaka.net.NetworkingEngine(
        /* onStart= */ undefined,
        /* onProgress= */ undefined,
        /* onEnd= */ undefined,
        /* onResponse= */ undefined,
        /* onRequest= */ (type, request, context) => {
          cmcd.applyRequestData(type, request, context);
        },
    );

    networkingEngine.configure(
        shaka.util.PlayerConfiguration.createDefault().networking);

    return networkingEngine;
  }

  // region CMCD V1
  describe('CmcdManager CMCD V1', () => {
    const CmcdManager = shaka.util.CmcdManager;
    const uuidRegex =
      '[A-F\\d]{8}-[A-F\\d]{4}-4[A-F\\d]{3}-[89AB][A-F\\d]{3}-[A-F\\d]{12}';
    const sidRegex = new RegExp(`sid%3D%22${uuidRegex}%22`, 'i');
    const sessionId = '2ed2d1cd-970b-48f2-bfb3-50a79e87cfa3';
    const data = {
      'sid': sessionId,
      'cid': 'xyz',
      'su': false,
      'nor': '../testing/3.m4v',
      'nrr': '0-99',
      'd': 6066.66,
      'mtp': 10049,
      'bs': true,
      'br': 52317,
      'v': 1,
      'pr': 1,
      'com.test-hello': 'world',
      'com.test-testing': 1234,
      'com.test-exists': true,
      'com.test-notExists': false,
      'com.test-token': Symbol('s'),
    };

    const playerInterface = {
      isLive: () => false,
      getLiveLatency: () => 0,
      getBandwidthEstimate: () => 10000000,
      getBufferedInfo: () => ({
        video: [
          {start: 0, end: 5},
          {start: 6, end: 31.234},
          {start: 35, end: 40},
        ],
      }),
      getNetworkingEngine: () => createNetworkingEngine(
          createCmcdManager(playerInterface, createCmcdConfig()),
      ),
      getCurrentTime: () => 10,
      getPlaybackRate: () => 1,
      getVariantTracks: () => /** @type {Array<shaka.extern.Track>} */ ([
        {
          type: 'variant',
          bandwidth: 50000,
          videoBandwidth: 40000,
          audioBandWidth: 10000,
        },
        {
          type: 'variant',
          bandwidth: 5000000,
          videoBandwidth: 4000000,
          audioBandWidth: 1000000,
        },
      ]),
    };

    const config = {
      enabled: true,
      sessionId,
      contentId: 'testing',
      rtpSafetyFactor: 5,
      useHeaders: false,
      includeKeys: [],
      version: 1,
    };

    function createCmcdConfig(cfg = {}) {
      return Object.assign({}, config, cfg);
    }

    function createCmcdManager(player, cfg = {}) {
      return new CmcdManager(player, createCmcdConfig(cfg));
    }

    function createRequest() {
      return {
        uris: ['https://test.com/test.mpd'],
        method: 'GET',
        body: null,
        headers: {
          testing: '1234',
        },
        allowCrossSiteCredentials: false,
        retryParameters: /** @type {shaka.extern.RetryParameters} */ ({}),
        licenseRequestType: null,
        sessionId: null,
        drmInfo: null,
        initData: null,
        initDataType: null,
        streamDataCallback: null,
      };
    }

    const request = createRequest();

    const NetworkingEngine = shaka.net.NetworkingEngine;
    const RequestType = NetworkingEngine.RequestType;

    describe('Query serialization', () => {
      it('produces correctly serialized data', () => {
        const query = CmcdManager.toQuery(data);
        const result =
          // cspell: disable
          'br=52317,bs,cid="xyz",com.test-exists,' +
          'com.test-hello="world",com.test-testing=1234,' +
          'com.test-token=s,d=6067,mtp=10000,' +
          'nor="..%2Ftesting%2F3.m4v",nrr="0-99",' +
          `sid="${sessionId}"`;
          // cspell: enable
        expect(query).toBe(result);
      });

      it('escapes reserve character in string values', () => {
        const query = CmcdManager.toQuery({
          'com.test-escape': 'Double "Quotes"',
        });
        const result = 'com.test-escape="Double \\"Quotes\\""';
        expect(query).toBe(result);
      });
    });

    describe('Header serialization', () => {
      it('produces all header shards', () => {
        const header = CmcdManager.toHeaders(data);
        expect(header).toEqual({
          'CMCD-Object': 'br=52317,d=6067',
          'CMCD-Request': 'com.test-exists,com.test-hello="world",' +
                          'com.test-testing=1234,com.test-token=s,mtp=10000,' +
                          // cspell: disable-next-line
                          'nor="..%2Ftesting%2F3.m4v",nrr="0-99"',
          'CMCD-Session': `cid="xyz",sid="${sessionId}"`,
          'CMCD-Status': 'bs',
        });
      });

      it('ignores empty shards', () => {
        expect(CmcdManager.toHeaders({br: 200})).toEqual({
          'CMCD-Object': 'br=200',
        });
      });
    });

    describe('CmcdManager instance', () => {
      const ObjectUtils = shaka.util.ObjectUtils;

      /** @type shaka.util.CmcdManager */
      let cmcdManager = createCmcdManager(playerInterface);

      const createContext = (type) => {
        return {
          type: type,
          stream: /** @type {shaka.extern.Stream} */ ({
            bandwidth: 5234167,
            codecs: 'avc1.42001e',
            mimeType: 'application/mp4',
            type: 'video',
          }),
          segment: /** @type {shaka.media.SegmentReference} */ ({
            startTime: 0,
            endTime: 3.33,
          }),
        };
      };

      const AdvancedRequestType = NetworkingEngine.AdvancedRequestType;
      const manifestInfo = createContext(AdvancedRequestType.MPD);
      const segmentInfo = createContext(AdvancedRequestType.MEDIA_SEGMENT);

      describe('configuration', () => {
        it('does not modify requests when disabled', () => {
          cmcdManager = createCmcdManager(
              playerInterface,
              {
                enabled: false,
              },
          );

          const r = createRequest();
          cmcdManager.applyManifestData(r, manifestInfo);
          expect(r.uris[0]).toBe(request.uris[0]);

          cmcdManager.applyRequestSegmentData(r, segmentInfo);
          expect(r.uris[0]).toBe(request.uris[0]);
        });

        it('generates a session id if not provided', () => {
          cmcdManager = createCmcdManager(
              playerInterface,
              {
                sessionId: '',
              },
          );

          const r = ObjectUtils.cloneObject(request);

          cmcdManager.applyManifestData(r, manifestInfo);

          expect(sidRegex.test(r.uris[0])).toBe(true);
        });

        it('generates a session id via configure', () => {
          cmcdManager = createCmcdManager(playerInterface);

          const r = createRequest();
          cmcdManager.applyManifestData(r, manifestInfo);
          expect(r.uris[0].includes(sessionId)).toBe(true);

          const sid = 'c936730c-031e-4a73-976f-92bc34039c60';
          cmcdManager.configure(createCmcdConfig({
            sessionId: sid,
          }));
          cmcdManager.applyManifestData(r, manifestInfo);
          expect(r.uris[0].includes(sessionId)).toBe(false);
          expect(r.uris[0].includes(sid)).toBe(true);

          cmcdManager.configure(createCmcdConfig({
            sessionId: '',
          }));
          cmcdManager.applyManifestData(r, manifestInfo);
          expect(r.uris[0].includes(sessionId)).toBe(false);
          expect(r.uris[0].includes(sid)).toBe(false);
          expect(sidRegex.test(r.uris[0])).toBe(true);
        });

        it('filters keys if includeKeys is provided', () => {
          cmcdManager = createCmcdManager(
              playerInterface,
              {
                includeKeys: ['sid', 'cid'],
              },
          );

          const r = createRequest();
          cmcdManager.applyManifestData(r, manifestInfo);

          const uri = `https://test.com/test.mpd?CMCD=cid%3D%22testing%22%2Csid%3D%22${sessionId}%22`;
          expect(r.uris[0]).toBe(uri);
        });
      });

      describe('query mode', () => {
        it('modifies all request uris', () => {
          // modifies manifest request uris
          cmcdManager = createCmcdManager(playerInterface);

          let r = createRequest();
          cmcdManager.applyManifestData(r, manifestInfo);
          let uri = 'https://test.com/test.mpd?CMCD=cid%3D%22testing%22%2C' +
            'mtp%3D10000%2Cot%3Dm%2Csf%3Dd%2C' +
            `sid%3D%22${sessionId}%22%2Csu`;
          expect(r.uris[0]).toBe(uri);

          // modifies segment request uris
          r = createRequest();
          cmcdManager.applyRequestSegmentData(r, segmentInfo);
          uri =
            `https://test.com/test.mpd?CMCD=bl%3D21200%2Cbr%3D5234%2Ccid%3D%22testing%22%2Cd%3D3330%2Cdl%3D21200%2Cmtp%3D10000%2Cot%3Dv%2Csf%3Dd%2Csid%3D%22${sessionId}%22%2Cst%3Dv%2Csu%2Ctb%3D4000`;
          expect(r.uris[0]).toBe(uri);

          // modifies text request uris
          r = createRequest();
          cmcdManager.applyTextData(r);
          uri =
            `https://test.com/test.mpd?CMCD=cid%3D%22testing%22%2Cmtp%3D10000%2Cot%3Dc%2Csf%3Dd%2Csid%3D%22${sessionId}%22%2Csu`;
          expect(r.uris[0]).toBe(uri);
        });
      });

      describe('header mode', () => {
        it('modifies all request headers', () => {
          cmcdManager = createCmcdManager(
              playerInterface,
              {
                useHeaders: true,
              },
          );

          // modifies manifest request headers
          let r = createRequest();
          cmcdManager.applyManifestData(r, manifestInfo);
          expect(r.headers).toEqual({
            'testing': '1234',
            'CMCD-Object': 'ot=m',
            'CMCD-Request': 'mtp=10000,su',
            'CMCD-Session': 'cid="testing",sf=d,' +
                            `sid="${sessionId}"`,
          });

          // modifies segment request headers
          r = createRequest();
          cmcdManager.applyRequestSegmentData(r, segmentInfo);
          expect(r.headers).toEqual({
            'testing': '1234',
            'CMCD-Object': 'br=5234,d=3330,ot=v,tb=4000',
            'CMCD-Request': 'bl=21200,dl=21200,mtp=10000,su',
            'CMCD-Session': 'cid="testing",sf=d,' +
                            `sid="${sessionId}",st=v`,
          });

          // modifies segment request headers
          r = createRequest();
          cmcdManager.applyRequestSegmentData(r, segmentInfo);
          expect(r.headers).toEqual({
            'testing': '1234',
            'CMCD-Object': 'br=5234,d=3330,ot=v,tb=4000',
            'CMCD-Request': 'bl=21200,dl=21200,mtp=10000,su',
            'CMCD-Session': 'cid="testing",sf=d,' +
                            `sid="${sessionId}",st=v`,
          });
        });
      });

      describe('src= mode', () => {
        beforeEach(() => {
          cmcdManager = createCmcdManager(playerInterface);
        });

        it('modifies media stream uris', () => {
          const r = cmcdManager
              .appendSrcData('https://test.com/test.mp4', 'video/mp4');
          const uri = 'https://test.com/test.mp4?CMCD=cid%3D%22testing%22%2C' +
                      'mtp%3D10000%2Cot%3Dav%2C' +
                      `sid%3D%22${sessionId}%22%2Csu`;
          expect(r).toBe(uri);
        });

        it('modifies manifest stream uris', () => {
          const r = cmcdManager
              .appendSrcData('https://test.com/test.m3u8', 'application/x-mpegurl');
          const uri = 'https://test.com/test.m3u8?CMCD=cid%3D%22testing%22%2C' +
                      'mtp%3D10000%2Cot%3Dm%2C' +
                      `sid%3D%22${sessionId}%22%2Csu`;
          expect(r).toBe(uri);
        });

        it('modifies text track uris', () => {
          const r = cmcdManager.appendTextTrackData('https://test.com/test.vtt');
          const uri = 'https://test.com/test.vtt?CMCD=cid%3D%22testing%22%2C' +
                      'mtp%3D10000%2Cot%3Dc%2C' +
                      `sid%3D%22${sessionId}%22%2Csu`;
          expect(r).toBe(uri);
        });
      });

      describe('adheres to the spec', () => {
        beforeEach(() => {
          cmcdManager = createCmcdManager(
              playerInterface,
              {
                useHeaders: true,
              },
          );
          cmcdManager.setBuffering(false);
          cmcdManager.setBuffering(true);
        });

        it('sends bs only once', () => {
          let r = createRequest();
          cmcdManager.applyRequestSegmentData(r, segmentInfo);
          expect(r.headers['CMCD-Status']).toContain('bs');

          r = createRequest();
          cmcdManager.applyRequestSegmentData(r, segmentInfo);
          expect(r.headers['CMCD-Status']).not.toContain('bs');
        });

        it('sends su until buffering is complete', () => {
          let r = createRequest();
          cmcdManager.applyRequestSegmentData(r, segmentInfo);
          expect(r.headers['CMCD-Request']).toContain(',su');

          r = createRequest();
          cmcdManager.applyRequestSegmentData(r, segmentInfo);
          expect(r.headers['CMCD-Request']).toContain(',su');

          cmcdManager.setBuffering(false);
          r = createRequest();
          cmcdManager.applyRequestSegmentData(r, segmentInfo);
          expect(r.headers['CMCD-Request']).not.toContain(',su');
        });

        describe('applies core CMCD params to net engine requests', () => {
          /** @type {shaka.net.NetworkingEngine} */
          let networkingEngine;
          const uri = 'cmcd://foo';
          const retry = NetworkingEngine.defaultRetryParameters();

          beforeEach(() => {
            cmcdManager = createCmcdManager(playerInterface);
            networkingEngine = createNetworkingEngine(cmcdManager);
          });

          it('HEAD requests', async () => {
            const request = NetworkingEngine.makeRequest([uri], retry);
            request.method = 'HEAD';
            await networkingEngine.request(RequestType.MANIFEST, request);

            const result = request.uris[0];
            expect(result).toContain('?CMCD=');
            expect(result).toContain(encodeURIComponent('sid="'));
            expect(result).toContain(encodeURIComponent('cid="testing"'));
            expect(result).not.toContain(encodeURIComponent('sf='));
          });

          it('dash manifest requests', async () => {
            const request = NetworkingEngine.makeRequest([uri], retry);
            await networkingEngine.request(RequestType.MANIFEST, request,
                {type: AdvancedRequestType.MPD});

            const result = request.uris[0];
            expect(result).toContain(encodeURIComponent('ot=m'));
            expect(result).toContain(encodeURIComponent('sf=d'));
          });

          it('hls manifest requests', async () => {
            const request = NetworkingEngine.makeRequest([uri], retry);
            await networkingEngine.request(RequestType.MANIFEST, request,
                {type: AdvancedRequestType.MASTER_PLAYLIST});

            const result = request.uris[0];
            expect(result).toContain(encodeURIComponent('ot=m'));
            expect(result).toContain(encodeURIComponent('sf=h'));
          });

          it('hls playlist requests', async () => {
            const request = NetworkingEngine.makeRequest([uri], retry);
            await networkingEngine.request(RequestType.MANIFEST, request,
                {type: AdvancedRequestType.MEDIA_PLAYLIST});

            const result = request.uris[0];
            expect(result).toContain(encodeURIComponent('ot=m'));
            expect(result).toContain(encodeURIComponent('sf=h'));
          });

          it('init segment requests', async () => {
            const request = NetworkingEngine.makeRequest([uri], retry);
            await networkingEngine.request(RequestType.SEGMENT, request,
                {type: AdvancedRequestType.INIT_SEGMENT});

            const result = request.uris[0];
            expect(result).toContain(encodeURIComponent('ot=i'));
          });

          it('media segment requests', async () => {
            const request = NetworkingEngine.makeRequest([uri], retry);
            await networkingEngine.request(
                RequestType.SEGMENT,
                request,
                manifestInfo,
            );

            const result = request.uris[0];
            expect(result).toContain(encodeURIComponent('ot=v'));
          });

          it('key requests', async () => {
            const request = NetworkingEngine.makeRequest([uri], retry);
            await networkingEngine.request(RequestType.KEY, request);

            const result = request.uris[0];
            expect(result).toContain(encodeURIComponent('ot=k'));
          });

          it('license requests', async () => {
            const request = NetworkingEngine.makeRequest([uri], retry);
            await networkingEngine.request(RequestType.LICENSE, request);

            const result = request.uris[0];
            expect(result).toContain(encodeURIComponent('ot=k'));
          });

          it('cert requests', async () => {
            const request = NetworkingEngine.makeRequest([uri], retry);
            await networkingEngine.request(RequestType.SERVER_CERTIFICATE,
                request);

            const result = request.uris[0];
            expect(result).toContain(encodeURIComponent('ot=k'));
          });

          it('timing requests', async () => {
            const request = NetworkingEngine.makeRequest([uri], retry);
            await networkingEngine.request(RequestType.TIMING, request);

            const result = request.uris[0];
            expect(result).toContain(encodeURIComponent('ot=o'));
          });

          it('not when enabled is false', async () => {
            cmcdManager = createCmcdManager(
                playerInterface,
                {
                  enabled: false,
                },
            );
            networkingEngine = createNetworkingEngine(cmcdManager);

            const request = NetworkingEngine.makeRequest([uri], retry);
            await networkingEngine.request(RequestType.TIMING, request);

            const result = request.uris[0];
            expect(result).not.toContain('?CMCD=');
          });

          it('returns cmcd v2 data in query if version is 2', async () => {
            // Set live to true to enable ltc
            playerInterface.isLive = () => true;
            cmcdManager = createCmcdManager(
                playerInterface,
                {
                  version: 2,
                  includeKeys: ['ltc', 'msd', 'v'],
                },
            );
            networkingEngine = createNetworkingEngine(cmcdManager);

            // Trigger Play and Playing events
            cmcdManager.onPlaybackPlay_();
            cmcdManager.onPlaybackPlaying_();
            const request = NetworkingEngine.makeRequest([uri], retry);
            await networkingEngine.request(RequestType.MANIFEST, request,
                {type: AdvancedRequestType.MPD});
            const result = request.uris[0];
            expect(result).toContain(encodeURIComponent('v=2'));
            expect(result).toContain(encodeURIComponent('ltc'));
            expect(result).toContain(encodeURIComponent('msd'));
          });

          it('doesn\'t return cmcd v2 data in query if version is not 2',
              async () => {
                // Set live to true to enable ltc
                playerInterface.isLive = () => true;

                const cmcdManagerTmp = createCmcdManager(
                    playerInterface,
                    {
                      version: 1,
                      includeKeys: ['ltc', 'msd'],
                    },
                );
                networkingEngine = createNetworkingEngine(cmcdManagerTmp);

                // Trigger Play and Playing events
                cmcdManagerTmp.onPlaybackPlay_();
                cmcdManagerTmp.onPlaybackPlaying_();

                const request = NetworkingEngine.makeRequest([uri], retry);
                await networkingEngine.request(RequestType.MANIFEST, request,
                    {type: AdvancedRequestType.MPD});
                const result = request.uris[0];
                expect(result).not.toContain(encodeURIComponent('ltc'));
                expect(result).not.toContain(encodeURIComponent('msd'));
              });

          it('returns cmcd v2 data in header if version is 2', async () => {
            playerInterface.isLive = () => true;
            cmcdManager = createCmcdManager(
                playerInterface,
                {
                  version: 2,
                  includeKeys: ['ltc', 'msd'],
                  useHeaders: true,
                },
            );
            networkingEngine = createNetworkingEngine(cmcdManager);

            // Trigger Play and Playing events
            cmcdManager.onPlaybackPlay_();
            cmcdManager.onPlaybackPlaying_();
            const request = NetworkingEngine.makeRequest([uri], retry);
            await networkingEngine.request(RequestType.MANIFEST, request,
                {type: AdvancedRequestType.MPD});
            expect(request.headers['CMCD-Request']).toContain('ltc');
            expect(request.headers['CMCD-Session']).toContain('msd');
          });

          it('doesn\'t return cmcd v2 data in headers if version is not 2',
              async () => {
                playerInterface.isLive = () => true;
                cmcdManager = createCmcdManager(
                    playerInterface,
                    {
                      version: 1,
                      includeKeys: ['ltc', 'msd'],
                      useHeaders: true,
                    },
                );
                networkingEngine = createNetworkingEngine(cmcdManager);
                cmcdManager.onPlaybackPlay_();
                cmcdManager.onPlaybackPlaying_();
                const request = NetworkingEngine.makeRequest([uri], retry);
                await networkingEngine.request(RequestType.MANIFEST, request,
                    {type: AdvancedRequestType.MPD});
                expect(request.headers['CMCD-Request']).not.toContain('ltc');
                expect(request.headers['CMCD-Session']).not.toContain('msd');
              },
          );

          it('generates `nrr` for CMCD V1 segment requests', () => {
            cmcdManager = createCmcdManager(
                playerInterface,
                {
                  version: 1,
                  includeKeys: ['ltc', 'msd', 'nrr'],
                  useHeaders: false,
                },
            );

            const request = createRequest();
            const context = createSegmentContextWithIndex(
                createMockSegmentIndex(),
            );

            cmcdManager.applyRequestSegmentData(request, context);
            const decodedUri = decodeURIComponent(request.uris[0]);

            expect(decodedUri).toContain('nrr="1000-1999"');
          });

          it('generates `nor` for URL-based segment requests', () => {
            const cmcdManager = createCmcdManager(
                playerInterface,
            );
            const request = createRequest();

            const context =
                createSegmentContextWithIndex(createMockNextSegment(false));

            cmcdManager.applyRequestSegmentData(request, context);
            const decodedUri = decodeURIComponent(request.uris[0]);

            expect(decodedUri).toContain('nor="next-seg.m4v"');
            expect(decodedUri).not.toContain('nrr=');
          });

          it('generates `nrr` for byte-range segment requests', () => {
            const cmcdManager = createCmcdManager(
                playerInterface,
            );
            const request = createRequest();
            // Create a context where the next segment HAS a byte range
            const context =
                createSegmentContextWithIndex(createMockNextSegment(true));

            cmcdManager.applyRequestSegmentData(request, context);
            const decodedUri = decodeURIComponent(request.uris[0]);

            expect(decodedUri).toContain('nrr="1000-1999"');
            expect(decodedUri).toContain('nor=');
          });
        });
      });
    });
  });

  // region CMCD V2
  describe('CmcdManager CMCD v2', () => {
    const CmcdManager = shaka.util.CmcdManager;
    const sessionId = 'e98d4f72-cc6d-4c60-96a2-44c7bfc2ddee';

    // Mock data and interfaces
    const mockPlayerData = {
      'v': 2,
      'sid': sessionId,
      'cid': 'xyz',
      'su': false,
      'nor': '../testing/3.m4v',
      'nrr': '0-99',
      'd': 6066.66,
      'mtp': 10049,
      'bs': true,
      'br': 52317,
      'pr': 1.5,
      'msd': 700,
      'ltc': 3100,
      'ab': 3500,
      'bl': 4500,
      'tbl': 6000,
      'dl': 8000,
      'rtp': 30000,
      'com.test-hello': 'world',
      'com.test-testing': 1234,
      'com.test-exists': true,
      'com.test-notExists': false,
      'com.test-token': Symbol('s'),
    };

    const playerInterface = {
      isLive: () => true,
      getLiveLatency: () => 3100,
      getBandwidthEstimate: () => 10000000,
      getNetworkingEngine: () => createNetworkingEngine(
          createCmcdManager(playerInterface, createCmcdConfig()),
      ),
      getBufferedInfo: () => ({
        video: [
          {start: 0, end: 15},
          {start: 6, end: 31.234},
          {start: 35, end: 40},
        ],
      }),
      getCurrentTime: () => 5,
      getPlaybackRate: () => 1.25,
      getVariantTracks: () => [
        {
          type: 'variant',
          bandwidth: 50000,
          videoBandwidth: 40000,
          audioBandwidth: 10000,
        },
        {
          type: 'variant',
          bandwidth: 5000000,
          videoBandwidth: 4000000,
          audioBandwidth: 1000000,
        },
      ],
    };

    const baseConfig = {
      enabled: true,
      sessionId,
      contentId: 'v2content',
      rtpSafetyFactor: 5,
      useHeaders: false,
      includeKeys: [],
      version: 2,
      targets: [{
        mode: 'response',
        enabled: true,
        url: 'https://example.com/cmcd-collector',
        useHeaders: false,
      }],
    };

    const createCmcdConfig = (cfg = {}) => Object.assign({}, baseConfig, cfg);
    const createCmcdManager = (player, cfg = {}) => new CmcdManager(
        player, createCmcdConfig(cfg),
    );

    const createRequest = () => ({
      uris: ['https://test.com/v2test.mpd'],
      method: 'GET',
      body: null,
      headers: {testing: '1234'},
      allowCrossSiteCredentials: false,
      retryParameters: {},
    });

    const createResponse = () => ({
      uri: 'https://test.com/v2seg.mp4',
      headers: {},
      data: new ArrayBuffer(8),
      status: 200,
    });

    const createResponseWithRealTiming = () => ({
      uri: 'https://test.com/v2seg.mp4',
      headers: {},
      data: new ArrayBuffer(8),
      timeMs: 400, // This is the TTLB
      originalRequest: {
        timeToFirstByte: 150, // This is the TTFB
      },
    });

    describe('Serialization', () => {
      it('serializes data to a query string', () => {
        const query = CmcdManager.toQuery({v: 2, msd: 250});
        expect(query).toContain('v=2');
        expect(query).toContain('msd=250');
      });

      it('serializes data to headers', () => {
        const headers = CmcdManager.toHeaders(mockPlayerData);
        expect(headers['CMCD-Session']).toContain(`sid="${sessionId}"`);
        expect(headers['CMCD-Session']).toContain('v=2');
      });
    });

    describe('Configuration and Mode Handling', () => {
      it('filters CMCD response mode keys correctly', () => {
        const cmcdManager = createCmcdManager(
            playerInterface,
            {
              targets: [{
                mode: 'response',
                enabled: true,
                url: 'https://example.com/cmcd',
                includeKeys: ['sid', 'cid', 'com.test-hello'],
                useHeaders: false,
              }],
            },
        );

        cmcdManager.onPlaybackPlay_();
        cmcdManager.onPlaybackPlaying_();
        const response = createResponse();

        cmcdManager.applyResponseData(
            shaka.net.NetworkingEngine.RequestType.SEGMENT,
            response,
            createSegmentContext(),
        );

        const cmcdParam = response.uri.split('CMCD=')[1];
        const decoded = decodeURIComponent(cmcdParam);

        expect(decoded).toContain('sid=');
        expect(decoded).toContain('cid=');

        expect(decoded).not.toContain('v=2');
        expect(decoded).not.toContain('msd=');
        expect(decoded).not.toContain('ltc=');
        expect(decoded).not.toContain('com.test-hello=');
      });

      it('applies CMCD data to request URL in query mode', () => {
        const cmcdManager = createCmcdManager(playerInterface);
        const request = createRequest();
        cmcdManager.applyManifestData(request, {});

        const decodedUri = decodeURIComponent(request.uris[0]);
        expect(decodedUri).toContain('CMCD=');
        expect(decodedUri).toContain('v=2');
      });

      it('applies CMCD data to request headers in header mode', () => {
        const cmcdManager = createCmcdManager(
            playerInterface,
            {useHeaders: true},
        );

        const request = createRequest();
        cmcdManager.applyManifestData(request, {});
        expect(request.headers['CMCD-Session']).toContain(`sid="${sessionId}"`);
        expect(request.headers['CMCD-Session']).toContain('v=2');
      });

      it('applies CMCD data to response URL in query mode', () => {
        const cmcdManager = createCmcdManager(
            playerInterface,
            {
              version: 2,
              targets: [{
                mode: 'response',
                enabled: true,
                url: 'https://example.com/cmcd',
                includeKeys: ['sid', 'cid', 'v'],
                useHeaders: false,
              }],
            },
        );

        cmcdManager.onPlaybackPlay_();
        cmcdManager.onPlaybackPlaying_();

        const response = createResponse();
        cmcdManager.applyResponseData(
            shaka.net.NetworkingEngine.RequestType.SEGMENT,
            response,
            createSegmentContext(),
        );

        const decodedUri = decodeURIComponent(response.uri);
        expect(decodedUri).toContain('CMCD=');
        expect(decodedUri).toContain('v=2');
        expect(decodedUri).toContain('sid=');
        expect(decodedUri).toContain('cid=');
      });

      it('includes response code in response mode (query)', () => {
        const cmcdManager = createCmcdManager(
            playerInterface,
            {
              version: 2,
              targets: [{
                mode: 'response',
                enabled: true,
                url: 'https://example.com/cmcd',
                includeKeys: ['rc'],
                useHeaders: false,
              }],
            },
        );

        const response = createResponse();
        cmcdManager.applyResponseData(
            shaka.net.NetworkingEngine.RequestType.SEGMENT,
            response,
            createSegmentContext(),
        );

        const cmcdParam = response.uri.split('CMCD=')[1];
        const decodedUri = decodeURIComponent(cmcdParam);

        expect(decodedUri).toContain('rc=200');
      });

      it('includes response code in response headers', () => {
        const cmcdManager = createCmcdManager(
            playerInterface,
            {
              version: 2,
              targets: [{
                mode: 'response',
                enabled: true,
                url: 'https://example.com/cmcd',
                includeKeys: ['rc'],
                useHeaders: true,
              }],
            },
        );

        const response = createResponse();
        cmcdManager.applyResponseData(
            shaka.net.NetworkingEngine.RequestType.SEGMENT,
            response,
            createSegmentContext(),
        );

        expect(response.headers['CMCD-Request']).toContain('rc=200');
      });

      it('does not include response code if not provided', () => {
        const cmcdManager = createCmcdManager(
            playerInterface,
            {
              version: 2,
              targets: [{
                mode: 'response',
                enabled: true,
                url: 'https://example.com/cmcd',
                includeKeys: ['rc', 'v'],
                useHeaders: false,
              }],
            },
        );

        const response = {
          uri: 'https://test.com/v2seg.mp4',
          headers: {},
          data: new ArrayBuffer(8),
        };

        cmcdManager.applyResponseData(
            shaka.net.NetworkingEngine.RequestType.SEGMENT,
            response,
            createSegmentContext(),
        );

        const decodedUri = decodeURIComponent(response.uri);
        expect(decodedUri).toContain('v=2');
        expect(decodedUri).toContain('rc=0');
      });

      it('applies CMCD data to response headers in header mode', () => {
        const cmcdManager = createCmcdManager(
            playerInterface,
            {
              version: 2,
              targets: [{
                mode: 'response',
                enabled: true,
                url: 'https://example.com/cmcd',
                includeKeys: ['sid', 'v'],
                useHeaders: true,
              }],
            },
        );

        const response = createResponse();

        cmcdManager.applyResponseData(
            shaka.net.NetworkingEngine.RequestType.SEGMENT,
            response,
            createSegmentContext(),
        );

        expect(response.headers['CMCD-Session'])
            .toContain(`sid="${sessionId}"`);

        expect(response.headers['CMCD-Session'])
            .toContain('v=2');
      });

      it('applies v2 keys to response uri in response mode', () => {
        const cmcdManager = createCmcdManager(
            playerInterface,
            {
              targets: [{
                mode: 'response',
                enabled: true,
                url: 'https://example.com/cmcd-collector',
                includeKeys: ['sid', 'cid', 'msd', 'ltc', 'v'],
                useHeaders: false,
              }],
            },
        );

        cmcdManager.onPlaybackPlay_();
        cmcdManager.onPlaybackPlaying_();
        const response = createResponse();

        cmcdManager.applyResponseData(
            shaka.net.NetworkingEngine.RequestType.SEGMENT,
            response,
            createSegmentContext(),
        );

        const cmcdParam = response.uri.split('CMCD=')[1];
        const decoded = decodeURIComponent(cmcdParam);

        expect(decoded).toContain('sid=');
        expect(decoded).toContain('cid=');
        expect(decoded).toContain('msd=');
        expect(decoded).toContain('ltc=');
        expect(decoded).toContain('v=2');

        expect(decoded).not.toContain('br=');
        expect(decoded).not.toContain('mtp=');
      });

      it('filters keys in response mode based on includeKeys', () => {
        const cmcdManager = createCmcdManager(
            playerInterface,
            {
              targets: [Object.assign({}, baseConfig.targets[0], {
                includeKeys: ['sid', 'msd'],
              })],
            },
        );

        cmcdManager.onPlaybackPlay_();
        cmcdManager.onPlaybackPlaying_();

        const response = createResponse();
        cmcdManager.applyResponseData(
            shaka.net.NetworkingEngine.RequestType.SEGMENT,
            response,
            createSegmentContext(),
        );

        const decodedUri = decodeURIComponent(response.uri);
        expect(decodedUri).toContain('sid=');
        expect(decodedUri).toContain('msd=');
        expect(decodedUri).not.toContain('v=2');
      });

      it('filters keys in request mode based on includeKeys', () => {
        const cmcdManager = createCmcdManager(
            playerInterface,
            {
              targets: [Object.assign({}, baseConfig.targets[0], {
                includeKeys: ['sid', 'msd'],
              })],
            },
        );

        cmcdManager.onPlaybackPlay_();
        cmcdManager.onPlaybackPlaying_();

        const response = createResponse();
        cmcdManager.applyResponseData(
            shaka.net.NetworkingEngine.RequestType.SEGMENT,
            response,
            createSegmentContext(),
        );

        const decodedUri = decodeURIComponent(response.uri);
        expect(decodedUri).toContain('sid=');
        expect(decodedUri).toContain('msd=');
        expect(decodedUri).not.toContain('v=2');
      });
    });

    describe('CMCD v2 Key Generation', () => {
      it('sn increments sequence number for each request', () => {
        const cmcdManager = createCmcdManager(playerInterface, {
          includeKeys: ['sn'],
        });
        const request1 = createRequest();
        cmcdManager.applyManifestData(request1, {});
        expect(decodeURIComponent(request1.uris[0])).toContain('sn=1');

        const request2 = createRequest();
        cmcdManager.applyManifestData(request2, {});
        expect(decodeURIComponent(request2.uris[0])).toContain('sn=2');
      });

      it('sn increments sequence number for each response', () => {
        const cmcdManager = createCmcdManager(
            playerInterface,
            {
              targets: [Object.assign({}, baseConfig.targets[0], {
                includeKeys: ['sn'],
              })],
            },
        );

        const response1 = createResponse();
        cmcdManager.applyResponseData(
            shaka.net.NetworkingEngine.RequestType.SEGMENT,
            response1,
            createSegmentContext(),
        );
        expect(decodeURIComponent(response1.uri)).toContain('sn=1');

        const response2 = createResponse();
        cmcdManager.applyResponseData(
            shaka.net.NetworkingEngine.RequestType.SEGMENT,
            response2,
            createSegmentContext(),
        );
        expect(decodeURIComponent(response2.uri)).toContain('sn=2');
      });

      it('sn increments sequence numbers across multiple targets', () => {
        const cmcdManager = createCmcdManager(
            playerInterface,
            {
              targets: [
                {
                  mode: 'response',
                  enabled: true,
                  url: 'https://a.collector.com/cmcd',
                  useHeaders: true,
                  includeKeys: ['sn'],
                },
                {
                  mode: 'response',
                  enabled: true,
                  url: 'https://b.collector.com/cmcd',
                  useHeaders: false,
                  includeKeys: ['sn'],
                },
              ],
            },
        );
        const spy = spyOn(cmcdManager, 'sendCmcdRequest_').and.callThrough();

        cmcdManager.applyResponseData(
            shaka.net.NetworkingEngine.RequestType.SEGMENT,
            createResponse(),
            createSegmentContext(),
        );

        expect(spy).toHaveBeenCalledTimes(2);

        const firstCallForTargetA = spy.calls.all()
            .find((call) => call.args[1].url === 'https://a.collector.com/cmcd');
        const firstCallForTargetB = spy.calls.all()
            .find((call) => call.args[1].url === 'https://b.collector.com/cmcd');

        expect(firstCallForTargetA.args[0].sn).toBe(1);
        expect(firstCallForTargetB.args[0].sn).toBe(1);

        cmcdManager.applyResponseData(
            shaka.net.NetworkingEngine.RequestType.SEGMENT,
            createResponse(),
            createSegmentContext(),
        );

        expect(spy).toHaveBeenCalledTimes(4);

        // Collect all calls for each target.
        const allCallsForTargetA = spy.calls.all()
            .filter((call) => call.args[1].url === 'https://a.collector.com/cmcd');
        const allCallsForTargetB = spy.calls.all()
            .filter((call) => call.args[1].url === 'https://b.collector.com/cmcd');

        expect(allCallsForTargetA.length).toBe(2);
        expect(allCallsForTargetB.length).toBe(2);

        expect(allCallsForTargetA[0].args[0].sn).toBe(1);
        expect(allCallsForTargetA[1].args[0].sn).toBe(2);

        expect(allCallsForTargetB[0].args[0].sn).toBe(1);
        expect(allCallsForTargetB[1].args[0].sn).toBe(2);
      });

      it('sn ignores disabled response targets', () => {
        const cmcdManager = createCmcdManager(
            playerInterface,
            {
              targets: [
                {
                  mode: 'response',
                  enabled: true,
                  url: 'https://enabled.collector.com/cmcd',
                  includeKeys: ['sn'],
                },
                {
                  mode: 'response',
                  enabled: false,
                  url: 'https://disabled.collector.com/cmcd',
                  includeKeys: ['sn'],
                },
              ],
            },
        );
        const spy = spyOn(cmcdManager, 'sendCmcdRequest_').and.callThrough();

        // 2. Trigger the response data processing.
        cmcdManager.applyResponseData(
            shaka.net.NetworkingEngine.RequestType.SEGMENT,
            createResponse(),
            createSegmentContext(),
        );

        expect(spy).toHaveBeenCalledTimes(1);
        const calledTarget = spy.calls.first().args[1];
        expect(calledTarget.url).toBe('https://enabled.collector.com/cmcd');
      });

      it('includes ltc for live content request mode', () => {
        const cmcdManager = createCmcdManager(
            playerInterface,
            {
              targets: [Object.assign({}, baseConfig.targets[0], {
                includeKeys: ['sid', 'msd'],
              })],
            },
        );

        const request = createRequest();
        cmcdManager.applyManifestData(request, {});
        expect(decodeURIComponent(request.uris[0])).toContain('ltc=');
      });

      it('includes ltc for live content response mode', () => {
        const cmcdManager = createCmcdManager(
            playerInterface,
            {
              targets: [Object.assign({}, baseConfig.targets[0], {
                includeKeys: ['sid', 'msd', 'ltc'],
              })],
            },
        );

        const response = createResponse();
        cmcdManager.applyResponseData(
            shaka.net.NetworkingEngine.RequestType.SEGMENT,
            response,
            createSegmentContext(),
        );

        expect(decodeURIComponent(response.uri)).toContain('ltc=');
      });

      it('sends `msd` only on the first request', () => {
        const cmcdManager = createCmcdManager(
            playerInterface,
            {
              targets: [Object.assign({}, baseConfig.targets[0], {
                includeKeys: ['sid', 'msd'],
              })],
            },
        );

        cmcdManager.onPlaybackPlay_();
        cmcdManager.onPlaybackPlaying_();

        const request1 = createRequest();
        cmcdManager.applyManifestData(request1, {});
        expect(decodeURIComponent(request1.uris[0])).toContain('msd=');

        cmcdManager.onPlaybackPlay_();
        cmcdManager.onPlaybackPlaying_();

        const request2 = createRequest();
        cmcdManager.applyManifestData(request2, {});
        expect(decodeURIComponent(request2.uris[0])).not.toContain('msd=');
      });

      it('sends `msd` only on the first response', () => {
        const cmcdManager = createCmcdManager(
            playerInterface,
            {
              targets: [Object.assign({}, baseConfig.targets[0], {
                includeKeys: ['sid', 'msd'],
              })],
            },
        );

        cmcdManager.onPlaybackPlay_();
        cmcdManager.onPlaybackPlaying_();

        const response1 = createResponse();
        cmcdManager.applyResponseData(
            shaka.net.NetworkingEngine.RequestType.SEGMENT,
            response1,
            createSegmentContext(),
        );

        expect(decodeURIComponent(response1.uri)).toContain('msd=');

        cmcdManager.onPlaybackPlay_();
        cmcdManager.onPlaybackPlaying_();

        const response2 = createResponse();
        cmcdManager.applyResponseData(
            shaka.net.NetworkingEngine.RequestType.SEGMENT,
            response2,
            createSegmentContext(),
        );

        expect(decodeURIComponent(response2.uri)).not.toContain('msd=');
      });

      it('should generate "sf" for manifest requests', () => {
        const cmcdManager = createCmcdManager(playerInterface);
        const r = createRequest();

        const context = {
          type: shaka.net.NetworkingEngine.AdvancedRequestType.MPD,
        };

        cmcdManager.applyManifestData(r, context);
        const decoded = decodeURIComponent(r.uris[0]);

        expect(decoded).toContain('sf=d');
      });

      it('should generate "sf" for segment responses', () => {
        const cmcdManager = createCmcdManager(
            playerInterface,
            {
              targets: [Object.assign({}, baseConfig.targets[0], {
                includeKeys: ['sf'],
              })],
            },
        );

        const manifestContext = {
          type: shaka.net.NetworkingEngine.AdvancedRequestType.MPD,
        };

        cmcdManager.applyManifestData(createRequest(), manifestContext);

        const response = createResponse();
        cmcdManager.applyResponseData(
            shaka.net.NetworkingEngine.RequestType.SEGMENT,
            response,
            createSegmentContext(),
        );
        const decoded = decodeURIComponent(response.uri);

        expect(decoded).toContain('sf=d');
      });

      it('should generate "bs" after a rebuffering event request', () => {
        const cmcdManager = createCmcdManager(playerInterface);
        const context = createSegmentContextWithIndex(createMockSegmentIndex());

        cmcdManager.setBuffering(false);
        cmcdManager.setBuffering(true);

        const r1 = createRequest();
        cmcdManager.applyRequestSegmentData(r1, context);
        const decoded1 = decodeURIComponent(r1.uris[0]);

        expect(decoded1).toContain('bs');

        const r2 = createRequest();
        cmcdManager.applyRequestSegmentData(r2, context);
        const decoded2 = decodeURIComponent(r2.uris[0]);

        expect(decoded2).not.toContain('bs');
      });

      it('should generate "bs" after a rebuffering event response mode', () => {
        const cmcdManager = createCmcdManager(
            playerInterface,
            {
              targets: [Object.assign({}, baseConfig.targets[0], {
                includeKeys: ['bs', 'ot'],
              })],
            },
        );
        const context = createSegmentContext();
        const response = createResponse();

        cmcdManager.setBuffering(false);
        cmcdManager.setBuffering(true);

        cmcdManager.applyResponseData(
            shaka.net.NetworkingEngine.RequestType.SEGMENT,
            response,
            context,
        );

        const decodedUri1 = decodeURIComponent(response.uri);

        expect(decodedUri1).toContain('bs');

        const response2 = createResponse();
        cmcdManager.applyResponseData(
            shaka.net.NetworkingEngine.RequestType.SEGMENT,
            response2,
            context,
        );
        const decodedUri2 = decodeURIComponent(response2.uri);

        expect(decodedUri2).not.toContain('bs');
      });

      it('generates `rtp` for segment requests', () => {
        const cmcdManager = createCmcdManager(
            playerInterface,
            {
              targets: [Object.assign({}, baseConfig.targets[0], {
                includeKeys: ['sid', 'msd', 'rtp'],
              })],
            },
        );

        const request = createRequest();
        const context = createSegmentContextWithIndex(createMockSegmentIndex());
        cmcdManager.applyRequestSegmentData(request, context);
        const decodedUri = decodeURIComponent(request.uris[0]);
        expect(decodedUri).toContain('rtp=');
      });

      it('request excludes `nrr` key for v2, even if requested', () => {
        const cmcdManager = createCmcdManager(
            playerInterface,
            {
              includeKeys: ['nrr', 'rtp'],
            },
        );
        const request = createRequest();
        const context = createSegmentContextWithIndex(createMockSegmentIndex());

        cmcdManager.applyRequestSegmentData(request, context);
        const decodedUri = decodeURIComponent(request.uris[0]);

        expect(decodedUri).not.toContain('nrr=');
        expect(decodedUri).toContain('rtp=');
      });

      it('generates `nor` for URL-based segment requests', () => {
        const cmcdManager = createCmcdManager(playerInterface);
        const request = createRequest();
        const context =
            createSegmentContextWithIndex(createMockNextSegment(false));

        cmcdManager.applyRequestSegmentData(request, context);
        const decodedUri = decodeURIComponent(request.uris[0]);

        expect(decodedUri).toContain('nor="next-seg.m4v"');
        expect(decodedUri).not.toContain('nrr=');
      });

      it('generates `rtp` for segment responses', () => {
        const cmcdManager = createCmcdManager(
            playerInterface,
            {
              targets: [Object.assign({}, baseConfig.targets[0], {
                includeKeys: ['sid', 'msd', 'rtp', 'nor'],
              })],
            },
        );

        cmcdManager.onPlaybackPlay_();
        cmcdManager.onPlaybackPlaying_();

        const response = createResponse();

        cmcdManager.applyResponseData(
            shaka.net.NetworkingEngine.RequestType.SEGMENT,
            response,
            createSegmentContextWithIndex(createMockSegmentIndex()),
        );

        const decodedUri = decodeURIComponent(response.uri);
        expect(decodedUri).toContain('rtp=');
      });

      it('sends ttfb and ttlb query', () => {
        const cmcdManager = createCmcdManager(
            playerInterface,
            {
              version: 2,
              targets: [{
                mode: 'response',
                enabled: true,
                url: 'https://example.com/cmcd',
                includeKeys: ['ttfb', 'ttlb'],
                useHeaders: false,
              }],
            },
        );

        const response = createResponseWithRealTiming();
        cmcdManager.applyResponseData(
            shaka.net.NetworkingEngine.RequestType.SEGMENT,
            response,
            createSegmentContext(),
        );

        expect(response.uri).toContain('https://example.com/cmcd?CMCD=');
        const cmcdParam = response.uri.split('CMCD=')[1];
        const decodedUri = decodeURIComponent(cmcdParam);

        expect(decodedUri).toContain('ttfb=150');
        expect(decodedUri).toContain('ttlb=400');
      });

      it('sends ttfb and ttlb in headers', () => {
        const cmcdManager = createCmcdManager(
            playerInterface,
            {
              version: 2,
              targets: [{
                mode: 'response',
                enabled: true,
                url: 'https://example.com/cmcd',
                includeKeys: ['ttfb', 'ttlb'],
                useHeaders: true,
              }],
            },
        );

        const response = createResponseWithRealTiming();
        cmcdManager.applyResponseData(
            shaka.net.NetworkingEngine.RequestType.SEGMENT,
            response,
            createSegmentContext(),
        );

        expect(response.headers['CMCD-Request']).toContain('ttfb=150');
        expect(response.headers['CMCD-Request']).toContain('ttlb=400');
      });

      it('does not generate ttfb or ttlb if timing info is missing', () => {
        const cmcdManager = createCmcdManager(
            playerInterface,
            {
              version: 2,
              targets: [{
                mode: 'response',
                enabled: true,
                url: 'https://example.com/cmcd',
                includeKeys: ['ttfb', 'ttlb'],
                useHeaders: false,
              }],
            },
        );

        const response = createResponse();
        cmcdManager.applyResponseData(
            shaka.net.NetworkingEngine.RequestType.SEGMENT,
            response,
            createSegmentContext(),
        );

        const cmcdParam = response.uri.split('CMCD=')[1];
        const decodedUri = decodeURIComponent(cmcdParam);

        expect(decodedUri).not.toContain('ttfb');
        expect(decodedUri).not.toContain('ttlb');
      });

      it('generates `nor` for URL-based segment responses', () => {
        const cmcdManager = createCmcdManager(playerInterface);
        const response = createResponse();
        const context =
            createSegmentContextWithIndex(createMockNextSegment(false));

        cmcdManager.applyResponseSegmentData(response, context);
        const decodedUri = decodeURIComponent(response.uri);

        expect(decodedUri).toContain('nor="next-seg.m4v"');
        expect(decodedUri).not.toContain('nrr=');
      });

      it('includes the request URL, without CMCD in response mode', () => {
        const cmcdManager = createCmcdManager(
            playerInterface,
            {
              version: 2,
              targets: [{
                mode: 'response',
                enabled: true,
                url: 'https://example.com/cmcd',
                useHeaders: false,
              }],
            },
        );

        const response = createResponse();
        response.uri = 'https://redirected.com/v2seg.mp4';
        response.originalUri = 'https://initial.com/v2seg.mp4?CMCD=br%3D5234%2Cot%3Dv';

        cmcdManager.applyResponseData(
            shaka.net.NetworkingEngine.RequestType.SEGMENT,
            response,
            createSegmentContext(),
        );

        const decodedUri = decodeURIComponent(response.uri);

        const expectedCleanUrl = 'https://initial.com/v2seg.mp4';
        const expectedUrlParam = `url="${expectedCleanUrl}"`;
        const unexpectedUrlParam = `url="${response.originalUri}"`;

        expect(decodedUri).toContain(expectedUrlParam);
        expect(decodedUri).not.toContain(unexpectedUrlParam);
      });

<<<<<<< HEAD

      it('includes `bg` in request query when page is hidden', () => {
        Object.defineProperty(document, 'hidden',
            {value: true, configurable: true});

        const cmcdManager = createCmcdManager(playerInterface,
            {useHeaders: false});

        const request = createRequest();
        cmcdManager.applyManifestData(request, {});
        const decodedUri = decodeURIComponent(request.uris[0]);
        const cmcdQuery = decodedUri.split('CMCD=')[1];
        expect(`,${cmcdQuery},`).toContain(',bg,');
      });

      it('includes `bg` in request headers when page is hidden', () => {
        Object.defineProperty(document, 'hidden',
            {value: true, configurable: true});

        const cmcdManager = createCmcdManager(playerInterface,
            {useHeaders: true});

        const request = createRequest();
        cmcdManager.applyManifestData(request, {});
        expect(request.headers['CMCD-Status']).toContain('bg');
      });

      it('does not include `bg` in request mode when page is visible', () => {
        Object.defineProperty(document, 'hidden',
            {value: false, configurable: true});

        const cmcdManager = createCmcdManager(playerInterface,
            {useHeaders: true});


        const request = createRequest();
        cmcdManager.applyManifestData(request, {});
        if (request.headers['CMCD-Status']) {
          expect(request.headers['CMCD-Status']).not.toContain('bg');
        } else {
          expect(request.headers['CMCD-Status']).toBeUndefined();
        }
      });

      it('includes `bg` in response mode when page is hidden', () => {
        Object.defineProperty(document, 'hidden', {value: true});
        const cmcdManager = createCmcdManager(
            playerInterface, {
              targets: [{
                mode: 'response',
                enabled: true,
                url: 'https://example.com/cmcd-collector',
                includeKeys: ['bg'],
              }],
            });

        const response = createResponse();
        cmcdManager.applyResponseData(
            shaka.net.NetworkingEngine.RequestType.SEGMENT,
            response, createSegmentContext());
        const decodedUri = decodeURIComponent(response.uri);
        expect(decodedUri).toContain('bg');
      });

      it('assigns `bg` to the CMCD-Status header in request mode', () => {
        Object.defineProperty(document, 'hidden',
            {value: true, configurable: true});

        const cmcdManager = createCmcdManager(playerInterface,
            {useHeaders: true});

        const request = createRequest();
        cmcdManager.applyRequestSegmentData(request, createSegmentContext());
        expect(request.headers['CMCD-Status']).toBeDefined();
        expect(request.headers['CMCD-Status']).toContain('bg');
      });

      it('request does not include v2 keys if version is not 2', () => {
        const nonV2Manager = createCmcdManager(
            playerInterface,
            {version: 1, includeKeys: ['msd', 'ltc']},
=======
      it('cmcd url key preserves other query parameters', () => {
        const cmcdManager = createCmcdManager(playerInterface, {
          version: 2,
          targets: [{
            mode: 'response',
            enabled: true,
            url: 'https://example.com/cmcd',
            useHeaders: false,
          }]},
>>>>>>> 712850cb
        );

        const response = createResponse();
        response.uri = 'https://redirected.com/v2seg.mp4';

        response.originalUri = 'https://initial.com/v2seg.mp4?foo=bar&CMCD=br%3D5234&baz=qux';

        cmcdManager.applyResponseData(
            shaka.net.NetworkingEngine.RequestType.SEGMENT,
            response,
            createSegmentContext(),
        );

        const decodedUri = decodeURIComponent(response.uri);

        const expectedCleanUrl = 'https://initial.com/v2seg.mp4?foo=bar&baz=qux';
        const expectedUrlParam = `url="${expectedCleanUrl}"`;

        expect(decodedUri).toContain(expectedUrlParam);
      });

      it('cmcd url key does not modify URL if no CMCD param is present', () => {
        const cmcdManager = createCmcdManager(playerInterface, {
          version: 2,
          targets: [{
            mode: 'response',
            enabled: true,
            url: 'https://example.com/cmcd',
            useHeaders: false,
          }]},
        );

        const response = createResponse();
        const originalUrl = 'https://initial.com/v2seg.mp4?foo=bar';
        response.uri = 'https://redirected.com/v2seg.mp4';
        response.originalUri = originalUrl;

        cmcdManager.applyResponseData(
            shaka.net.NetworkingEngine.RequestType.SEGMENT,
            response,
            createSegmentContext(),
        );

        const decodedUri = decodeURIComponent(response.uri);
        const expectedUrlParam = `url="${originalUrl}"`;

        expect(decodedUri).toContain(expectedUrlParam);
      });

      it('cmcd url key preserves URL fragments (hash)', () => {
        const cmcdManager = createCmcdManager(playerInterface, {
          version: 2,
          targets: [{
            mode: 'response',
            enabled: true,
            url: 'https://example.com/cmcd',
            useHeaders: false,
          }]},
        );

        const response = createResponse();
        response.uri = 'https://redirected.com/v2seg.mp4';
        response.originalUri = 'https://initial.com/v2seg.mp4?CMCD=br%3D5234#t=10';

        cmcdManager.applyResponseData(
            shaka.net.NetworkingEngine.RequestType.SEGMENT,
            response,
            createSegmentContext(),
        );

        const decodedUri = decodeURIComponent(response.uri);

        const expectedCleanUrl = 'https://initial.com/v2seg.mp4#t=10';
        const expectedUrlParam = `url="${expectedCleanUrl}"`;

        expect(decodedUri).toContain(expectedUrlParam);
      });

      it('cmcd url key handles an empty CMCD parameter', () => {
        const cmcdManager = createCmcdManager(playerInterface, {
          version: 2,
          targets: [{
            mode: 'response',
            enabled: true,
            url: 'https://example.com/cmcd',
            useHeaders: false,
          }]},
        );

        const response = createResponse();
        response.uri = 'https://redirected.com/v2seg.mp4';
        response.originalUri = 'https://initial.com/v2seg.mp4?CMCD=';

        cmcdManager.applyResponseData(
            shaka.net.NetworkingEngine.RequestType.SEGMENT,
            response,
            createSegmentContext(),
        );

        const decodedUri = decodeURIComponent(response.uri);
        const expectedCleanUrl = 'https://initial.com/v2seg.mp4';
        const expectedUrlParam = `url="${expectedCleanUrl}"`;

        expect(decodedUri).toContain(expectedUrlParam);
      });

      it('should generate "cmsdd" from response header', () => {
        const cmcdManager = createCmcdManager(
            playerInterface,
            {
              targets: [Object.assign({}, baseConfig.targets[0], {
                includeKeys: ['cmsdd'],
              })],
            },
        );

        const response = createResponse();
        const cmsddData = `
          "CDNB-3ak1";
          etp=96;
          rtt=8,"CDNB-w35k";
          etp=76;
          rtt=32,"CDNA987.343";
          etp=48;
          rtt=30,"CDNA-312.663";
          etp=115;rtt=16;
          mb=5000'`;

        response.headers['CMSD-Dynamic'] = cmsddData;

        const encodedCmsddData = btoa(cmsddData);

        const spy = spyOn(cmcdManager, 'sendCmcdRequest_').and.callThrough();

        cmcdManager.applyResponseData(
            shaka.net.NetworkingEngine.RequestType.SEGMENT,
            response,
            createSegmentContext(),
        );

        expect(spy).toHaveBeenCalled();
        const sentCmcdData = spy.calls.argsFor(0)[0];
        expect(sentCmcdData.cmsdd.toString())
            .toBe(encodedCmsddData.toString());
      });

      it('cmsdd value should be Base64 encoded', () => {
        const cmcdManager = createCmcdManager(
            playerInterface,
            {
              targets: [Object.assign({}, baseConfig.targets[0], {
                includeKeys: ['cmsdd'],
              })],
            },
        );

        const response = createResponse();
        const cmsddData = `
          "CDNB-3ak1";
          etp=96;
          rtt=8,"CDNB-w35k";
          etp=76;
          rtt=32,"CDNA987.343";
          etp=48;
          rtt=30,"CDNA-312.663";
          etp=115;rtt=16;
          mb=5000'`;

        response.headers['CMSD-Dynamic'] = cmsddData;
        const encodedCmsddData = btoa(cmsddData);

        const spy = spyOn(cmcdManager, 'sendCmcdRequest_').and.callThrough();

        cmcdManager.applyResponseData(
            shaka.net.NetworkingEngine.RequestType.SEGMENT,
            response,
            createSegmentContext(),
        );

        expect(spy).toHaveBeenCalled();
        const sentCmcdData = spy.calls.argsFor(0)[0];
        expect(sentCmcdData.cmsdd.toString())
            .toBe(encodedCmsddData.toString());
      });

      it('should send "cmsdd" in headers mode', () => {
        const cmcdManager = createCmcdManager(
            playerInterface,
            {
              targets: [Object.assign({}, baseConfig.targets[0], {
                includeKeys: ['cmsdd'],
                useHeaders: true,
              })],
            },
        );

        const cmsddData = `
          "CDNB-3ak1";
          etp=96;
          rtt=8,"CDNB-w35k";
          etp=76;
          rtt=32,"CDNA987.343";
          etp=48;
          rtt=30,"CDNA-312.663";
          etp=115;rtt=16;
          mb=5000'`;

        const encodedCmsddData = btoa(cmsddData);

        const response = createResponse();
        response.headers['CMSD-Dynamic'] = cmsddData;

        const spy = spyOn(cmcdManager, 'sendCmcdRequest_').and.callThrough();

        cmcdManager.applyResponseData(
            shaka.net.NetworkingEngine.RequestType.SEGMENT,
            response,
            createSegmentContext(),
        );

        cmcdManager.applyResponseData(
            shaka.net.NetworkingEngine.RequestType.SEGMENT,
            response,
            createSegmentContext(),
        );

        expect(spy).toHaveBeenCalled();

        expect(response.headers['CMCD-Request'])
            .toBe(`cmsdd="${encodedCmsddData.toString()}"`);
      });

      it('should not include "cmsdd" if header is not present', () => {
        const cmcdManager = createCmcdManager(
            playerInterface,
            {
              targets: [Object.assign({}, baseConfig.targets[0], {
                includeKeys: ['cmsdd'],
              })],
            },
        );

        const response = createResponse();

        const spy = spyOn(cmcdManager, 'sendCmcdRequest_').and.callThrough();

        cmcdManager.applyResponseData(
            shaka.net.NetworkingEngine.RequestType.SEGMENT,
            response,
            createSegmentContext());

        const sentCmcdData = spy.calls.argsFor(0)[0];
        expect(sentCmcdData.cmsdd).toBeUndefined();
      });

      it('response excludes `nrr` key for v2, even if requested', () => {
        const cmcdManager = createCmcdManager(
            playerInterface,
            {
              targets: [Object.assign({}, baseConfig.targets[0], {
                includeKeys: ['sid', 'msd', 'rtp', 'nor', 'nrr'],
              })],
            },
        );

        cmcdManager.onPlaybackPlay_();
        cmcdManager.onPlaybackPlaying_();

        const response = createResponse();

        cmcdManager.applyResponseData(
            shaka.net.NetworkingEngine.RequestType.SEGMENT,
            response,
            createSegmentContextWithIndex(createMockSegmentIndex()),
        );

        const decodedUri = decodeURIComponent(response.uri);
        expect(decodedUri).toContain('rtp=');
        expect(decodedUri).not.toContain('nrr=');
      });

      it('request does not include v2 keys if version is not 2', () => {
        const nonV2Manager = createCmcdManager(
            playerInterface,
            {version: 1, includeKeys: ['msd', 'ltc']},
        );
        const request = createRequest();
        nonV2Manager.applyManifestData(request, {});
        const decodedUri = decodeURIComponent(request.uris[0]);
        expect(decodedUri).not.toContain('msd=');
        expect(decodedUri).not.toContain('ltc=');
      });

      it('includes ts for segment requests', () => {
        const cmcdManager = createCmcdManager(playerInterface, {version: 2});
        const request = createRequest();
        const context = createSegmentContext();
        cmcdManager.applyRequestSegmentData(request, context);
        const decodedUri = decodeURIComponent(request.uris[0]);
        expect(decodedUri).toContain('ts=');
      });

      it('includes ts for segment responses', () => {
        const cmcdManager = createCmcdManager(playerInterface, {
          version: 2,
          targets: [{
            mode: 'response',
            enabled: true,
            url: 'https://example.com/cmcd',
            includeKeys: ['ts'],
            useHeaders: false,
          }],
        });
        const response = createResponse();
        const context = createSegmentContext();
        cmcdManager.applyResponseData(
            shaka.net.NetworkingEngine.RequestType.SEGMENT,
            response,
            context,
        );
        const decodedUri = decodeURIComponent(response.uri);
        expect(decodedUri).toContain('ts=');
      });

      it('includes ts for segment responses in headers', () => {
        const networkingEngine = createNetworkingEngine(null);
        const networkingEngineSpy = spyOn(networkingEngine, 'request')
            .and.callFake(
                () => shaka.util.AbortableOperation.completed(
                    {uri: '', data: new ArrayBuffer(5), headers: {}}),
            );

        const playerInterfaceWithSpy = Object.assign({}, playerInterface, {
          getNetworkingEngine: () => networkingEngine,
        });

        const cmcdManager = createCmcdManager(playerInterfaceWithSpy, {
          version: 2,
          targets: [{
            mode: 'response',
            enabled: true,
            url: 'https://example.com/cmcd',
            includeKeys: ['ts'],
            useHeaders: true,
          }],
        });
        const response = createResponse();
        const context = createSegmentContext();
        cmcdManager.applyResponseData(
            shaka.net.NetworkingEngine.RequestType.SEGMENT,
            response,
            context,
        );

        expect(networkingEngineSpy).toHaveBeenCalledTimes(1);
        const cmcdRequest = networkingEngineSpy.calls.first().args[1];
        expect(cmcdRequest.headers['CMCD-Request']).toContain('ts=');
      });

      it('reuses request timestamp for response mode', () => {
        const cmcdManager = createCmcdManager(playerInterface, {
          version: 2,
          targets: [{
            mode: 'response',
            enabled: true,
            url: 'https://example.com/cmcd',
            includeKeys: ['ts'],
            useHeaders: false,
          }],
        });

        const request = createRequest();
        const response = createResponse();
        const context = createSegmentContext();

        response.originalRequest = request;

        let fakeTimestamp = 1234567890000;
        spyOn(Date, 'now').and.callFake(() => fakeTimestamp);

        cmcdManager.applyRequestSegmentData(request, context);

        fakeTimestamp = 9876543210000;
        cmcdManager.applyResponseData(
            shaka.net.NetworkingEngine.RequestType.SEGMENT,
            response,
            context,
        );

        const decodedUri = decodeURIComponent(response.uri);
        expect(decodedUri).toContain('ts=1234567890000');
        expect(decodedUri).not.toContain('ts=9876543210000');
      });

      it('sends the same timestamp to multiple response mode targets', () => {
        const networkingEngine = createNetworkingEngine(null);
        const networkingEngineSpy = spyOn(networkingEngine, 'request')
            .and.callFake(
                () => shaka.util.AbortableOperation.completed(
                    {uri: '', data: new ArrayBuffer(5), headers: {}}),
            );

        const playerInterfaceWithSpy = Object.assign({}, playerInterface, {
          getNetworkingEngine: () => networkingEngine,
        });

        const cmcdManager = createCmcdManager(
            playerInterfaceWithSpy,
            {
              version: 2,
              targets: [{
                mode: 'response',
                enabled: true,
                url: 'https://example.com/cmcd-query',
                includeKeys: ['ts'],
                useHeaders: false,
              }, {
                mode: 'response',
                enabled: true,
                url: 'https://example.com/cmcd-header',
                includeKeys: ['ts'],
                useHeaders: true,
              }],
            },
        );

        const request = createRequest();
        const response = createResponse();
        const context = createSegmentContext();

        response.originalRequest = request;

        let fakeTimestamp = 1234567890000;
        spyOn(Date, 'now').and.callFake(() => fakeTimestamp);

        cmcdManager.applyRequestSegmentData(request, context);

        fakeTimestamp = 9876543210000;

        cmcdManager.applyResponseData(
            shaka.net.NetworkingEngine.RequestType.SEGMENT,
            response,
            context,
        );
        expect(networkingEngineSpy).toHaveBeenCalledTimes(2);

        const queryTargetCall = networkingEngineSpy.calls.all().find((call) =>
          call.args[1].uris[0].startsWith('https://example.com/cmcd-query'));

        const headerTargetCall = networkingEngineSpy.calls.all().find((call) =>
          call.args[1].uris[0].startsWith('https://example.com/cmcd-header'));

        expect(queryTargetCall).withContext(
            'Query target call not found').toBeDefined();
        expect(headerTargetCall).withContext(
            'Header target call not found').toBeDefined();

        const queryRequest = queryTargetCall.args[1];
        const decodedQueryUri = decodeURIComponent(queryRequest.uris[0]);
        expect(decodedQueryUri).toContain('ts=1234567890000');
        expect(decodedQueryUri).not.toContain('ts=9876543210000');

        const headerRequest = headerTargetCall.args[1];
        expect(headerRequest.headers['CMCD-Request'])
            .toContain('ts=1234567890000');

        expect(headerRequest.headers['CMCD-Request'])
            .not.toContain('ts=9876543210000');
      });

      it('includes timestamp in response mode when request is disabled', () => {
        const networkingEngine = createNetworkingEngine(null);
        const networkingEngineSpy = spyOn(networkingEngine, 'request')
            .and.callFake(
                () => shaka.util.AbortableOperation.completed(
                    {uri: '', data: new ArrayBuffer(5), headers: {}}));

        const playerInterfaceWithSpy = Object.assign({}, playerInterface, {
          getNetworkingEngine: () => networkingEngine,
        });

        const cmcdManager = createCmcdManager(playerInterfaceWithSpy, {
          enabled: false,
          version: 2,
          targets: [{
            mode: 'response',
            enabled: true,
            url: 'https://example.com/cmcd-query',
            includeKeys: ['ts'],
            useHeaders: false,
          }],
        });

        const request = createRequest();
        const response = createResponse();
        const context = createSegmentContext();

        cmcdManager.applyRequestSegmentData(request, context);
        expect(request.uris[0]).toBe('https://test.com/v2test.mpd');

        const fakeTimestamp = 1234567890000;
        spyOn(Date, 'now').and.callFake(() => fakeTimestamp);

        cmcdManager.applyResponseData(
            shaka.net.NetworkingEngine.RequestType.SEGMENT,
            response,
            context,
        );

        expect(networkingEngineSpy).toHaveBeenCalledTimes(1);

        const queryTargetCall = networkingEngineSpy.calls.first();
        const queryRequest = queryTargetCall.args[1];
        const decodedQueryUri = decodeURIComponent(queryRequest.uris[0]);
        expect(decodedQueryUri).toContain('ts=1234567890000');
      });

      it('response does not include v2 keys if version is not 2', () => {
        const nonV2Manager = createCmcdManager(
            playerInterface,
            {version: 1, includeKeys: ['msd', 'ltc']},
        );
        const response = createResponse();
        nonV2Manager.applyResponseData(response, {});

        const decodedUri = decodeURIComponent(response.uri);
        expect(decodedUri).not.toContain('msd=');
        expect(decodedUri).not.toContain('ltc=');
      });

      it('cmcd does not include the url parameter for CMCD v1', () => {
        const cmcdManager = createCmcdManager(
            playerInterface, {
              // Explicitly set version to 1
              version: 1,
              targets: [{
                mode: 'response',
                enabled: true,
                url: 'https://example.com/cmcd',
                useHeaders: false,
              }],
            },
        );

        const response = createResponse();
        response.uri = 'https://redirected.com/v2seg.mp4';
        response.originalUri = 'https://initial.com/v2seg.mp4?CMCD=br%3D5234';

        cmcdManager.applyResponseData(
            shaka.net.NetworkingEngine.RequestType.SEGMENT,
            response,
            createSegmentContext(),
        );

        const decodedUri = decodeURIComponent(response.uri);

        expect(decodedUri).not.toContain('url=');
      });
    });

    it('should generate "cmsds" from response header', () => {
      const cmcdManager = createCmcdManager(
          playerInterface,
          {
            targets: [Object.assign({}, baseConfig.targets[0], {
              includeKeys: ['cmsds'],
            })],
          },
      );

      const response = createResponse();
      const cmsdsData = `ot=v,sf=h,st=v,d=5000,br=2000,n="OriginProviderA"`;

      response.headers['CMSD-Static'] = cmsdsData;

      const encodedCmsdsData = btoa(cmsdsData);

      const spy = spyOn(cmcdManager, 'sendCmcdRequest_').and.callThrough();

      cmcdManager.applyResponseData(
          shaka.net.NetworkingEngine.RequestType.SEGMENT,
          response,
          createSegmentContext(),
      );

      expect(spy).toHaveBeenCalled();
      const sentCmcdData = spy.calls.argsFor(0)[0];
      expect(sentCmcdData.cmsds.toString())
          .toBe(encodedCmsdsData.toString());
    });

    it('cmsds value should be Base64 encoded', () => {
      const cmcdManager = createCmcdManager(
          playerInterface,
          {
            targets: [Object.assign({}, baseConfig.targets[0], {
              includeKeys: ['cmsds'],
            })],
          },
      );

      const response = createResponse();
      const cmsdsData = `ot=v,sf=h,st=v,d=5000,br=2000,n="OriginProviderA"`;

      response.headers['CMSD-Static'] = cmsdsData;
      const encodedCmsdsData = btoa(cmsdsData);

      const spy = spyOn(cmcdManager, 'sendCmcdRequest_').and.callThrough();

      cmcdManager.applyResponseData(
          shaka.net.NetworkingEngine.RequestType.SEGMENT,
          response,
          createSegmentContext(),
      );

      expect(spy).toHaveBeenCalled();
      const sentCmcdData = spy.calls.argsFor(0)[0];
      expect(sentCmcdData.cmsds.toString())
          .toBe(encodedCmsdsData.toString());
    });

    it('should send "cmsds" in headers mode', () => {
      const cmcdManager = createCmcdManager(
          playerInterface,
          {
            targets: [Object.assign({}, baseConfig.targets[0], {
              includeKeys: ['cmsds'],
              useHeaders: true,
            })],
          },
      );

      const cmsdsData = `ot=v,sf=h,st=v,d=5000,br=2000,n="OriginProviderA"`;
      const encodedCmsdsData = btoa(cmsdsData);

      const response = createResponse();
      response.headers['CMSD-Static'] = cmsdsData;

      const spy = spyOn(cmcdManager, 'sendCmcdRequest_').and.callThrough();

      cmcdManager.applyResponseData(
          shaka.net.NetworkingEngine.RequestType.SEGMENT,
          response,
          createSegmentContext(),
      );

      cmcdManager.applyResponseData(
          shaka.net.NetworkingEngine.RequestType.SEGMENT,
          response,
          createSegmentContext(),
      );

      expect(spy).toHaveBeenCalled();

      expect(response.headers['CMCD-Request'])
          .toBe(`cmsds="${encodedCmsdsData.toString()}"`);
    });

    it('should not include "cmsds" if header is not present', () => {
      const cmcdManager = createCmcdManager(
          playerInterface,
          {
            targets: [Object.assign({}, baseConfig.targets[0], {
              includeKeys: ['cmsds'],
            })],
          },
      );

      const response = createResponse();

      const spy = spyOn(cmcdManager, 'sendCmcdRequest_').and.callThrough();

      cmcdManager.applyResponseData(
          shaka.net.NetworkingEngine.RequestType.SEGMENT,
          response,
          createSegmentContext());

      const sentCmcdData = spy.calls.argsFor(0)[0];
      expect(sentCmcdData.cmsds).toBeUndefined();
    });
  });
});<|MERGE_RESOLUTION|>--- conflicted
+++ resolved
@@ -1709,89 +1709,6 @@
         expect(decodedUri).not.toContain(unexpectedUrlParam);
       });
 
-<<<<<<< HEAD
-
-      it('includes `bg` in request query when page is hidden', () => {
-        Object.defineProperty(document, 'hidden',
-            {value: true, configurable: true});
-
-        const cmcdManager = createCmcdManager(playerInterface,
-            {useHeaders: false});
-
-        const request = createRequest();
-        cmcdManager.applyManifestData(request, {});
-        const decodedUri = decodeURIComponent(request.uris[0]);
-        const cmcdQuery = decodedUri.split('CMCD=')[1];
-        expect(`,${cmcdQuery},`).toContain(',bg,');
-      });
-
-      it('includes `bg` in request headers when page is hidden', () => {
-        Object.defineProperty(document, 'hidden',
-            {value: true, configurable: true});
-
-        const cmcdManager = createCmcdManager(playerInterface,
-            {useHeaders: true});
-
-        const request = createRequest();
-        cmcdManager.applyManifestData(request, {});
-        expect(request.headers['CMCD-Status']).toContain('bg');
-      });
-
-      it('does not include `bg` in request mode when page is visible', () => {
-        Object.defineProperty(document, 'hidden',
-            {value: false, configurable: true});
-
-        const cmcdManager = createCmcdManager(playerInterface,
-            {useHeaders: true});
-
-
-        const request = createRequest();
-        cmcdManager.applyManifestData(request, {});
-        if (request.headers['CMCD-Status']) {
-          expect(request.headers['CMCD-Status']).not.toContain('bg');
-        } else {
-          expect(request.headers['CMCD-Status']).toBeUndefined();
-        }
-      });
-
-      it('includes `bg` in response mode when page is hidden', () => {
-        Object.defineProperty(document, 'hidden', {value: true});
-        const cmcdManager = createCmcdManager(
-            playerInterface, {
-              targets: [{
-                mode: 'response',
-                enabled: true,
-                url: 'https://example.com/cmcd-collector',
-                includeKeys: ['bg'],
-              }],
-            });
-
-        const response = createResponse();
-        cmcdManager.applyResponseData(
-            shaka.net.NetworkingEngine.RequestType.SEGMENT,
-            response, createSegmentContext());
-        const decodedUri = decodeURIComponent(response.uri);
-        expect(decodedUri).toContain('bg');
-      });
-
-      it('assigns `bg` to the CMCD-Status header in request mode', () => {
-        Object.defineProperty(document, 'hidden',
-            {value: true, configurable: true});
-
-        const cmcdManager = createCmcdManager(playerInterface,
-            {useHeaders: true});
-
-        const request = createRequest();
-        cmcdManager.applyRequestSegmentData(request, createSegmentContext());
-        expect(request.headers['CMCD-Status']).toBeDefined();
-        expect(request.headers['CMCD-Status']).toContain('bg');
-      });
-
-      it('request does not include v2 keys if version is not 2', () => {
-        const nonV2Manager = createCmcdManager(
-            playerInterface,
-            {version: 1, includeKeys: ['msd', 'ltc']},
-=======
       it('cmcd url key preserves other query parameters', () => {
         const cmcdManager = createCmcdManager(playerInterface, {
           version: 2,
@@ -1801,7 +1718,6 @@
             url: 'https://example.com/cmcd',
             useHeaders: false,
           }]},
->>>>>>> 712850cb
         );
 
         const response = createResponse();
@@ -2081,6 +1997,83 @@
         const decodedUri = decodeURIComponent(response.uri);
         expect(decodedUri).toContain('rtp=');
         expect(decodedUri).not.toContain('nrr=');
+      });
+
+
+      it('includes `bg` in request query when page is hidden', () => {
+        Object.defineProperty(document, 'hidden',
+            {value: true, configurable: true});
+
+        const cmcdManager = createCmcdManager(playerInterface,
+            {useHeaders: false});
+
+        const request = createRequest();
+        cmcdManager.applyManifestData(request, {});
+        const decodedUri = decodeURIComponent(request.uris[0]);
+        const cmcdQuery = decodedUri.split('CMCD=')[1];
+        expect(`,${cmcdQuery},`).toContain(',bg,');
+      });
+
+      it('includes `bg` in request headers when page is hidden', () => {
+        Object.defineProperty(document, 'hidden',
+            {value: true, configurable: true});
+
+        const cmcdManager = createCmcdManager(playerInterface,
+            {useHeaders: true});
+
+        const request = createRequest();
+        cmcdManager.applyManifestData(request, {});
+        expect(request.headers['CMCD-Status']).toContain('bg');
+      });
+
+      it('does not include `bg` in request mode when page is visible', () => {
+        Object.defineProperty(document, 'hidden',
+            {value: false, configurable: true});
+
+        const cmcdManager = createCmcdManager(playerInterface,
+            {useHeaders: true});
+
+
+        const request = createRequest();
+        cmcdManager.applyManifestData(request, {});
+        if (request.headers['CMCD-Status']) {
+          expect(request.headers['CMCD-Status']).not.toContain('bg');
+        } else {
+          expect(request.headers['CMCD-Status']).toBeUndefined();
+        }
+      });
+
+      it('includes `bg` in response mode when page is hidden', () => {
+        Object.defineProperty(document, 'hidden', {value: true});
+        const cmcdManager = createCmcdManager(
+            playerInterface, {
+              targets: [{
+                mode: 'response',
+                enabled: true,
+                url: 'https://example.com/cmcd-collector',
+                includeKeys: ['bg'],
+              }],
+            });
+
+        const response = createResponse();
+        cmcdManager.applyResponseData(
+            shaka.net.NetworkingEngine.RequestType.SEGMENT,
+            response, createSegmentContext());
+        const decodedUri = decodeURIComponent(response.uri);
+        expect(decodedUri).toContain('bg');
+      });
+
+      it('assigns `bg` to the CMCD-Status header in request mode', () => {
+        Object.defineProperty(document, 'hidden',
+            {value: true, configurable: true});
+
+        const cmcdManager = createCmcdManager(playerInterface,
+            {useHeaders: true});
+
+        const request = createRequest();
+        cmcdManager.applyRequestSegmentData(request, createSegmentContext());
+        expect(request.headers['CMCD-Status']).toBeDefined();
+        expect(request.headers['CMCD-Status']).toContain('bg');
       });
 
       it('request does not include v2 keys if version is not 2', () => {
