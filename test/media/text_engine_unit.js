--- conflicted
+++ resolved
@@ -32,12 +32,8 @@
     mockParser = jasmine.createSpy('mockParser');
     mockTrack = createMockTrack();
     TextEngine.registerParser(dummyMimeType, mockParser);
-<<<<<<< HEAD
-    textEngine = new TextEngine(mockTrack, dummyMimeType, false, null);
-=======
-    textEngine = new TextEngine(mockTrack, false);
+    textEngine = new TextEngine(mockTrack, false, null);
     textEngine.initParser(dummyMimeType);
->>>>>>> 12652a93
   });
 
   afterEach(function() {
