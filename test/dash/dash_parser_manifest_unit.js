/*! @license
 * Shaka Player
 * Copyright 2016 Google LLC
 * SPDX-License-Identifier: Apache-2.0
 */

// Test basic manifest parsing functionality.
describe('DashParser Manifest', () => {
  const ContentType = shaka.util.ManifestParserUtils.ContentType;
  const Dash = shaka.test.Dash;
  const mp4IndexSegmentUri = '/base/test/test/assets/index-segment.mp4';

  /** @type {!shaka.test.FakeNetworkingEngine} */
  let fakeNetEngine;
  /** @type {!shaka.dash.DashParser} */
  let parser;
  /** @type {!jasmine.Spy} */
  let onEventSpy;
  /** @type {shaka.extern.ManifestParser.PlayerInterface} */
  let playerInterface;
  /** @type {!ArrayBuffer} */
  let mp4Index;

  /** @type {string} */
  const thumbnailScheme = 'http://dashif.org/guidelines/thumbnail_tile';
  /**
   * CICP scheme. parameter must be one of the following: "ColourPrimaries",
   * "TransferCharacteristics", or "MatrixCoefficients".
   *
   * @param {string} parameter
   * @return {string}
   */
  const cicpScheme = (parameter) => `urn:mpeg:mpegB:cicp:${parameter}`;

  beforeAll(async () => {
    mp4Index = await shaka.test.Util.fetch(mp4IndexSegmentUri);
  });

  beforeEach(() => {
    fakeNetEngine = new shaka.test.FakeNetworkingEngine();
    parser = shaka.test.Dash.makeDashParser();
    onEventSpy = jasmine.createSpy('onEvent');
    playerInterface = {
      networkingEngine: fakeNetEngine,
      modifyManifestRequest: (request, manifestInfo) => {},
      modifySegmentRequest: (request, segmentInfo) => {},
      filter: (manifest) => Promise.resolve(),
      makeTextStreamsForClosedCaptions: (manifest) => {},
      onTimelineRegionAdded: fail,  // Should not have any EventStream elements.
      onEvent: shaka.test.Util.spyFunc(onEventSpy),
      onError: fail,
      isLowLatencyMode: () => false,
      isAutoLowLatencyMode: () => false,
      enableLowLatencyMode: () => {},
      updateDuration: () => {},
      newDrmInfo: (stream) => {},
      onManifestUpdated: () => {},
      getBandwidthEstimate: () => 1e6,
    };
  });

  afterEach(() => {
<<<<<<< HEAD
=======
    // Dash parser stop is synchronous.
>>>>>>> adb1aca1
    parser.stop();
  });

  /**
   * Makes a series of tests for the given manifest type.
   *
   * @param {!Array.<string>} startLines
   * @param {!Array.<string>} endLines
   * @param {shaka.extern.Manifest} expected
   */
  function makeTestsForEach(startLines, endLines, expected) {
    /**
     * Makes manifest text for testing.
     *
     * @param {!Array.<string>} lines
     * @return {string}
     */
    function makeTestManifest(lines) {
      return startLines.concat(lines, endLines).join('\n');
    }

    /**
     * Tests that the parser produces the correct results.
     *
     * @param {string} manifestText
     * @return {!Promise}
     */
    async function testDashParser(manifestText) {
      fakeNetEngine.setResponseText('dummy://foo', manifestText);
      const actual = await parser.start('dummy://foo', playerInterface);
      expect(actual).toEqual(expected);
    }

    it('with SegmentBase', async () => {
      const source = makeTestManifest([
        '    <SegmentBase indexRange="100-200" timescale="9000">',
        '      <Initialization sourceURL="init.mp4" range="201-300" />',
        '    </SegmentBase>',
      ]);
      await testDashParser(source);
    });

    it('with SegmentList', async () => {
      const source = makeTestManifest([
        '    <SegmentList startNumber="1" duration="10">',
        '      <Initialization sourceURL="init.mp4" range="201-300" />',
        '      <SegmentURL media="s1.mp4" />',
        '    </SegmentList>',
      ]);
      await testDashParser(source);
    });

    it('with SegmentTemplate', async () => {
      const source = makeTestManifest([
        '    <SegmentTemplate startNumber="1" media="l-$Number$.mp4"',
        '        initialization="init.mp4">',
        '      <Initialization sourceURL="init.mp4" range="201-300" />',
        '      <SegmentTimeline>',
        '        <S t="0" d="30" />',
        '      </SegmentTimeline>',
        '    </SegmentTemplate>',
      ]);
      await testDashParser(source);
    });
  }

  describe('parses and inherits attributes with sequenceMode', () => {
    beforeEach(() => {
      const config = shaka.util.PlayerConfiguration.createDefault().manifest;
      config.dash.sequenceMode = true;
      parser.configure(config);
    });

    makeTestsForEach(
        [
          '<MPD minBufferTime="PT75S">',
          '  <Period id="1" duration="PT30S">',
          '    <BaseURL>http://example.com</BaseURL>',
        ],
        [
          '    <AdaptationSet contentType="video" mimeType="video/mp4"',
          '        codecs="avc1.4d401f" frameRate="1000000/42000">',
          '      <Representation bandwidth="100" width="768" height="576" />',
          '      <Representation bandwidth="50" width="576" height="432" />',
          '    </AdaptationSet>',
          '    <AdaptationSet mimeType="text/vtt"',
          '        lang="spa" label="spanish">',
          '      <Role value="caption" />',
          '      <Role value="main" />',
          '      <Representation bandwidth="100" />',
          '    </AdaptationSet>',
          '    <AdaptationSet mimeType="audio/mp4" lang="en" ',
          '                             codecs="mp4a.40.29">',
          '      <Role value="main" />',
          '      <Representation bandwidth="100" />',
          '    </AdaptationSet>',
          '  </Period>',
          '</MPD>',
        ],
        shaka.test.ManifestGenerator.generate((manifest) => {
          manifest.sequenceMode = true;
          manifest.type = shaka.media.ManifestParser.DASH;
          manifest.anyTimeline();
          manifest.minBufferTime = 75;
          manifest.addPartialVariant((variant) => {
            variant.language = 'en';
            variant.bandwidth = 200;
            variant.primary = true;
            variant.addPartialStream(ContentType.VIDEO, (stream) => {
              stream.bandwidth = 100;
              stream.frameRate = 1000000 / 42000;
              stream.size(768, 576);
              stream.mime('video/mp4', 'avc1.4d401f');
            });
            variant.addPartialStream(ContentType.AUDIO, (stream) => {
              stream.bandwidth = 100;
              stream.primary = true;
              stream.roles = ['main'];
              stream.mime('audio/mp4', 'mp4a.40.29');
            });
          });
          manifest.addPartialVariant((variant) => {
            variant.language = 'en';
            variant.bandwidth = 150;
            variant.primary = true;
            variant.addPartialStream(ContentType.VIDEO, (stream) => {
              stream.bandwidth = 50;
              stream.frameRate = 1000000 / 42000;
              stream.size(576, 432);
              stream.mime('video/mp4', 'avc1.4d401f');
            });
            variant.addPartialStream(ContentType.AUDIO, (stream) => {
              stream.bandwidth = 100;
              stream.primary = true;
              stream.roles = ['main'];
              stream.mime('audio/mp4', 'mp4a.40.29');
            });
          });
          manifest.addPartialTextStream((stream) => {
            stream.language = 'es';
            stream.originalLanguage = 'spa';
            stream.label = 'spanish';
            stream.primary = true;
            stream.mimeType = 'text/vtt';
            stream.bandwidth = 100;
            stream.kind = 'caption';
            stream.roles = ['caption', 'main'];
          });
        }));
  });

  describe('parses and inherits attributes without sequenceMode', () => {
    beforeEach(() => {
      const config = shaka.util.PlayerConfiguration.createDefault().manifest;
      config.dash.sequenceMode = false;
      parser.configure(config);
    });


    makeTestsForEach(
        [
          '<MPD minBufferTime="PT75S">',
          '  <Period id="1" duration="PT30S">',
          '    <BaseURL>http://example.com</BaseURL>',
        ],
        [
          '    <AdaptationSet contentType="video" mimeType="video/mp4"',
          '        codecs="avc1.4d401f" frameRate="1000000/42000">',
          '      <Representation bandwidth="100" width="768" height="576" />',
          '      <Representation bandwidth="50" width="576" height="432" />',
          '    </AdaptationSet>',
          '    <AdaptationSet mimeType="text/vtt"',
          '        lang="es" label="spanish">',
          '      <Role value="caption" />',
          '      <Role value="main" />',
          '      <Representation bandwidth="100" />',
          '    </AdaptationSet>',
          '    <AdaptationSet mimeType="audio/mp4" lang="en" ',
          '                             codecs="mp4a.40.29">',
          '      <Role value="main" />',
          '      <Representation bandwidth="100" />',
          '    </AdaptationSet>',
          '  </Period>',
          '</MPD>',
        ],
        shaka.test.ManifestGenerator.generate((manifest) => {
          manifest.sequenceMode = false;
          manifest.type = shaka.media.ManifestParser.DASH;
          manifest.anyTimeline();
          manifest.minBufferTime = 75;
          manifest.addPartialVariant((variant) => {
            variant.language = 'en';
            variant.bandwidth = 200;
            variant.primary = true;
            variant.addPartialStream(ContentType.VIDEO, (stream) => {
              stream.bandwidth = 100;
              stream.frameRate = 1000000 / 42000;
              stream.size(768, 576);
              stream.mime('video/mp4', 'avc1.4d401f');
            });
            variant.addPartialStream(ContentType.AUDIO, (stream) => {
              stream.bandwidth = 100;
              stream.primary = true;
              stream.roles = ['main'];
              stream.mime('audio/mp4', 'mp4a.40.29');
            });
          });
          manifest.addPartialVariant((variant) => {
            variant.language = 'en';
            variant.bandwidth = 150;
            variant.primary = true;
            variant.addPartialStream(ContentType.VIDEO, (stream) => {
              stream.bandwidth = 50;
              stream.frameRate = 1000000 / 42000;
              stream.size(576, 432);
              stream.mime('video/mp4', 'avc1.4d401f');
            });
            variant.addPartialStream(ContentType.AUDIO, (stream) => {
              stream.bandwidth = 100;
              stream.primary = true;
              stream.roles = ['main'];
              stream.mime('audio/mp4', 'mp4a.40.29');
            });
          });
          manifest.addPartialTextStream((stream) => {
            stream.language = 'es';
            stream.label = 'spanish';
            stream.primary = true;
            stream.mimeType = 'text/vtt';
            stream.bandwidth = 100;
            stream.kind = 'caption';
            stream.roles = ['caption', 'main'];
          });
        }));
  });

  it('calculates Period times when missing', async () => {
    const periodContents = [
      '    <AdaptationSet mimeType="video/mp4" lang="en" group="1">',
      '      <Representation bandwidth="100">',
      '        <SegmentTemplate duration="2" media="s$Number$.mp4" />',
      '      </Representation>',
      '    </AdaptationSet>',
    ].join('\n');
    const template = [
      '<MPD>',
      '  <Period id="1" start="PT10S">',
      '%(periodContents)s',
      '  </Period>',
      '  <Period id="2" start="PT20S" duration="PT10S">',
      '%(periodContents)s',
      '  </Period>',
      '  <Period id="3" duration="PT10S">',
      '%(periodContents)s',
      '  </Period>',
      '</MPD>',
    ].join('\n');
    const source = sprintf(template, {periodContents: periodContents});

    fakeNetEngine.setResponseText('dummy://foo', source);
    /** @type {shaka.extern.Manifest} */
    const manifest = await parser.start('dummy://foo', playerInterface);
    const timeline = manifest.presentationTimeline;
    expect(timeline.getDuration()).toBe(40);
  });

  it('defaults to SegmentBase with multiple Segment*', async () => {
    const source = Dash.makeSimpleManifestText([
      '<SegmentBase presentationTimeOffset="1" indexRange="100-200">',
      '  <Initialization sourceURL="init.mp4" range="201-300" />',
      '</SegmentBase>',
      '<SegmentList presentationTimeOffset="2" duration="10">',
      '  <Initialization sourceURL="init.mp4" range="201-300" />',
      '  <SegmentURL media="s1.mp4" />',
      '</SegmentList>',
    ]);

    fakeNetEngine.setResponseText('dummy://foo', source);
    fakeNetEngine.setResponseValue('http://example.com', mp4Index);
    /** @type {shaka.extern.Manifest} */
    const manifest = await parser.start('dummy://foo', playerInterface);
    const stream = manifest.variants[0].video;
    await stream.createSegmentIndex();
    goog.asserts.assert(stream.segmentIndex != null, 'Null segmentIndex!');

    const ref = Array.from(stream.segmentIndex)[0];
    expect(ref.timestampOffset).toBe(-1);
  });

  it('defaults to SegmentList with SegmentTemplate', async () => {
    const source = Dash.makeSimpleManifestText([
      '<SegmentList presentationTimeOffset="2" duration="10">',
      '  <Initialization sourceURL="init.mp4" range="201-300" />',
      '  <SegmentURL media="s1.mp4" />',
      '</SegmentList>',
      '<SegmentTemplate startNumber="1" media="l-$Number$.mp4"',
      '    presentationTimeOffset="3" initialization="init.mp4">',
      '  <Initialization sourceURL="init.mp4" range="201-300" />',
      '  <SegmentTimeline>',
      '    <S t="0" d="30" />',
      '  </SegmentTimeline>',
      '</SegmentTemplate>',
    ]);

    fakeNetEngine.setResponseText('dummy://foo', source);
    /** @type {shaka.extern.Manifest} */
    const manifest = await parser.start('dummy://foo', playerInterface);
    const stream = manifest.variants[0].video;
    await stream.createSegmentIndex();
    goog.asserts.assert(stream.segmentIndex != null, 'Null segmentIndex!');

    const ref = Array.from(stream.segmentIndex)[0];
    expect(ref.timestampOffset).toBe(-2);
  });

  it('generates a correct index for non-segmented text', async () => {
    const source = [
      '<MPD mediaPresentationDuration="PT30S">',
      '  <Period>',
      '    <AdaptationSet mimeType="video/mp4">',
      '      <Representation bandwidth="1">',
      '        <SegmentBase indexRange="100-200" />',
      '      </Representation>',
      '    </AdaptationSet>',
      '    <AdaptationSet mimeType="text/vtt" lang="de">',
      '      <Representation>',
      '        <BaseURL>http://example.com/de.vtt</BaseURL>',
      '      </Representation>',
      '    </AdaptationSet>',
      '  </Period>',
      '</MPD>',
    ].join('\n');

    fakeNetEngine.setResponseText('dummy://foo', source);

    /** @type {shaka.extern.Manifest} */
    const manifest = await parser.start('dummy://foo', playerInterface);
    const stream = manifest.textStreams[0];
    await stream.createSegmentIndex();
    goog.asserts.assert(stream.segmentIndex != null, 'Null segmentIndex!');

    const ref = Array.from(stream.segmentIndex)[0];
    expect(ref).toEqual(new shaka.media.SegmentReference(
        /* startTime= */ 0,
        /* endTime= */ 30,
        /* getUris= */ () => ['http://example.com/de.vtt'],
        /* startByte= */ 0,
        /* endBytes= */ null,
        /* initSegmentReference= */ null,
        /* timestampOffset= */ 0,
        /* appendWindowStart= */ 0,
        /* appendWindowEnd= */ 30));
  });

  it('correctly parses mixed captions with channels, services, and languages',
      async () => {
        const source = [
          '<MPD minBufferTime="PT75S">',
          '  <Period id="1" duration="PT30S">',
          '    <AdaptationSet mimeType="video/mp4" lang="en" group="1">',
          '      <Accessibility schemeIdUri="urn:scte:dash:cc:cea-608:2015"',
          '         value="CC1=eng;CC3=swe"/>',
          '      <Representation bandwidth="200">',
          '        <SegmentTemplate media="1.mp4" duration="1" />',
          '      </Representation>',
          '    </AdaptationSet>',
          '    <AdaptationSet mimeType="video/mp4" lang="ru" group="1">',
          '      <Accessibility schemeIdUri="urn:scte:dash:cc:cea-708:2015"',
          '         value="1=lang:bos;3=lang:cze,war:1,er:1"/>',
          '      <Representation bandwidth="200">',
          '        <SegmentTemplate media="1.mp4" duration="1" />',
          '      </Representation>',
          '    </AdaptationSet>',
          '  </Period>',
          '</MPD>',
        ].join('\n');

        fakeNetEngine.setResponseText('dummy://foo', source);

        /** @type {shaka.extern.Manifest} */
        const manifest = await parser.start('dummy://foo', playerInterface);
        const stream1 = manifest.variants[0].video;
        const stream2 = manifest.variants[1].video;

        const expectedClosedCaptions1 = new Map([
          ['CC1', shaka.util.LanguageUtils.normalize('eng')],
          ['CC3', shaka.util.LanguageUtils.normalize('swe')],
        ]);

        const expectedClosedCaptions2 = new Map([
          ['svc1', shaka.util.LanguageUtils.normalize('bos')],
          ['svc3', shaka.util.LanguageUtils.normalize('cze')],
        ]);
        expect(stream1.closedCaptions).toEqual(expectedClosedCaptions1);
        expect(stream2.closedCaptions).toEqual(expectedClosedCaptions2);
      });

  it('correctly parses CEA-708 caption tags with service numbers and languages',
      async () => {
        const source = [
          '<MPD minBufferTime="PT75S">',
          '  <Period id="1" duration="PT30S">',
          '    <AdaptationSet mimeType="video/mp4" lang="en" group="1">',
          '      <Accessibility schemeIdUri="urn:scte:dash:cc:cea-708:2015"',
          '         value="1=lang:eng;3=lang:swe,er"/>',
          '      <Representation bandwidth="200">',
          '        <SegmentTemplate media="1.mp4" duration="1" />',
          '      </Representation>',
          '    </AdaptationSet>',
          '  </Period>',
          '</MPD>',
        ].join('\n');

        fakeNetEngine.setResponseText('dummy://foo', source);

        /** @type {shaka.extern.Manifest} */
        const manifest = await parser.start('dummy://foo', playerInterface);
        const stream = manifest.variants[0].video;
        const expectedClosedCaptions = new Map([
          ['svc1', shaka.util.LanguageUtils.normalize('eng')],
          ['svc3', shaka.util.LanguageUtils.normalize('swe')],
        ]);
        expect(stream.closedCaptions).toEqual(expectedClosedCaptions);
      });

  it('correctly parses CEA-708 caption tags without service #s and languages',
      async () => {
        const source = [
          '<MPD minBufferTime="PT75S">',
          '  <Period id="1" duration="PT30S">',
          '    <AdaptationSet mimeType="video/mp4" lang="en" group="1">',
          '      <Accessibility schemeIdUri="urn:scte:dash:cc:cea-708:2015"',
          '         value="eng;swe"/>',
          '      <Representation bandwidth="200">',
          '        <SegmentTemplate media="1.mp4" duration="1" />',
          '      </Representation>',
          '    </AdaptationSet>',
          '  </Period>',
          '</MPD>',
        ].join('\n');

        fakeNetEngine.setResponseText('dummy://foo', source);

        /** @type {shaka.extern.Manifest} */
        const manifest = await parser.start('dummy://foo', playerInterface);
        const stream = manifest.variants[0].video;
        const expectedClosedCaptions = new Map([
          ['svc1', shaka.util.LanguageUtils.normalize('eng')],
          ['svc2', shaka.util.LanguageUtils.normalize('swe')],
        ]);
        expect(stream.closedCaptions).toEqual(expectedClosedCaptions);
      });

  it('Detects spatial audio', async () => {
    const idUri = 'tag:dolby.com,2018:dash:EC3_ExtensionType:2018';
    const source = [
      '<MPD>',
      '  <Period duration="PT30M">',
      '    <AdaptationSet mimeType="audio/mp4" lang="\u2603">',
      '      <Representation bandwidth="500">',
      '        <SupplementalProperty schemeIdUri="' + idUri + '" value="JOC"/>',
      '        <BaseURL>http://example.com</BaseURL>',
      '        <SegmentTemplate media="2.mp4" duration="1" />',
      '      </Representation>',
      '    </AdaptationSet>',
      '  </Period>',
      '</MPD>',
    ].join('\n');

    fakeNetEngine.setResponseText('dummy://foo', source);

    /** @type {shaka.extern.Manifest} */
    const manifest = await parser.start('dummy://foo', playerInterface);
    const stream = manifest.variants[0].audio;
    expect(stream.spatialAudio).toBe(true);
  });

  it('correctly parses CEA-608 closed caption tags without channel numbers',
      async () => {
        const source = [
          '<MPD minBufferTime="PT75S">',
          '  <Period id="1" duration="PT30S">',
          '    <AdaptationSet mimeType="video/mp4" lang="en" group="1">',
          '      <Accessibility schemeIdUri="urn:scte:dash:cc:cea-608:2015"',
          '         value="eng;swe"/>',
          '      <Representation bandwidth="200">',
          '        <SegmentTemplate media="1.mp4" duration="1" />',
          '      </Representation>',
          '    </AdaptationSet>',
          '    <AdaptationSet mimeType="video/mp4" lang="en" group="1">',
          '      <Accessibility schemeIdUri="urn:scte:dash:cc:cea-608:2015"',
          '         value="eng;swe;fre;pol"/>',
          '      <Representation bandwidth="200">',
          '        <SegmentTemplate media="1.mp4" duration="1" />',
          '      </Representation>',
          '    </AdaptationSet>',
          '  </Period>',
          '</MPD>',
        ].join('\n');

        fakeNetEngine.setResponseText('dummy://foo', source);

        /** @type {shaka.extern.Manifest} */
        const manifest = await parser.start('dummy://foo', playerInterface);
        const stream1 = manifest.variants[0].video;
        const stream2 = manifest.variants[1].video;

        const expectedClosedCaptions1 = new Map([
          ['CC1', shaka.util.LanguageUtils.normalize('eng')],
          ['CC3', shaka.util.LanguageUtils.normalize('swe')],
        ]);

        const expectedClosedCaptions2 = new Map([
          ['CC1', shaka.util.LanguageUtils.normalize('eng')],
          ['CC2', shaka.util.LanguageUtils.normalize('swe')],
          ['CC3', shaka.util.LanguageUtils.normalize('fre')],
          ['CC4', shaka.util.LanguageUtils.normalize('pol')],
        ]);

        expect(stream1.closedCaptions).toEqual(expectedClosedCaptions1);
        expect(stream2.closedCaptions).toEqual(expectedClosedCaptions2);
      });

  it('correctly parses CEA-608 caption tags with no channel and language info',
      async () => {
        const source = [
          '<MPD minBufferTime="PT75S">',
          '  <Period id="1" duration="PT30S">',
          '    <AdaptationSet mimeType="video/mp4" lang="en" group="1">',
          '      <Accessibility schemeIdUri="urn:scte:dash:cc:cea-608:2015"/>',
          '      <Representation bandwidth="200">',
          '        <SegmentTemplate media="1.mp4" duration="1" />',
          '      </Representation>',
          '    </AdaptationSet>',
          '  </Period>',
          '</MPD>',
        ].join('\n');

        fakeNetEngine.setResponseText('dummy://foo', source);

        /** @type {shaka.extern.Manifest} */
        const manifest = await parser.start('dummy://foo', playerInterface);
        const stream = manifest.variants[0].video;
        const expectedClosedCaptions = new Map([['CC1', 'und']]);
        expect(stream.closedCaptions).toEqual(expectedClosedCaptions);
      });

  it('correctly parses UTF-8', async () => {
    const source = [
      '<MPD>',
      '  <Period duration="PT30M">',
      '    <AdaptationSet mimeType="audio/mp4" lang="\u2603">',
      '      <Representation bandwidth="500">',
      '        <BaseURL>http://example.com</BaseURL>',
      '        <SegmentTemplate media="2.mp4" duration="1"',
      '            initialization="\u0227.mp4" />',
      '      </Representation>',
      '    </AdaptationSet>',
      '  </Period>',
      '</MPD>',
    ].join('\n');

    fakeNetEngine.setResponseText('dummy://foo', source);

    /** @type {shaka.extern.Manifest} */
    const manifest = await parser.start('dummy://foo', playerInterface);
    const variant = manifest.variants[0];
    const stream = variant.audio;
    await stream.createSegmentIndex();
    goog.asserts.assert(stream.segmentIndex != null, 'Null segmentIndex!');

    const segment = Array.from(stream.segmentIndex)[0];
    expect(segment.initSegmentReference.getUris()[0])
        .toBe('http://example.com/%C8%A7.mp4');
    expect(variant.language).toBe('\u2603');
  });

  describe('UTCTiming', () => {
    const originalNow = Date.now;
    const dateRequestType = shaka.net.NetworkingEngine.RequestType.TIMING;

    beforeAll(() => {
      Date.now = () => 10 * 1000;
    });

    beforeEach(() => {
      const config = shaka.util.PlayerConfiguration.createDefault().manifest;
      config.dash.autoCorrectDrift = false;
      parser.configure(config);
    });

    afterAll(() => {
      Date.now = originalNow;
    });

    /**
     * @param {!Array.<string>} lines
     * @return {string}
     */
    function makeManifest(lines) {
      const template = [
        '<MPD type="dynamic"',
        '     availabilityStartTime="1970-01-01T00:00:00Z"',
        '     timeShiftBufferDepth="PT60S"',
        '     maxSegmentDuration="PT5S"',
        '     suggestedPresentationDelay="PT0S">',
        '  %s',
        '  <Period>',
        '    <AdaptationSet mimeType="video/mp4">',
        '      <Representation bandwidth="500">',
        '        <BaseURL>http://example.com</BaseURL>',
        '        <SegmentList>',
        '          <SegmentURL media="s1.mp4" />',
        '          <SegmentTimeline>',
        '            <S d="5" t="0" />',
        '          </SegmentTimeline>',
        '        </SegmentList>',
        '      </Representation>',
        '    </AdaptationSet>',
        '  </Period>',
        '</MPD>',
      ].join('\n');
      return sprintf(template, lines.join('\n'));
    }

    /**
     * @param {number} expectedTime
     * @return {!Promise}
     */
    async function runTest(expectedTime) {
      /** @type {shaka.extern.Manifest} */
      const manifest = await parser.start(
          'http://foo.bar/manifest', playerInterface);
      expect(manifest.presentationTimeline).toBeTruthy();
      expect(manifest.presentationTimeline.getSegmentAvailabilityEnd())
          .toBe(expectedTime);
    }

    it('with direct', async () => {
      const source = makeManifest([
        '<UTCTiming schemeIdUri="urn:mpeg:dash:utc:direct:2014"',
        '    value="1970-01-01T00:00:30Z" />',
      ]);

      fakeNetEngine.setResponseText('http://foo.bar/manifest', source);
      await runTest(25);
    });

    it('does not produce errors', async () => {
      const source = makeManifest([
        '<UTCTiming schemeIdUri="unknown scheme" value="foobar" />',
      ]);

      fakeNetEngine.setResponseText('http://foo.bar/manifest', source);
      await runTest(5);
    });

    it('tries multiple sources', async () => {
      const source = makeManifest([
        '<UTCTiming schemeIdUri="unknown scheme" value="foobar" />',
        '<UTCTiming schemeIdUri="urn:mpeg:dash:utc:direct:2014"',
        '    value="1970-01-01T00:00:55Z" />',
      ]);

      fakeNetEngine.setResponseText('http://foo.bar/manifest', source);
      await runTest(50);
    });

    it('with HEAD', async () => {
      const source = makeManifest([
        '<UTCTiming schemeIdUri="urn:mpeg:dash:utc:http-head:2014"',
        '    value="http://foo.bar/date" />',
      ]);

      fakeNetEngine.request.and.callFake((type, request, context) => {
        if (request.uris[0] == 'http://foo.bar/manifest') {
          const data = shaka.util.StringUtils.toUTF8(source);
          return shaka.util.AbortableOperation.completed({
            data: data,
            headers: {},
            uri: '',
          });
        } else {
          expect(request.uris[0]).toBe('http://foo.bar/date');
          return shaka.util.AbortableOperation.completed({
            data: new ArrayBuffer(0),
            headers: {'date': '1970-01-01T00:00:40Z'},
            uri: '',
          });
        }
      });
      await runTest(35);
      fakeNetEngine.expectRequest('http://foo.bar/date', dateRequestType);
    });

    it('with xsdate', async () => {
      const source = makeManifest([
        '<UTCTiming schemeIdUri="urn:mpeg:dash:utc:http-xsdate:2014"',
        '    value="http://foo.bar/date" />',
      ]);

      fakeNetEngine
          .setResponseText('http://foo.bar/manifest', source)
          .setResponseText('http://foo.bar/date', '1970-01-01T00:00:50Z');
      await runTest(45);
      fakeNetEngine.expectRequest('http://foo.bar/date', dateRequestType);
    });

    it('with relative paths', async () => {
      const source = makeManifest([
        '<UTCTiming schemeIdUri="urn:mpeg:dash:utc:http-xsdate:2014"',
        '    value="/date" />',
      ]);

      fakeNetEngine
          .setResponseText('http://foo.bar/manifest', source)
          .setResponseText('http://foo.bar/date', '1970-01-01T00:00:50Z');
      await runTest(45);
      fakeNetEngine.expectRequest('http://foo.bar/date', dateRequestType);
    });

    it('with paths relative to BaseURLs', async () => {
      const source = makeManifest([
        '<BaseURL>http://example.com</BaseURL>',
        '<UTCTiming schemeIdUri="urn:mpeg:dash:utc:http-xsdate:2014"',
        '    value="/date" />',
      ]);

      fakeNetEngine
          .setResponseText('http://foo.bar/manifest', source)
          .setResponseText('http://example.com/date', '1970-01-01T00:00:50Z');
      await runTest(45);
      fakeNetEngine.expectRequest('http://example.com/date', dateRequestType);
    });

    it('ignored with autoCorrectDrift', async () => {
      const config = shaka.util.PlayerConfiguration.createDefault().manifest;
      config.dash.autoCorrectDrift = true;
      parser.configure(config);

      const source = makeManifest([
        '<UTCTiming schemeIdUri="urn:mpeg:dash:utc:http-xsdate:2014"',
        '    value="http://foo.bar/date" />',
      ]);

      fakeNetEngine
          .setResponseText('http://foo.bar/manifest', source)
          .setResponseText('http://foo.bar/date', '1970-01-01T00:00:50Z');
      // Expect the presentation timeline to end at 5 based on the segments
      // instead of 45 based on the UTCTiming element.
      await runTest(5);
    });
  });

  it('handles missing Segment* elements', async () => {
    const source = [
      '<MPD minBufferTime="PT75S">',
      '  <Period id="1" duration="PT30S">',
      '    <AdaptationSet mimeType="video/mp4" lang="en" group="1">',
      '      <Representation bandwidth="100" />',
      '      <Representation bandwidth="200">',
      '        <SegmentTemplate media="1.mp4" duration="1" />',
      '      </Representation>',
      '    </AdaptationSet>',
      '  </Period>',
      '</MPD>',
    ].join('\n');

    fakeNetEngine.setResponseText('dummy://foo', source);

    /** @type {shaka.extern.Manifest} */
    const manifest = await parser.start('dummy://foo', playerInterface);
    // First Representation should be dropped.
    expect(manifest.variants.length).toBe(1);
    expect(manifest.variants[0].bandwidth).toBe(200);
  });

  describe('allows missing Segment* elements for text', () => {
    it('specified via AdaptationSet@contentType', async () => {
      const source = [
        '<MPD minBufferTime="PT75S">',
        '  <Period id="1" duration="PT30S">',
        '    <AdaptationSet mimeType="video/mp4">',
        '      <Representation bandwidth="1">',
        '        <SegmentBase indexRange="100-200" />',
        '      </Representation>',
        '    </AdaptationSet>',
        '    <AdaptationSet contentType="text" lang="en" group="1">',
        '      <Representation />',
        '    </AdaptationSet>',
        '  </Period>',
        '</MPD>',
      ].join('\n');

      fakeNetEngine.setResponseText('dummy://foo', source);

      /** @type {shaka.extern.Manifest} */
      const manifest = await parser.start('dummy://foo', playerInterface);
      expect(manifest.textStreams.length).toBe(1);
    });

    it('specified via AdaptationSet@mimeType', async () => {
      const source = [
        '<MPD minBufferTime="PT75S">',
        '  <Period id="1" duration="PT30S">',
        '    <AdaptationSet mimeType="video/mp4">',
        '      <Representation bandwidth="1">',
        '        <SegmentBase indexRange="100-200" />',
        '      </Representation>',
        '    </AdaptationSet>',
        '    <AdaptationSet mimeType="text/vtt" lang="en" group="1">',
        '      <Representation />',
        '    </AdaptationSet>',
        '  </Period>',
        '</MPD>',
      ].join('\n');

      fakeNetEngine.setResponseText('dummy://foo', source);

      /** @type {shaka.extern.Manifest} */
      const manifest = await parser.start('dummy://foo', playerInterface);
      expect(manifest.textStreams.length).toBe(1);
    });

    it('specified via Representation@mimeType', async () => {
      const source = [
        '<MPD minBufferTime="PT75S">',
        '  <Period id="1" duration="PT30S">',
        '    <AdaptationSet mimeType="video/mp4">',
        '      <Representation bandwidth="1">',
        '        <SegmentBase indexRange="100-200" />',
        '      </Representation>',
        '    </AdaptationSet>',
        '    <AdaptationSet>',
        '      <Representation mimeType="text/vtt" />',
        '    </AdaptationSet>',
        '  </Period>',
        '</MPD>',
      ].join('\n');

      fakeNetEngine.setResponseText('dummy://foo', source);

      /** @type {shaka.extern.Manifest} */
      const manifest = await parser.start('dummy://foo', playerInterface);
      expect(manifest.textStreams.length).toBe(1);
    });
  });

  describe('fails for', () => {
    it('invalid XML', async () => {
      const source = '<not XML';
      const error = new shaka.util.Error(
          shaka.util.Error.Severity.CRITICAL,
          shaka.util.Error.Category.MANIFEST,
          shaka.util.Error.Code.DASH_INVALID_XML,
          'dummy://foo');
      await Dash.testFails(source, error);
    });

    it('XML with inner errors', async () => {
      const source = [
        '<MPD minBufferTime="PT75S">',
        '  <Period id="1" duration="PT30S">',
        '    <AdaptationSet mimeType="video/mp4">',
        '      <Representation bandwidth="1">',
        '        <SegmentBase indexRange="100-200" />',
        '      </Representation', // Missing a close bracket.
        '    </AdaptationSet>',
        '  </Period>',
        '</MPD>',
      ].join('\n');
      const error = new shaka.util.Error(
          shaka.util.Error.Severity.CRITICAL,
          shaka.util.Error.Category.MANIFEST,
          shaka.util.Error.Code.DASH_INVALID_XML,
          'dummy://foo');
      await Dash.testFails(source, error);
    });

    it('xlink problems when xlinkFailGracefully is false', async () => {
      const source = [
        '<MPD minBufferTime="PT75S" xmlns="urn:mpeg:dash:schema:mpd:2011" ' +
            'xmlns:xlink="http://www.w3.org/1999/xlink">',
        '  <Period id="1" duration="PT30S">',
        '    <AdaptationSet mimeType="video/mp4">',
        '      <Representation bandwidth="1" xlink:href="https://xlink1" ' +
            'xlink:actuate="onInvalid">', // Incorrect actuate
        '        <SegmentBase indexRange="100-200" />',
        '      </Representation>',
        '    </AdaptationSet>',
        '  </Period>',
        '</MPD>',
      ].join('\n');
      const error = new shaka.util.Error(
          shaka.util.Error.Severity.CRITICAL,
          shaka.util.Error.Category.MANIFEST,
          shaka.util.Error.Code.DASH_UNSUPPORTED_XLINK_ACTUATE);
      await Dash.testFails(source, error);
    });

    it('failed network requests', async () => {
      const expectedError = new shaka.util.Error(
          shaka.util.Error.Severity.CRITICAL,
          shaka.util.Error.Category.NETWORK,
          shaka.util.Error.Code.BAD_HTTP_STATUS);

      fakeNetEngine.request.and.returnValue(
          shaka.util.AbortableOperation.failed(expectedError));
      await expectAsync(parser.start('', playerInterface))
          .toBeRejectedWith(shaka.test.Util.jasmineError(expectedError));
    });

    it('missing MPD element', async () => {
      const source = '<XML></XML>';
      const error = new shaka.util.Error(
          shaka.util.Error.Severity.CRITICAL,
          shaka.util.Error.Category.MANIFEST,
          shaka.util.Error.Code.DASH_INVALID_XML,
          'dummy://foo');
      await Dash.testFails(source, error);
    });

    it('empty AdaptationSet', async () => {
      const source = [
        '<MPD minBufferTime="PT75S">',
        '  <Period id="1" duration="PT30S">',
        '    <AdaptationSet mimeType="video/mp4" lang="en" group="1" />',
        '  </Period>',
        '</MPD>',
      ].join('\n');
      const error = new shaka.util.Error(
          shaka.util.Error.Severity.CRITICAL,
          shaka.util.Error.Category.MANIFEST,
          shaka.util.Error.Code.DASH_EMPTY_ADAPTATION_SET);
      await Dash.testFails(source, error);
    });

    it('empty Period', async () => {
      const source = [
        '<MPD minBufferTime="PT75S">',
        '  <Period id="1" duration="PT30S" />',
        '</MPD>',
      ].join('\n');
      const error = new shaka.util.Error(
          shaka.util.Error.Severity.CRITICAL,
          shaka.util.Error.Category.MANIFEST,
          shaka.util.Error.Code.DASH_EMPTY_PERIOD);
      await Dash.testFails(source, error);
    });

    it('duplicate Representation ids with live', async () => {
      const source = [
        '<MPD minBufferTime="PT75S" type="dynamic"',
        '     availabilityStartTime="1970-01-01T00:00:00Z">',
        '  <Period id="1" duration="PT30S">',
        '    <AdaptationSet mimeType="video/mp4">',
        '      <Representation id="1" bandwidth="1">',
        '        <SegmentTemplate media="1.mp4" duration="1" />',
        '      </Representation>',
        '    </AdaptationSet>',
        '    <AdaptationSet mimeType="video/mp4">',
        '      <Representation id="1" bandwidth="1">',
        '        <SegmentTemplate media="2.mp4" duration="1" />',
        '      </Representation>',
        '    </AdaptationSet>',
        '  </Period>',
        '</MPD>',
      ].join('\n');
      const error = new shaka.util.Error(
          shaka.util.Error.Severity.CRITICAL,
          shaka.util.Error.Category.MANIFEST,
          shaka.util.Error.Code.DASH_DUPLICATE_REPRESENTATION_ID);
      await Dash.testFails(source, error);
    });
  });

  it('parses trickmode tracks', async () => {
    const manifestText = [
      '<MPD minBufferTime="PT75S">',
      '  <Period id="1" duration="PT30S">',
      '    <AdaptationSet id="1" mimeType="video/mp4">',
      '      <Representation bandwidth="1" codecs="avc1.4d401f">',
      '        <SegmentTemplate media="1.mp4" duration="1" />',
      '      </Representation>',
      '    </AdaptationSet>',
      '    <AdaptationSet id="2" mimeType="video/mp4">',
      '      <EssentialProperty value="1" ',
      '        schemeIdUri="http://dashif.org/guidelines/trickmode" />',
      '      <Representation bandwidth="1" codecs="avc1.4d401f">',
      '        <SegmentTemplate media="2.mp4" duration="1" />',
      '      </Representation>',
      '    </AdaptationSet>',
      '  </Period>',
      '</MPD>',
    ].join('\n');

    fakeNetEngine.setResponseText('dummy://foo', manifestText);
    /** @type {shaka.extern.Manifest} */
    const manifest = await parser.start('dummy://foo', playerInterface);
    expect(manifest.variants.length).toBe(1);
    expect(manifest.textStreams.length).toBe(0);

    const variant = manifest.variants[0];
    const trickModeVideo = variant && variant.video &&
                         variant.video.trickModeVideo;
    expect(trickModeVideo).toEqual(jasmine.objectContaining({
      id: 2,
      type: shaka.util.ManifestParserUtils.ContentType.VIDEO,
    }));
  });

  it('trick-mode track with multiple AdaptationSet elements', async () => {
    const manifestText = [
      '<MPD minBufferTime="PT75S">',
      '  <Period id="1" duration="PT30S">',
      '    <AdaptationSet id="1" mimeType="video/mp4">',
      '      <Representation bandwidth="1" codecs="avc1.4d401f">',
      '        <SegmentTemplate media="1.mp4" duration="1" />',
      '      </Representation>',
      '    </AdaptationSet>',
      '    <AdaptationSet id="2" mimeType="video/mp4">',
      '      <Representation bandwidth="2" codecs="avc1.4d401f">',
      '        <SegmentTemplate media="1.mp4" duration="1" />',
      '      </Representation>',
      '    </AdaptationSet>',
      '    <AdaptationSet id="3" mimeType="video/mp4">',
      '      <EssentialProperty value="1 2" ',
      '        schemeIdUri="http://dashif.org/guidelines/trickmode" />',
      '      <Representation bandwidth="1" codecs="avc1.4d401f">',
      '        <SegmentTemplate media="2.mp4" duration="1" />',
      '      </Representation>',
      '    </AdaptationSet>',
      '  </Period>',
      '</MPD>',
    ].join('\n');

    fakeNetEngine.setResponseText('dummy://foo', manifestText);
    /** @type {shaka.extern.Manifest} */
    const manifest = await parser.start('dummy://foo', playerInterface);
    expect(manifest.variants.length).toBe(2);
    expect(manifest.textStreams.length).toBe(0);

    const variant = manifest.variants[0];
    const trickModeVideo = variant && variant.video &&
                         variant.video.trickModeVideo;
    expect(trickModeVideo).toEqual(jasmine.objectContaining({
      id: 3,
      type: shaka.util.ManifestParserUtils.ContentType.VIDEO,
    }));

    const variant2 = manifest.variants[1];
    const trickModeVideo2 = variant2 && variant2.video &&
                         variant2.video.trickModeVideo;
    expect(trickModeVideo2).toEqual(jasmine.objectContaining({
      id: 3,
      type: shaka.util.ManifestParserUtils.ContentType.VIDEO,
    }));
  });

  it('ignore incompatible trickmode tracks', async () => {
    const manifestText = [
      '<MPD minBufferTime="PT75S">',
      '  <Period id="1" duration="PT30S">',
      '    <AdaptationSet id="1" mimeType="video/mp4">',
      '      <Representation bandwidth="1" codecs="avc1.4d401f">',
      '        <SegmentTemplate media="1.mp4" duration="1" />',
      '      </Representation>',
      '    </AdaptationSet>',
      '    <AdaptationSet id="2" mimeType="video/mp4">',
      '      <EssentialProperty value="1" ',
      '        schemeIdUri="http://dashif.org/guidelines/trickmode" />',
      '      <Representation bandwidth="1" codecs="foo">',
      '        <SegmentTemplate media="2.mp4" duration="1" />',
      '      </Representation>',
      '    </AdaptationSet>',
      '  </Period>',
      '</MPD>',
    ].join('\n');

    fakeNetEngine.setResponseText('dummy://foo', manifestText);
    /** @type {shaka.extern.Manifest} */
    const manifest = await parser.start('dummy://foo', playerInterface);
    expect(manifest.variants.length).toBe(1);
    expect(manifest.textStreams.length).toBe(0);
    expect(manifest.variants[0].video.trickModeVideo).toBeUndefined();
  });

  it('skips unrecognized EssentialProperty elements', async () => {
    const manifestText = [
      '<MPD minBufferTime="PT75S">',
      '  <Period id="1" duration="PT30S">',
      '    <AdaptationSet id="1" mimeType="video/mp4">',
      '      <Representation bandwidth="1">',
      '        <SegmentTemplate media="1.mp4" duration="1" />',
      '      </Representation>',
      '    </AdaptationSet>',
      '    <AdaptationSet id="2" mimeType="video/mp4">',
      '      <EssentialProperty schemeIdUri="http://foo.bar/" />',
      '      <Representation bandwidth="1">',
      '        <SegmentTemplate media="2.mp4" duration="1" />',
      '      </Representation>',
      '    </AdaptationSet>',
      '  </Period>',
      '</MPD>',
    ].join('\n');

    fakeNetEngine.setResponseText('dummy://foo', manifestText);
    /** @type {shaka.extern.Manifest} */
    const manifest = await parser.start('dummy://foo', playerInterface);

    // The bogus EssentialProperty did not result in a variant.
    expect(manifest.variants.length).toBe(1);
    expect(manifest.textStreams.length).toBe(0);

    // The bogus EssentialProperty did not result in a trick mode track.
    const variant = manifest.variants[0];
    const trickModeVideo = variant && variant.video &&
                         variant.video.trickModeVideo;
    expect(trickModeVideo).toBe(null);
  });

  it('populates groupId if configuration enabled', async () => {
    const manifestText = [
      '<MPD minBufferTime="PT75S">',
      '  <Period id="1" duration="PT30S">',
      '    <AdaptationSet id="1" contentType="text">',
      '      <Representation id="text-en" mimeType="text/webvtt">',
      '        <BaseURL>t-en.vtt</BaseURL>',
      '      </Representation>',
      '    </AdaptationSet>',
      '    <AdaptationSet id="2" mimeType="video/mp4">',
      '      <Representation id="video-sd" width="640" height="480">',
      '        <BaseURL>v-sd.mp4</BaseURL>',
      '        <SegmentBase indexRange="100-200" />',
      '      </Representation>',
      '    </AdaptationSet>',
      '    <AdaptationSet id="3" mimeType="audio/mp4">',
      '      <Representation id="audio-en">',
      '        <BaseURL>a-en.mp4</BaseURL>',
      '        <SegmentBase indexRange="100-200" />',
      '      </Representation>',
      '    </AdaptationSet>',
      '  </Period>',
      '</MPD>',
    ].join('\n');

    fakeNetEngine.setResponseText('dummy://foo', manifestText);

    const config = shaka.util.PlayerConfiguration.createDefault().manifest;
    config.dash.enableAudioGroups = true;
    parser.configure(config);

    /** @type {shaka.extern.Manifest} */
    const manifest = await parser.start('dummy://foo', playerInterface);


    expect(manifest.variants.length).toBe(1);
    const variant = manifest.variants[0];
    expect(variant.audio.groupId).toBe('3');
  });

  it('sets contentType to text for embedded text mime types', async () => {
    // One MIME type for embedded TTML, one for embedded WebVTT.
    // One MIME type specified on AdaptationSet, on one Representation.
    const manifestText = [
      '<MPD minBufferTime="PT75S">',
      '  <Period id="1" duration="PT30S">',
      '    <AdaptationSet mimeType="video/mp4">',
      '      <Representation bandwidth="1">',
      '        <SegmentBase indexRange="100-200" />',
      '      </Representation>',
      '    </AdaptationSet>',
      '    <AdaptationSet',
      '      id="1"',
      '      mimeType="application/mp4"',
      '      codecs="stpp"',
      '      lang="en"',
      '    >',
      '      <Representation>',
      '        <SegmentTemplate media="1.mp4" duration="1" />',
      '      </Representation>',
      '    </AdaptationSet>',
      '    <AdaptationSet id="2" lang="fr">',
      '      <Representation mimeType="application/mp4" codecs="wvtt">',
      '        <SegmentTemplate media="2.mp4" duration="1" />',
      '      </Representation>',
      '    </AdaptationSet>',
      '  </Period>',
      '</MPD>',
    ].join('\n');

    fakeNetEngine.setResponseText('dummy://foo', manifestText);
    /** @type {shaka.extern.Manifest} */
    const manifest = await parser.start('dummy://foo', playerInterface);
    expect(manifest.textStreams.length).toBe(2);
    // At one time, these came out as 'application' rather than 'text'.
    const ContentType = shaka.util.ManifestParserUtils.ContentType;
    expect(manifest.textStreams[0].type).toBe(ContentType.TEXT);
    expect(manifest.textStreams[1].type).toBe(ContentType.TEXT);
  });

  it('handles text with mime and codecs on different levels', async () => {
    // Regression test for #875
    const manifestText = [
      '<MPD minBufferTime="PT75S">',
      '  <Period id="1" duration="PT30S">',
      '    <AdaptationSet mimeType="video/mp4">',
      '      <Representation bandwidth="1">',
      '        <SegmentBase indexRange="100-200" />',
      '      </Representation>',
      '    </AdaptationSet>',
      '    <AdaptationSet id="1" mimeType="application/mp4">',
      '      <Representation codecs="stpp">',
      '        <SegmentTemplate media="1.mp4" duration="1" />',
      '      </Representation>',
      '    </AdaptationSet>',
      '  </Period>',
      '</MPD>',
    ].join('\n');

    fakeNetEngine.setResponseText('dummy://foo', manifestText);
    /** @type {shaka.extern.Manifest} */
    const manifest = await parser.start('dummy://foo', playerInterface);

    // In #875, this was an empty list.
    expect(manifest.textStreams.length).toBe(1);
    if (manifest.textStreams.length) {
      const ContentType = shaka.util.ManifestParserUtils.ContentType;
      expect(manifest.textStreams[0].type).toBe(ContentType.TEXT);
    }
  });

  it('ignores duplicate Representation IDs for VOD', async () => {
    const source = [
      '<MPD minBufferTime="PT75S">',
      '  <Period id="1" duration="PT30S">',
      '    <AdaptationSet mimeType="video/mp4">',
      '      <Representation id="1" bandwidth="1">',
      '        <SegmentTemplate media="1.mp4">',
      '          <SegmentTimeline>',
      '            <S t="0" d="30" />',
      '          </SegmentTimeline>',
      '        </SegmentTemplate>',
      '      </Representation>',
      '    </AdaptationSet>',
      '    <AdaptationSet mimeType="video/mp4">',
      '      <Representation id="1" bandwidth="2">',
      '        <SegmentTemplate media="2.mp4">',
      '          <SegmentTimeline>',
      '            <S t="0" d="30" />',
      '          </SegmentTimeline>',
      '        </SegmentTemplate>',
      '      </Representation>',
      '    </AdaptationSet>',
      '  </Period>',
      '</MPD>',
    ].join('\n');

    // See https://bit.ly/2tx7f7A
    // The old error was that with SegmentTimeline, duplicate Representation IDs
    // would use the same segment index, so they would have the same references.
    // This test proves that duplicate Representation IDs are allowed for VOD
    // and that error doesn't occur.
    fakeNetEngine.setResponseText('dummy://foo', source);
    /** @type {shaka.extern.Manifest} */
    const manifest = await parser.start('dummy://foo', playerInterface);
    expect(manifest.variants.length).toBe(2);

    const variant1 = manifest.variants[0];
    const variant2 = manifest.variants[1];

    await variant1.video.createSegmentIndex();
    await variant2.video.createSegmentIndex();
    goog.asserts.assert(variant1.video.segmentIndex, 'Null segmentIndex!');
    goog.asserts.assert(variant2.video.segmentIndex, 'Null segmentIndex!');

    const variant1Ref = Array.from(variant1.video.segmentIndex)[0];
    const variant2Ref = Array.from(variant2.video.segmentIndex)[0];

    expect(variant1Ref.getUris()).toEqual(['dummy://foo/1.mp4']);
    expect(variant2Ref.getUris()).toEqual(['dummy://foo/2.mp4']);
  });

  it('handles bandwidth of 0 or missing', async () => {
    // Regression test for
    // https://github.com/shaka-project/shaka-player/issues/938
    const source = [
      '<MPD minBufferTime="PT75S">',
      '  <Period id="1" duration="PT30S">',
      '    <AdaptationSet mimeType="video/mp4">',
      '      <Representation id="1" bandwidth="1">',
      '        <SegmentTemplate media="1-$Number$.mp4" duration="1" />',
      '      </Representation>',
      '    </AdaptationSet>',
      '    <AdaptationSet mimeType="audio/mp4" lang="en">',
      '      <Representation id="2" bandwidth="0">',
      '        <SegmentTemplate media="2-$Number$.mp4" duration="1" />',
      '      </Representation>',
      '    </AdaptationSet>',
      '    <AdaptationSet mimeType="audio/mp4" lang="de">',
      '      <Representation id="3" >',
      '        <SegmentTemplate media="3-$Number$.mp4" duration="1" />',
      '      </Representation>',
      '    </AdaptationSet>',
      '  </Period>',
      '</MPD>',
    ].join('\n');

    fakeNetEngine.setResponseText('dummy://foo', source);
    /** @type {shaka.extern.Manifest} */
    const manifest = await parser.start('dummy://foo', playerInterface);
    expect(manifest.variants.length).toBe(2);

    const variant1 = manifest.variants[0];
    expect(isNaN(variant1.bandwidth)).toBe(false);
    expect(variant1.bandwidth).toBeGreaterThan(0);

    const variant2 = manifest.variants[1];
    expect(isNaN(variant2.bandwidth)).toBe(false);
    expect(variant2.bandwidth).toBeGreaterThan(0);
  });

  describe('AudioChannelConfiguration', () => {
    /**
     * @param {?number} expectedNumChannels The expected number of channels
     * @param {!Object.<string, string>} schemeMap A map where the map key is
     *   the AudioChannelConfiguration's schemeIdUri attribute, and the map
     *   value is the value attribute.
     * @return {!Promise}
     */
    async function testAudioChannelConfiguration(
        expectedNumChannels, schemeMap) {
      const header = [
        '<MPD minBufferTime="PT75S">',
        '  <Period id="1" duration="PT30S">',
        '    <AdaptationSet mimeType="audio/mp4">',
        '      <Representation id="1" bandwidth="1">',
      ].join('\n');

      const configs = [];
      for (const scheme in schemeMap) {
        const value = schemeMap[scheme];
        configs.push('<AudioChannelConfiguration schemeIdUri="' + scheme +
                     '" value="' + value + '" />');
      }

      const footer = [
        '        <SegmentTemplate media="1-$Number$.mp4" duration="1" />',
        '      </Representation>',
        '    </AdaptationSet>',
        '  </Period>',
        '</MPD>',
      ].join('\n');

      const source = header + configs.join('\n') + footer;

      // Create a fresh parser, to avoid issues when we chain multiple tests
      // together.
      parser = shaka.test.Dash.makeDashParser();

      fakeNetEngine.setResponseText('dummy://foo', source);
      /** @type {shaka.extern.Manifest} */
      const manifest = await parser.start('dummy://foo', playerInterface);
      expect(manifest.variants.length).toBe(1);

      const variant = manifest.variants[0];
      expect(variant.audio.channelsCount).toBe(expectedNumChannels);
    }

    it('parses outputChannelPositionList scheme', async () => {
      // Parses the space-separated list and finds 8 channels.
      await testAudioChannelConfiguration(8,
          {'urn:mpeg:dash:outputChannelPositionList:2012':
                '2 0 1 4 5 3 17 1'});

      // Does not get confused about extra spaces.
      await testAudioChannelConfiguration(7,
          {'urn:mpeg:dash:outputChannelPositionList:2012':
                '  5 2 1 12   8 9   1  '});
    });

    it('parses 23003:3 scheme', async () => {
      // Parses a simple channel count.
      await testAudioChannelConfiguration(2,
          {'urn:mpeg:dash:23003:3:audio_channel_configuration:2011': '2'});

      // This scheme seems to use the same format.
      await testAudioChannelConfiguration(6,
          {'urn:dts:dash:audio_channel_configuration:2012': '6'});

      // Results in null if the value is not an integer.
      await testAudioChannelConfiguration(null,
          {'urn:mpeg:dash:23003:3:audio_channel_configuration:2011': 'foo'});
    });

    it('parses dolby scheme', async () => {
      // Parses a hex value in which each 1-bit is a channel.
      await testAudioChannelConfiguration(6,
          {'tag:dolby.com,2014:dash:audio_channel_configuration:2011':
                'F801'});

      // This scheme seems to use the same format.
      await testAudioChannelConfiguration(8,
          {'urn:dolby:dash:audio_channel_configuration:2011': '7037'});

      // Results in null if the value is not a valid hex number.
      await testAudioChannelConfiguration(null,
          {'urn:dolby:dash:audio_channel_configuration:2011': 'x'});
    });

    it('parses MPEG channel configuration scheme', async () => {
      // Parses a simple channel count.
      await testAudioChannelConfiguration(2,
          {'urn:mpeg:mpegB:cicp:ChannelConfiguration': '2'});

      // Parses a high channel count.
      await testAudioChannelConfiguration(24,
          {'urn:mpeg:mpegB:cicp:ChannelConfiguration': '13'});

      // Results in null if the value is not an integer.
      await testAudioChannelConfiguration(null,
          {'urn:mpeg:mpegB:cicp:ChannelConfiguration': 'foo'});

      // Results in null if the value is not in a spec range.
      await testAudioChannelConfiguration(null,
          {'urn:mpeg:mpegB:cicp:ChannelConfiguration': '100'});
    });

    it('ignores unrecognized schemes', async () => {
      await testAudioChannelConfiguration(null, {'foo': 'bar'});

      await testAudioChannelConfiguration(2, {
        'foo': 'bar',
        'urn:mpeg:dash:23003:3:audio_channel_configuration:2011': '2',
      });
    });
  });

  it('does not fail on AdaptationSets without segment info', async () => {
    const manifestText = [
      '<MPD minBufferTime="PT75S">',
      '  <Period id="1" duration="PT30S">',
      '    <AdaptationSet id="1" contentType="text">',
      '      <Representation mimeType="application/mp4" codecs="stpp">',
      '        <SegmentTemplate media="$Number$.mp4" />',
      '      </Representation>',
      '    </AdaptationSet>',
      '    <AdaptationSet id="2" mimeType="video/mp4">',
      '      <Representation bandwidth="1">',
      '        <SegmentTemplate media="2.mp4" duration="1" />',
      '      </Representation>',
      '    </AdaptationSet>',
      '  </Period>',
      '</MPD>',
    ].join('\n');

    fakeNetEngine.setResponseText('dummy://foo', manifestText);
    await parser.start('dummy://foo', playerInterface);
  });

  it('exposes Representation IDs', async () => {
    const manifestText = [
      '<MPD minBufferTime="PT75S">',
      '  <Period id="1" duration="PT30S">',
      '    <AdaptationSet id="1" contentType="text">',
      '      <Representation id="text-en" mimeType="text/webvtt">',
      '        <BaseURL>t-en.vtt</BaseURL>',
      '      </Representation>',
      '    </AdaptationSet>',
      '    <AdaptationSet id="2" mimeType="video/mp4">',
      '      <Representation id="video-sd" width="640" height="480">',
      '        <BaseURL>v-sd.mp4</BaseURL>',
      '        <SegmentBase indexRange="100-200" />',
      '      </Representation>',
      '    </AdaptationSet>',
      '    <AdaptationSet id="3" mimeType="audio/mp4">',
      '      <Representation id="audio-en">',
      '        <BaseURL>a-en.mp4</BaseURL>',
      '        <SegmentBase indexRange="100-200" />',
      '      </Representation>',
      '    </AdaptationSet>',
      '  </Period>',
      '</MPD>',
    ].join('\n');

    fakeNetEngine.setResponseText('dummy://foo', manifestText);
    /** @type {shaka.extern.Manifest} */
    const manifest = await parser.start('dummy://foo', playerInterface);
    const variant = manifest.variants[0];
    const textStream = manifest.textStreams[0];
    expect(variant.audio.originalId).toBe('audio-en');
    expect(variant.video.originalId).toBe('video-sd');
    expect(textStream.originalId).toBe('text-en');
  });

  it('Disable audio does not create audio streams', async () => {
    const manifestText = [
      '<MPD minBufferTime="PT75S">',
      '  <Period id="1" duration="PT30S">',
      '    <AdaptationSet id="2" mimeType="video/mp4">',
      '      <Representation id="video-sd" width="640" height="480">',
      '        <BaseURL>v-sd.mp4</BaseURL>',
      '        <SegmentBase indexRange="100-200" />',
      '      </Representation>',
      '    </AdaptationSet>',
      '    <AdaptationSet id="3" mimeType="audio/mp4">',
      '      <Representation id="audio-en">',
      '        <BaseURL>a-en.mp4</BaseURL>',
      '        <SegmentBase indexRange="100-200" />',
      '      </Representation>',
      '    </AdaptationSet>',
      '  </Period>',
      '</MPD>',
    ].join('\n');

    fakeNetEngine.setResponseText('dummy://foo', manifestText);
    const config = shaka.util.PlayerConfiguration.createDefault().manifest;
    config.disableAudio = true;
    parser.configure(config);

    /** @type {shaka.extern.Manifest} */
    const manifest = await parser.start('dummy://foo', playerInterface);
    const variant = manifest.variants[0];
    expect(variant.audio).toBe(null);
    expect(variant.video).toBeTruthy();
  });

  it('Disable video does not create video streams', async () => {
    const manifestText = [
      '<MPD minBufferTime="PT75S">',
      '  <Period id="1" duration="PT30S">',
      '    <AdaptationSet id="2" mimeType="video/mp4">',
      '      <Representation id="video-sd" width="640" height="480">',
      '        <BaseURL>v-sd.mp4</BaseURL>',
      '        <SegmentBase indexRange="100-200" />',
      '      </Representation>',
      '    </AdaptationSet>',
      '    <AdaptationSet id="3" mimeType="audio/mp4">',
      '      <Representation id="audio-en">',
      '        <BaseURL>a-en.mp4</BaseURL>',
      '        <SegmentBase indexRange="100-200" />',
      '      </Representation>',
      '    </AdaptationSet>',
      '  </Period>',
      '</MPD>',
    ].join('\n');

    fakeNetEngine.setResponseText('dummy://foo', manifestText);
    const config = shaka.util.PlayerConfiguration.createDefault().manifest;
    config.disableVideo = true;
    parser.configure(config);

    /** @type {shaka.extern.Manifest} */
    const manifest = await parser.start('dummy://foo', playerInterface);
    const variant = manifest.variants[0];
    expect(variant.audio).toBeTruthy();
    expect(variant.video).toBe(null);
  });

  it('Disable text does not create text streams', async () => {
    const manifestText = [
      '<MPD minBufferTime="PT75S">',
      '  <Period id="1" duration="PT30S">',
      '    <AdaptationSet id="2" mimeType="video/mp4">',
      '      <Representation id="video-sd" width="640" height="480">',
      '        <BaseURL>v-sd.mp4</BaseURL>',
      '        <SegmentBase indexRange="100-200" />',
      '      </Representation>',
      '    </AdaptationSet>',
      '    <AdaptationSet id="3" mimeType="audio/mp4">',
      '      <Representation id="audio-en">',
      '        <BaseURL>a-en.mp4</BaseURL>',
      '        <SegmentBase indexRange="100-200" />',
      '      </Representation>',
      '    </AdaptationSet>',
      '    <AdaptationSet mimeType="text/vtt" lang="de">',
      '      <Representation>',
      '        <BaseURL>http://example.com/de.vtt</BaseURL>',
      '      </Representation>',
      '    </AdaptationSet>',
      '  </Period>',
      '</MPD>',
    ].join('\n');

    fakeNetEngine.setResponseText('dummy://foo', manifestText);
    const config = shaka.util.PlayerConfiguration.createDefault().manifest;
    config.disableText = true;
    parser.configure(config);

    /** @type {shaka.extern.Manifest} */
    const manifest = await parser.start('dummy://foo', playerInterface);
    const stream = manifest.textStreams[0];
    expect(stream).toBeUndefined();
  });

  it('override manifest value if ignoreMinBufferTime is true', async () => {
    const manifestText = [
      '<MPD minBufferTime="PT75S">',
      '  <Period id="1" duration="PT30S">',
      '    <AdaptationSet id="1" mimeType="video/mp4">',
      '      <Representation id="video-sd" width="640" height="480">',
      '        <BaseURL>v-sd.mp4</BaseURL>',
      '        <SegmentBase indexRange="100-200" />',
      '      </Representation>',
      '    </AdaptationSet>',
      '  </Period>',
      '</MPD>',
    ].join('\n');

    fakeNetEngine.setResponseText('dummy://foo', manifestText);
    const config = shaka.util.PlayerConfiguration.createDefault().manifest;
    config.dash.ignoreMinBufferTime = true;
    parser.configure(config);

    /** @type {shaka.extern.Manifest} */
    const manifest = await parser.start('dummy://foo', playerInterface);
    const minBufferTime = manifest.minBufferTime;
    expect(minBufferTime).toBe(0);
  });

  it('get manifest value if ignoreMinBufferTime is false', async () => {
    const manifestText = [
      '<MPD minBufferTime="PT75S">',
      '  <Period id="1" duration="PT30S">',
      '    <AdaptationSet id="1" mimeType="video/mp4">',
      '      <Representation id="video-sd" width="640" height="480">',
      '        <BaseURL>v-sd.mp4</BaseURL>',
      '        <SegmentBase indexRange="100-200" />',
      '      </Representation>',
      '    </AdaptationSet>',
      '  </Period>',
      '</MPD>',
    ].join('\n');

    fakeNetEngine.setResponseText('dummy://foo', manifestText);
    const config = shaka.util.PlayerConfiguration.createDefault().manifest;
    config.dash.ignoreMinBufferTime = false;
    parser.configure(config);

    /** @type {shaka.extern.Manifest} */
    const manifest = await parser.start('dummy://foo', playerInterface);
    const minBufferTime = manifest.minBufferTime;
    expect(minBufferTime).toBe(75);
  });

  it('honors the ignoreMaxSegmentDuration config', async () => {
    const manifestText = [
      '<MPD maxSegmentDuration="PT5S">',
      '  <Period id="1" duration="PT30S">',
      '    <AdaptationSet id="1" mimeType="video/mp4">',
      '      <Representation id="video-sd" width="640" height="480">',
      '        <BaseURL>v-sd.mp4</BaseURL>',
      '        <SegmentBase indexRange="100-200" />',
      '      </Representation>',
      '    </AdaptationSet>',
      '  </Period>',
      '</MPD>',
    ].join('\n');

    fakeNetEngine.setResponseText('dummy://foo', manifestText);
    const config = shaka.util.PlayerConfiguration.createDefault().manifest;
    config.dash.ignoreMaxSegmentDuration = true;
    parser.configure(config);

    /** @type {shaka.extern.Manifest} */
    const manifest = await parser.start('dummy://foo', playerInterface);
    const maxSegmentDuration =
        manifest.presentationTimeline.getMaxSegmentDuration();
    expect(maxSegmentDuration).toBe(1);
  });

  it('gets manifest value if ignoreMaxSegmentDuration is false', async () => {
    const manifestText = [
      '<MPD maxSegmentDuration="PT5S">',
      '  <Period id="1" duration="PT30S">',
      '    <AdaptationSet id="1" mimeType="video/mp4">',
      '      <Representation id="video-sd" width="640" height="480">',
      '        <BaseURL>v-sd.mp4</BaseURL>',
      '        <SegmentBase indexRange="100-200" />',
      '      </Representation>',
      '    </AdaptationSet>',
      '  </Period>',
      '</MPD>',
    ].join('\n');

    fakeNetEngine.setResponseText('dummy://foo', manifestText);
    const config = shaka.util.PlayerConfiguration.createDefault().manifest;
    config.dash.ignoreMaxSegmentDuration = false;
    parser.configure(config);

    /** @type {shaka.extern.Manifest} */
    const manifest = await parser.start('dummy://foo', playerInterface);
    const maxSegmentDuration =
        manifest.presentationTimeline.getMaxSegmentDuration();
    expect(maxSegmentDuration).toBe(5);
  });

  it('does not set presentationDelay to NaN', async () => {
    // NOTE: This is a regression test for #2015. It ensures that, if
    // ignoreMinBufferTime is true and there is no suggestedPresentationDelay,
    // we do not erroneously set presentationDelay to NaN.
    const manifestText = [
      '<MPD minBufferTime="PT75S">',
      '  <Period id="1" duration="PT30S">',
      '    <AdaptationSet id="1" mimeType="video/mp4">',
      '      <Representation id="video-sd" width="640" height="480">',
      '        <BaseURL>v-sd.mp4</BaseURL>',
      '        <SegmentBase indexRange="100-200" />',
      '      </Representation>',
      '    </AdaptationSet>',
      '  </Period>',
      '</MPD>',
    ].join('\n');

    fakeNetEngine.setResponseText('dummy://foo', manifestText);
    const config = shaka.util.PlayerConfiguration.createDefault().manifest;
    config.dash.ignoreMinBufferTime = true;
    parser.configure(config);

    /** @type {shaka.extern.Manifest} */
    const manifest = await parser.start('dummy://foo', playerInterface);
    const presentationTimeline = manifest.presentationTimeline;
    const presentationDelay = presentationTimeline.getDelay();
    expect(presentationDelay).not.toBeNaN();
    expect(presentationDelay).toBe(config.defaultPresentationDelay);
  });

  it('Honors the ignoreSuggestedPresentationDelay config', async () => {
    const manifestText = [
      '<MPD minBufferTime="PT2S" suggestedPresentationDelay="PT25S">',
      '  <Period id="1" duration="PT30S">',
      '    <AdaptationSet id="1" mimeType="video/mp4">',
      '      <Representation id="video-sd" width="640" height="480">',
      '        <BaseURL>v-sd.mp4</BaseURL>',
      '        <SegmentBase indexRange="100-200" />',
      '      </Representation>',
      '    </AdaptationSet>',
      '  </Period>',
      '</MPD>',
    ].join('\n');

    fakeNetEngine.setResponseText('dummy://foo', manifestText);
    const config = shaka.util.PlayerConfiguration.createDefault().manifest;
    config.dash.ignoreSuggestedPresentationDelay = true;
    config.defaultPresentationDelay = 10;
    parser.configure(config);

    /** @type {shaka.extern.Manifest} */
    const manifest = await parser.start('dummy://foo', playerInterface);
    const presentationTimeline = manifest.presentationTimeline;
    const presentationDelay = presentationTimeline.getDelay();
    expect(presentationDelay).toBe(config.defaultPresentationDelay);
  });

  it('Uses 1.5 times minBufferTime as default presentation delay', async () => {
    // When sugguestedPresentDelay should be ignored, and
    // config.defaultpresentdelay is not set other than 0, use 1.5*minBufferTime
    // as the presentationDelay.
    const manifestText = [
      '<MPD minBufferTime="PT2S" suggestedPresentationDelay="PT25S">',
      '  <Period id="1" duration="PT30S">',
      '    <AdaptationSet id="1" mimeType="video/mp4">',
      '      <Representation id="video-sd" width="640" height="480">',
      '        <BaseURL>v-sd.mp4</BaseURL>',
      '        <SegmentBase indexRange="100-200" />',
      '      </Representation>',
      '    </AdaptationSet>',
      '  </Period>',
      '</MPD>',
    ].join('\n');

    fakeNetEngine.setResponseText('dummy://foo', manifestText);
    const config = shaka.util.PlayerConfiguration.createDefault().manifest;
    config.dash.ignoreSuggestedPresentationDelay = true;
    parser.configure(config);

    /** @type {shaka.extern.Manifest} */
    const manifest = await parser.start('dummy://foo', playerInterface);
    const presentationTimeline = manifest.presentationTimeline;
    const presentationDelay = presentationTimeline.getDelay();
    expect(presentationDelay).toBe(1.5*manifest.minBufferTime);
  });

  it('Honors the ignoreEmptyAdaptationSet config', async () => {
    const manifestText = [
      '<MPD minBufferTime="PT2S" suggestedPresentationDelay="PT25S">',
      '  <Period id="1" duration="PT30S">',
      '    <AdaptationSet id="1" mimeType="video/mp4">',
      '      <Representation id="video-sd" width="640" height="480">',
      '        <BaseURL>v-sd.mp4</BaseURL>',
      '        <SegmentBase indexRange="100-200" />',
      '      </Representation>',
      '    </AdaptationSet>',
      '    <AdaptationSet id="2" mimeType="audio/mp4">',
      '    </AdaptationSet>',
      '  </Period>',
      '</MPD>',
    ].join('\n');

    fakeNetEngine.setResponseText('dummy://foo', manifestText);
    const config = shaka.util.PlayerConfiguration.createDefault().manifest;
    config.dash.ignoreEmptyAdaptationSet = true;
    parser.configure(config);

    /** @type {shaka.extern.Manifest} */
    const manifest = await parser.start('dummy://foo', playerInterface);
    expect(manifest.presentationTimeline).toBeTruthy();
  });

  it('Invokes manifestPreprocessor in config', async () => {
    const manifestText = [
      '<MPD minBufferTime="PT75S">',
      '  <Period id="1" duration="PT30S">',
      '    <AdaptationSet id="2" mimeType="video/mp4">',
      '      <Representation id="video-sd" width="640" height="480">',
      '        <BaseURL>v-sd.mp4</BaseURL>',
      '        <SegmentBase indexRange="100-200" />',
      '      </Representation>',
      '    </AdaptationSet>',
      '    <AdaptationSet id="3" mimeType="audio/mp4">',
      '      <Representation id="audio-en">',
      '        <BaseURL>a-en.mp4</BaseURL>',
      '        <SegmentBase indexRange="100-200" />',
      '      </Representation>',
      '    </AdaptationSet>',
      '    <AdaptationSet mimeType="text/vtt" lang="de">',
      '      <Representation>',
      '        <BaseURL>http://example.com/de.vtt</BaseURL>',
      '      </Representation>',
      '    </AdaptationSet>',
      '  </Period>',
      '</MPD>',
    ].join('\n');

    fakeNetEngine.setResponseText('dummy://foo', manifestText);
    const config = shaka.util.PlayerConfiguration.createDefault().manifest;
    config.dash.manifestPreprocessor = (mpd) => {
      const selector = 'AdaptationSet[mimeType="text/vtt"';
      const vttElements = mpd.querySelectorAll(selector);
      for (const element of vttElements) {
        element.parentNode.removeChild(element);
      }
    };
    parser.configure(config);

    /** @type {shaka.extern.Manifest} */
    const manifest = await parser.start('dummy://foo', playerInterface);
    const stream = manifest.textStreams[0];
    expect(stream).toBeUndefined();
  });

  it('reads accessibility purpose elements', async () => {
    const manifestText = [
      '<MPD minBufferTime="PT75S">',
      '  <Period id="1" duration="PT30S">',
      '    <AdaptationSet id="1" contentType="text">',
      '      <Accessibility ',
      '          schemeIdUri="urn:tva:metadata:cs:AudioPurposeCS:2007"',
      '          value="2" />',
      '      <Representation id="text-en" mimeType="text/webvtt">',
      '        <BaseURL>t-en.vtt</BaseURL>',
      '      </Representation>',
      '    </AdaptationSet>',
      '    <AdaptationSet id="1" mimeType="video/mp4">',
      '      <Representation id="video-sd" width="640" height="480">',
      '        <BaseURL>v-sd.mp4</BaseURL>',
      '        <SegmentBase indexRange="100-200" />',
      '      </Representation>',
      '    </AdaptationSet>',
      '    <AdaptationSet id="1" mimeType="audio/mp4">',
      '      <Accessibility ',
      '          schemeIdUri="urn:tva:metadata:cs:AudioPurposeCS:2007"',
      '          value="1" />',
      '      <Representation id="audio-sd" width="640" height="480">',
      '        <BaseURL>v-sd.mp4</BaseURL>',
      '        <SegmentBase indexRange="100-200" />',
      '      </Representation>',
      '    </AdaptationSet>',
      '  </Period>',
      '</MPD>',
    ].join('\n');

    fakeNetEngine.setResponseText('dummy://foo', manifestText);
    /** @type {shaka.extern.Manifest} */
    const manifest = await parser.start('dummy://foo', playerInterface);
    const textStream = manifest.textStreams[0];
    expect(textStream.accessibilityPurpose).toBe(
        shaka.media.ManifestParser.AccessibilityPurpose.HARD_OF_HEARING);
    const variant = manifest.variants[0];
    expect(variant.video.accessibilityPurpose).toBeUndefined();
    expect(variant.audio.accessibilityPurpose).toBe(
        shaka.media.ManifestParser.AccessibilityPurpose.VISUALLY_IMPAIRED);
  });

  it('converts Accessibility element to "kind"', async () => {
    const manifestText = [
      '<MPD minBufferTime="PT75S">',
      '  <Period id="1" duration="PT30S">',
      '    <AdaptationSet id="1" contentType="text">',
      '      <Accessibility schemeIdUri="urn:mpeg:dash:role:2011" ',
      '          value="captions" />',
      '      <Accessibility schemeIdUri="urn:mpeg:dash:role:2011" ',
      '          value="foo" />',
      '      <Accessibility schemeIdUri="foobar" value="bar" />',
      '      <Representation id="text-en" mimeType="text/webvtt">',
      '        <BaseURL>t-en.vtt</BaseURL>',
      '      </Representation>',
      '    </AdaptationSet>',
      '    <AdaptationSet id="1" mimeType="video/mp4">',
      '      <Representation id="video-sd" width="640" height="480">',
      '        <BaseURL>v-sd.mp4</BaseURL>',
      '        <SegmentBase indexRange="100-200" />',
      '      </Representation>',
      '    </AdaptationSet>',
      '  </Period>',
      '</MPD>',
    ].join('\n');

    fakeNetEngine.setResponseText('dummy://foo', manifestText);
    /** @type {shaka.extern.Manifest} */
    const manifest = await parser.start('dummy://foo', playerInterface);
    const textStream = manifest.textStreams[0];
    expect(textStream.roles).toEqual(['captions', 'foo']);
    expect(textStream.kind).toBe('caption');
  });

  it('converts Roles element to "forced" (old role)', async () => {
    const manifestText = [
      '<MPD minBufferTime="PT75S">',
      '  <Period id="1" duration="PT30S">',
      '    <AdaptationSet id="1" contentType="text">',
      '      <Accessibility schemeIdUri="urn:mpeg:dash:role:2011" ',
      '          value="captions" />',
      '      <Accessibility schemeIdUri="urn:mpeg:dash:role:2011" ',
      '          value="forced_subtitle" />',
      '      <Accessibility schemeIdUri="foobar" value="bar" />',
      '      <Representation id="text-en" mimeType="text/webvtt">',
      '        <BaseURL>t-en.vtt</BaseURL>',
      '      </Representation>',
      '    </AdaptationSet>',
      '    <AdaptationSet id="1" mimeType="video/mp4">',
      '      <Representation id="video-sd" width="640" height="480">',
      '        <BaseURL>v-sd.mp4</BaseURL>',
      '        <SegmentBase indexRange="100-200" />',
      '      </Representation>',
      '    </AdaptationSet>',
      '  </Period>',
      '</MPD>',
    ].join('\n');

    fakeNetEngine.setResponseText('dummy://foo', manifestText);
    /** @type {shaka.extern.Manifest} */
    const manifest = await parser.start('dummy://foo', playerInterface);
    const textStream = manifest.textStreams[0];
    expect(textStream.roles).toEqual(['captions', 'forced_subtitle']);
    expect(textStream.forced).toBe(true);
  });

  it('converts Roles element to "forced"', async () => {
    const manifestText = [
      '<MPD minBufferTime="PT75S">',
      '  <Period id="1" duration="PT30S">',
      '    <AdaptationSet id="1" contentType="text">',
      '      <Accessibility schemeIdUri="urn:mpeg:dash:role:2011" ',
      '          value="captions" />',
      '      <Accessibility schemeIdUri="urn:mpeg:dash:role:2011" ',
      '          value="forced-subtitle" />',
      '      <Accessibility schemeIdUri="foobar" value="bar" />',
      '      <Representation id="text-en" mimeType="text/webvtt">',
      '        <BaseURL>t-en.vtt</BaseURL>',
      '      </Representation>',
      '    </AdaptationSet>',
      '    <AdaptationSet id="1" mimeType="video/mp4">',
      '      <Representation id="video-sd" width="640" height="480">',
      '        <BaseURL>v-sd.mp4</BaseURL>',
      '        <SegmentBase indexRange="100-200" />',
      '      </Representation>',
      '    </AdaptationSet>',
      '  </Period>',
      '</MPD>',
    ].join('\n');

    fakeNetEngine.setResponseText('dummy://foo', manifestText);
    /** @type {shaka.extern.Manifest} */
    const manifest = await parser.start('dummy://foo', playerInterface);
    const textStream = manifest.textStreams[0];
    expect(textStream.roles).toEqual(['captions', 'forced-subtitle']);
    expect(textStream.forced).toBe(true);
  });

  it('supports HDR signaling via profiles', async () => {
    // (DASH-IF IOP v4.3 10.3.3.)
    const hdrProfile =
        'http://dashif.org/guidelines/dash-if-uhd#hevc-hdr-pq10';
    const manifestText = [
      `<MPD minBufferTime="PT75S" profiles="${hdrProfile}">`,
      '  <Period id="1" duration="PT30S">',
      '    <AdaptationSet id="2" mimeType="video/mp4">',
      '      <Representation codecs="hvc1.2.4.L153.B0">',
      '        <BaseURL>v-sd.mp4</BaseURL>',
      '        <SegmentBase indexRange="100-200" />',
      '      </Representation>',
      '    </AdaptationSet>',
      '    <AdaptationSet id="3" mimeType="audio/mp4">',
      '      <Representation id="audio-en">',
      '        <BaseURL>a-en.mp4</BaseURL>',
      '        <SegmentBase indexRange="100-200" />',
      '      </Representation>',
      '    </AdaptationSet>',
      '  </Period>',
      '</MPD>',
    ].join('\n');

    fakeNetEngine.setResponseText('dummy://foo', manifestText);

    /** @type {shaka.extern.Manifest} */
    const manifest = await parser.start('dummy://foo', playerInterface);
    expect(manifest.variants.length).toBe(1);
    const stream = manifest.variants[0].video;
    expect(stream.hdr).toBe('PQ');
  });

  it('supports HDR signaling via SupplementalProperty', async () => {
    // (DASH-IF IOP v4.3 6.2.5.1.)
    const hdrScheme = cicpScheme('TransferCharacteristics');
    const pq = 16;
    const manifestText = [
      '<MPD minBufferTime="PT75S">',
      '  <Period id="1" duration="PT30S">',
      '    <AdaptationSet id="2" mimeType="video/mp4">',
      `      <SupplementalProperty schemeIdUri="${hdrScheme}" value="${pq}" />`,
      '      <Representation codecs="hvc1.2.4.L150.90">',
      '        <BaseURL>v-sd.mp4</BaseURL>',
      '        <SegmentBase indexRange="100-200" />',
      '      </Representation>',
      '    </AdaptationSet>',
      '    <AdaptationSet id="3" mimeType="audio/mp4">',
      '      <Representation id="audio-en">',
      '        <BaseURL>a-en.mp4</BaseURL>',
      '        <SegmentBase indexRange="100-200" />',
      '      </Representation>',
      '    </AdaptationSet>',
      '  </Period>',
      '</MPD>',
    ].join('\n');

    fakeNetEngine.setResponseText('dummy://foo', manifestText);

    /** @type {shaka.extern.Manifest} */
    const manifest = await parser.start('dummy://foo', playerInterface);
    expect(manifest.variants.length).toBe(1);
    const stream = manifest.variants[0].video;
    expect(stream.hdr).toBe('PQ');
  });

  it('supports SupplementalProperty MatrixCoefficients', async () => {
    // (DASH-IF IOP v4.3 6.2.5.1.)
    const scheme = cicpScheme('MatrixCoefficients');
    const manifestText = [
      '<MPD minBufferTime="PT75S">',
      '  <Period id="1" duration="PT30S">',
      '    <AdaptationSet id="2" mimeType="video/mp4">',
      `      <SupplementalProperty schemeIdUri="${scheme}" value="9" />`,
      '      <Representation codecs="hvc1.2.4.L153.B0">',
      '        <BaseURL>v-sd.mp4</BaseURL>',
      '        <SegmentBase indexRange="100-200" />',
      '      </Representation>',
      '    </AdaptationSet>',
      '    <AdaptationSet id="3" mimeType="audio/mp4">',
      '      <Representation id="audio-en">',
      '        <BaseURL>a-en.mp4</BaseURL>',
      '        <SegmentBase indexRange="100-200" />',
      '      </Representation>',
      '    </AdaptationSet>',
      '  </Period>',
      '</MPD>',
    ].join('\n');

    fakeNetEngine.setResponseText('dummy://foo', manifestText);

    /** @type {shaka.extern.Manifest} */
    const manifest = await parser.start('dummy://foo', playerInterface);
    expect(manifest.variants.length).toBe(1);
  });

  it('supports SupplementalProperty ColourPrimaries', async () => {
    // (DASH-IF IOP v4.3 6.2.5.1.)
    const scheme = cicpScheme('ColourPrimaries');
    const manifestText = [
      '<MPD minBufferTime="PT75S">',
      '  <Period id="1" duration="PT30S">',
      '    <AdaptationSet id="2" mimeType="video/mp4">',
      `      <SupplementalProperty schemeIdUri="${scheme}" value="9" />`,
      '      <Representation codecs="hvc1.2.4.L153.B0">',
      '        <BaseURL>v-sd.mp4</BaseURL>',
      '        <SegmentBase indexRange="100-200" />',
      '      </Representation>',
      '    </AdaptationSet>',
      '    <AdaptationSet id="3" mimeType="audio/mp4">',
      '      <Representation id="audio-en">',
      '        <BaseURL>a-en.mp4</BaseURL>',
      '        <SegmentBase indexRange="100-200" />',
      '      </Representation>',
      '    </AdaptationSet>',
      '  </Period>',
      '</MPD>',
    ].join('\n');

    fakeNetEngine.setResponseText('dummy://foo', manifestText);

    /** @type {shaka.extern.Manifest} */
    const manifest = await parser.start('dummy://foo', playerInterface);
    expect(manifest.variants.length).toBe(1);
  });

  it('supports HDR signaling via EssentialProperty', async () => {
    // (DASH-IF IOP v4.3 6.2.5.1.)
    const hdrScheme = cicpScheme('TransferCharacteristics');
    const hlg = 18;
    const manifestText = [
      '<MPD minBufferTime="PT75S">',
      '  <Period id="1" duration="PT30S">',
      '    <AdaptationSet id="2" mimeType="video/mp4">',
      `      <EssentialProperty schemeIdUri="${hdrScheme}" value="${hlg}" />`,
      '      <Representation codecs="hvc1.2.4.L153.B0">',
      '        <BaseURL>v-sd.mp4</BaseURL>',
      '        <SegmentBase indexRange="100-200" />',
      '      </Representation>',
      '    </AdaptationSet>',
      '    <AdaptationSet id="3" mimeType="audio/mp4">',
      '      <Representation id="audio-en">',
      '        <BaseURL>a-en.mp4</BaseURL>',
      '        <SegmentBase indexRange="100-200" />',
      '      </Representation>',
      '    </AdaptationSet>',
      '  </Period>',
      '</MPD>',
    ].join('\n');

    fakeNetEngine.setResponseText('dummy://foo', manifestText);

    /** @type {shaka.extern.Manifest} */
    const manifest = await parser.start('dummy://foo', playerInterface);
    expect(manifest.variants.length).toBe(1);
    const stream = manifest.variants[0].video;
    expect(stream.hdr).toBe('HLG');
  });

  it('supports EssentialProperty MatrixCoefficients', async () => {
    // (DASH-IF IOP v4.3 6.2.5.1.)
    const hdrScheme = cicpScheme('MatrixCoefficients');
    const manifestText = [
      '<MPD minBufferTime="PT75S">',
      '  <Period id="1" duration="PT30S">',
      '    <AdaptationSet id="2" mimeType="video/mp4">',
      `      <EssentialProperty schemeIdUri="${hdrScheme}" value="9" />`,
      '      <Representation codecs="hvc1.2.4.L153.B0">',
      '        <BaseURL>v-sd.mp4</BaseURL>',
      '        <SegmentBase indexRange="100-200" />',
      '      </Representation>',
      '    </AdaptationSet>',
      '    <AdaptationSet id="3" mimeType="audio/mp4">',
      '      <Representation id="audio-en">',
      '        <BaseURL>a-en.mp4</BaseURL>',
      '        <SegmentBase indexRange="100-200" />',
      '      </Representation>',
      '    </AdaptationSet>',
      '  </Period>',
      '</MPD>',
    ].join('\n');

    fakeNetEngine.setResponseText('dummy://foo', manifestText);

    /** @type {shaka.extern.Manifest} */
    const manifest = await parser.start('dummy://foo', playerInterface);
    expect(manifest.variants.length).toBe(1);
  });

  it('supports EssentialProperty ColourPrimaries', async () => {
    // (DASH-IF IOP v4.3 6.2.5.1.)
    const hdrScheme = cicpScheme('ColourPrimaries');
    const manifestText = [
      '<MPD minBufferTime="PT75S">',
      '  <Period id="1" duration="PT30S">',
      '    <AdaptationSet id="2" mimeType="video/mp4">',
      `      <EssentialProperty schemeIdUri="${hdrScheme}" value="9" />`,
      '      <Representation codecs="hvc1.2.4.L153.B0">',
      '        <BaseURL>v-sd.mp4</BaseURL>',
      '        <SegmentBase indexRange="100-200" />',
      '      </Representation>',
      '    </AdaptationSet>',
      '    <AdaptationSet id="3" mimeType="audio/mp4">',
      '      <Representation id="audio-en">',
      '        <BaseURL>a-en.mp4</BaseURL>',
      '        <SegmentBase indexRange="100-200" />',
      '      </Representation>',
      '    </AdaptationSet>',
      '  </Period>',
      '</MPD>',
    ].join('\n');

    fakeNetEngine.setResponseText('dummy://foo', manifestText);

    /** @type {shaka.extern.Manifest} */
    const manifest = await parser.start('dummy://foo', playerInterface);
    expect(manifest.variants.length).toBe(1);
  });

  it('supports SDR signalling via EssentialProperty', async () => {
    // (DASH-IF IOP v4.3 6.2.5.1.)
    const scheme = cicpScheme('TransferCharacteristics');
    const sdrValues = [1, 6, 13, 14, 15];
    const manifestPromises = [];
    for (const value of sdrValues) {
      const manifestText = [
        '<MPD minBufferTime="PT75S">',
        '  <Period id="1" duration="PT30S">',
        '    <AdaptationSet id="2" mimeType="video/mp4">',
        `      <EssentialProperty schemeIdUri="${scheme}" value="${value}" />`,
        '      <Representation codecs="avc1.640028">',
        '        <BaseURL>v-sd.mp4</BaseURL>',
        '        <SegmentBase indexRange="100-200" />',
        '      </Representation>',
        '    </AdaptationSet>',
        '    <AdaptationSet id="3" mimeType="audio/mp4">',
        '      <Representation id="audio-en">',
        '        <BaseURL>a-en.mp4</BaseURL>',
        '        <SegmentBase indexRange="100-200" />',
        '      </Representation>',
        '    </AdaptationSet>',
        '  </Period>',
        '</MPD>',
      ].join('\n');

      fakeNetEngine.setResponseText('dummy://foo', manifestText);

      manifestPromises.push(parser.start('dummy://foo', playerInterface));
    }
    const manifests = await Promise.all(manifestPromises);
    for (const manifest of manifests) {
      expect(manifest.variants.length).toBe(1);
      const stream = manifest.variants[0].video;
      expect(stream.hdr).toBe('SDR');
    }
  });

  it('Does not error when image adaptation sets are present', async () => {
    const manifestText = [
      '<MPD minBufferTime="PT75S">',
      '  <Period id="1" duration="PT30S">',
      '    <AdaptationSet id="2" mimeType="video/mp4">',
      '      <Representation id="video-sd" width="640" height="480">',
      '        <BaseURL>v-sd.mp4</BaseURL>',
      '        <SegmentBase indexRange="100-200" />',
      '      </Representation>',
      '    </AdaptationSet>',
      '    <AdaptationSet id="3" mimeType="audio/mp4">',
      '      <Representation id="audio-en">',
      '        <BaseURL>a-en.mp4</BaseURL>',
      '        <SegmentBase indexRange="100-200" />',
      '      </Representation>',
      '    </AdaptationSet>',
      '    <AdaptationSet contentType="image" id="3">',
      '      <SegmentTemplate media="$Number$.jpg" ',
      '        duration="2" startNumber="1"/>',
      '      <Representation id="thumbnails" width="1024" height="1152">',
      `        <EssentialProperty schemeIdUri="${thumbnailScheme}" value="10x20"/>`, // eslint-disable-line max-len
      '      </Representation>',
      '    </AdaptationSet>',
      '  </Period>',
      '</MPD>',
    ].join('\n');

    fakeNetEngine.setResponseText('dummy://foo', manifestText);

    /** @type {shaka.extern.Manifest} */
    const manifest = await parser.start('dummy://foo', playerInterface);
    const variant = manifest.variants[0];
    expect(variant.audio).toBeTruthy();
    expect(variant.video).toBeTruthy();
  });

  it('parse single representation of image adaptation sets', async () => {
    const manifestText = [
      '<MPD minBufferTime="PT75S">',
      '  <Period id="1" duration="PT30S">',
      '    <AdaptationSet id="2" mimeType="video/mp4">',
      '      <Representation id="video-sd" width="640" height="480">',
      '        <BaseURL>v-sd.mp4</BaseURL>',
      '        <SegmentBase indexRange="100-200" />',
      '      </Representation>',
      '    </AdaptationSet>',
      '    <AdaptationSet id="3" mimeType="audio/mp4">',
      '      <Representation id="audio-en">',
      '        <BaseURL>a-en.mp4</BaseURL>',
      '        <SegmentBase indexRange="100-200" />',
      '      </Representation>',
      '    </AdaptationSet>',
      '    <AdaptationSet contentType="image" id="3">',
      '      <SegmentTemplate media="$Number$.jpg" ',
      '        duration="2" startNumber="1"/>',
      '      <Representation id="thumbnails" width="1024" height="1152">',
      `        <EssentialProperty schemeIdUri="${thumbnailScheme}" value="10x20"/>`, // eslint-disable-line max-len
      '      </Representation>',
      '    </AdaptationSet>',
      '  </Period>',
      '</MPD>',
    ].join('\n');

    fakeNetEngine.setResponseText('dummy://foo', manifestText);

    /** @type {shaka.extern.Manifest} */
    const manifest = await parser.start('dummy://foo', playerInterface);
    expect(manifest.imageStreams.length).toBe(1);
    expect(manifest.presentationTimeline.getMaxSegmentDuration()).toBe(1);
    const imageStream = manifest.imageStreams[0];
    expect(imageStream.width).toBe(1024);
    expect(imageStream.height).toBe(1152);
    expect(imageStream.tilesLayout).toBe('10x20');
  });


  it('parse multiple representation of image adaptation sets', async () => {
    const manifestText = [
      '<MPD minBufferTime="PT75S">',
      '  <Period id="1" duration="PT30S">',
      '    <AdaptationSet id="2" mimeType="video/mp4">',
      '      <Representation id="video-sd" width="640" height="480">',
      '        <BaseURL>v-sd.mp4</BaseURL>',
      '        <SegmentBase indexRange="100-200" />',
      '      </Representation>',
      '    </AdaptationSet>',
      '    <AdaptationSet id="3" mimeType="audio/mp4">',
      '      <Representation id="audio-en">',
      '        <BaseURL>a-en.mp4</BaseURL>',
      '        <SegmentBase indexRange="100-200" />',
      '      </Representation>',
      '    </AdaptationSet>',
      '    <AdaptationSet contentType="image" id="3">',
      '      <SegmentTemplate media="$Number$.jpg" ',
      '        duration="2" startNumber="1"/>',
      '      <Representation id="thumbnails" width="1024" height="1152">',
      `        <EssentialProperty schemeIdUri="${thumbnailScheme}" value="10x20"/>`, // eslint-disable-line max-len
      '      </Representation>',
      '      <Representation id="thumbnails" width="2048" height="1152">',
      `        <EssentialProperty schemeIdUri="${thumbnailScheme}" value="20x20"/>`, // eslint-disable-line max-len
      '      </Representation>',
      '    </AdaptationSet>',
      '  </Period>',
      '</MPD>',
    ].join('\n');

    fakeNetEngine.setResponseText('dummy://foo', manifestText);

    /** @type {shaka.extern.Manifest} */
    const manifest = await parser.start('dummy://foo', playerInterface);
    expect(manifest.imageStreams.length).toBe(2);
    const firstImageStream = manifest.imageStreams[0];
    expect(firstImageStream.width).toBe(1024);
    expect(firstImageStream.height).toBe(1152);
    expect(firstImageStream.tilesLayout).toBe('10x20');
    const secondImageStream = manifest.imageStreams[1];
    expect(secondImageStream.width).toBe(2048);
    expect(secondImageStream.height).toBe(1152);
    expect(secondImageStream.tilesLayout).toBe('20x20');
  });

  // Regression #2650 in v3.0.0
  // A later BaseURL was being applied to earlier Representations, specifically
  // in the context of SegmentTimeline.
  it('uses the correct BaseURL for SegmentTimeline', async () => {
    const manifestText = [
      '<MPD type="static">',
      '  <Period id="1" duration="PT30S">',
      '    <AdaptationSet id="2" mimeType="video/mp4">',
      '      <SegmentTemplate media="$Number$.mp4" startNumber="1">',
      '        <SegmentTimeline>',
      '          <S t="0" d="30" />',
      '        </SegmentTimeline>',
      '      </SegmentTemplate>',
      '      <Representation id="video-sd" width="640" height="480">',
      '        <BaseURL>http://example.com/r0/</BaseURL>',
      '      </Representation>',
      '      <Representation id="video-hd" width="1920" height="1080">',
      '        <BaseURL>http://example.com/r1/</BaseURL>',
      '      </Representation>',
      '    </AdaptationSet>',
      '  </Period>',
      '</MPD>',
    ].join('\n');

    fakeNetEngine.setResponseText('dummy://foo', manifestText);

    /** @type {shaka.extern.Manifest} */
    const manifest = await parser.start('dummy://foo', playerInterface);

    const video0 = manifest.variants[0].video;
    await video0.createSegmentIndex();
    goog.asserts.assert(video0.segmentIndex, 'Null segmentIndex!');
    const segment0 = Array.from(video0.segmentIndex)[0];
    const uri0 = segment0.getUris()[0];

    const video1 = manifest.variants[1].video;
    await video1.createSegmentIndex();
    goog.asserts.assert(video1.segmentIndex, 'Null segmentIndex!');
    const segment1 = Array.from(video1.segmentIndex)[0];
    const uri1 = segment1.getUris()[0];

    expect(uri0).toBe('http://example.com/r0/1.mp4');
    expect(uri1).toBe('http://example.com/r1/1.mp4');
  });

  // b/179025415: A "future" period (past the segment availability window end)
  // would cause us to generate bogus segment references for that period.  This
  // would happen upon update (once per segment duration), but not on initial
  // load.
  it('creates no references for future Periods', async () => {
    // Pretend the live stream started 10 seconds ago.  This is long enough to
    // have segments (1s each), but not long enough to have segments in the
    // second period (30s into the live stream).
    const availabilityStartTimeMilliseconds = Date.now() - 10e3;
    const availabilityStartTime =
        (new Date(availabilityStartTimeMilliseconds)).toISOString();
    const manifestText = [
      `<MPD type="dynamic" availabilityStartTime="${availabilityStartTime}">`,
      '  <Period id="1" duration="PT30S">',
      '    <AdaptationSet id="2" mimeType="video/mp4">',
      '      <SegmentTemplate media="$Number$.mp4" duration="1" />',
      '      <Representation id="3" width="640" height="480">',
      '        <BaseURL>http://example.com/p1/</BaseURL>',
      '      </Representation>',
      '    </AdaptationSet>',
      '  </Period>',
      '  <Period id="4" duration="PT30S">',
      '    <AdaptationSet id="5" mimeType="video/mp4">',
      '      <SegmentTemplate media="$Number$.mp4" duration="1" />',
      '      <Representation id="6" width="640" height="480">',
      '        <BaseURL>http://example.com/p2/</BaseURL>',
      '      </Representation>',
      '    </AdaptationSet>',
      '  </Period>',
      '</MPD>',
    ].join('\n');

    fakeNetEngine.setResponseText('dummy://foo', manifestText);

    /** @type {shaka.extern.Manifest} */
    const manifest = await parser.start('dummy://foo', playerInterface);

    const video0 = manifest.variants[0].video;
    await video0.createSegmentIndex();

    // Wait two segment durations, so that the updateEvery callback fires.
    // In the original bug, we generated bogus references during update.
    await shaka.test.Util.delay(2);

    goog.asserts.assert(video0.segmentIndex, 'Null segmentIndex!');
    const segments = Array.from(video0.segmentIndex);

    // There should be some segments, but not more than the 30 that would appear
    // in the complete first period.
    expect(segments.length).toBeGreaterThan(0);
    expect(segments.length).toBeLessThanOrEqual(30);

    // We should also not find /p2/ (the second period URL) in any of them.
    const segmentUris = segments.map((s) => s.getUris()[0]);
    for (const uri of segmentUris) {
      expect(uri).not.toContain('/p2/');
    }
  });

  /**
     * @param {!Array.<number>} periods Start time of multiple periods
     * @return {string}
     */
  function buildManifestWithPeriodStartTime(periods) {
    const mpdTemplate = [
      `<MPD type="dynamic"`,
      'availabilityStartTime="1970-01-01T00:00:00Z"',
      'timeShiftBufferDepth="PT10H">',
      '    %(periods)s',
      '</MPD>',
    ].join('\n');
    const periodTemplate = (id, period, duration) => {
      return [
        `    <Period id="${id}" start="PT${period}S">`,
        '        <AdaptationSet mimeType="video/mp4" lang="en" group="1">',
        '            <SegmentTemplate startNumber="1" media="l-$Number$.mp4">',
        '                <SegmentTimeline>',
        `                    <S t="0" d="${duration}" />`,
        '                </SegmentTimeline>',
        '            </SegmentTemplate>',
        '            <Representation id="1"/>',
        '        </AdaptationSet>',
        '    </Period>',
      ].join('\n');
    };
    const periodXmls = periods.map((period, i) => {
      const duration = i+1 === periods.length ? 10 : periods[i+1] - period;
      // Period start time as ID here. If we use index then there will be
      // periods with same period ID and different start time which are invalid.
      return periodTemplate(period, period, duration);
    });
    return sprintf(mpdTemplate, {
      periods: periodXmls.join('\n'),
    });
  }

  // Bug description: Inconsistent period start time in the manifests due
  // to failover triggered in backend servers

  // When one of the servers is down, the manifest will be served by other
  // redundant servers. The period start time might become out of sync
  // during the switch-over/recovery.

  it('skip periods that are earlier than max period start time', async () => {
    const sources = [
      buildManifestWithPeriodStartTime([5, 15]),
      buildManifestWithPeriodStartTime([6, 15]), // simulate out-of-sync of +1s
      buildManifestWithPeriodStartTime([4, 15]), // simulate out-of-sync of -1s
    ];
    const segments = [];

    for (const source of sources) {
      fakeNetEngine.setResponseText('dummy://foo', source);
      /** @type {shaka.extern.Manifest} */
      // eslint-disable-next-line no-await-in-loop
      const manifest = await parser.start('dummy://foo', playerInterface);
      const video = manifest.variants[0].video;
      // eslint-disable-next-line no-await-in-loop
      await video.createSegmentIndex();
      goog.asserts.assert(video.segmentIndex, 'Null segmentIndex!');
      segments.push(Array.from(video.segmentIndex));
    }

    // Expect identical segments
    expect(segments[0].length).toBe(2);
    expect(segments[1].length).toBe(2);
    expect(segments[0][0].startTime).toBe(5);
    expect(segments[1][0].startTime).toBe(5);
    expect(segments[0][1].startTime).toBe(15);
    expect(segments[1][1].startTime).toBe(15);
  });

  describe('Parses ServiceDescription', () => {
    it('with PlaybackRate and Latency', async () => {
      const source = [
        '<MPD minBufferTime="PT75S" type="dynamic"',
        '     availabilityStartTime="1970-01-01T00:00:00Z">',
        '  <ServiceDescription id="0">',
        '    <Latency max="2000" min="2000" referenceId="0" target="4000" />',
        '    <PlaybackRate max="1.10" min="0.96" />',
        '  </ServiceDescription>',
        '</MPD>',
      ].join('\n');

      fakeNetEngine.setResponseText('dummy://foo', source);

      /** @type {shaka.extern.Manifest} */
      const manifest = await parser.start('dummy://foo', playerInterface);

      expect(manifest.serviceDescription.maxLatency).toBe(2);
      expect(manifest.serviceDescription.maxPlaybackRate).toBe(1.1);
    });
  });

  describe('supports ContentSteering', () => {
    it('with defaultServiceLocation', async () => {
      const manifestText = [
        '<MPD type="static">',
        '  <BaseURL serviceLocation="a">http://example.com/r0/</BaseURL>',
        '  <BaseURL serviceLocation="b">http://example.com/r1/</BaseURL>',
        '  <ContentSteering defaultServiceLocation="a,b" ',
        'queryBeforeStart="true">http://contentsteering</ContentSteering>',
        '  <Period id="1" duration="PT30S">',
        '    <AdaptationSet id="2" mimeType="video/mp4">',
        '      <SegmentTemplate media="$Number$.mp4" startNumber="1">',
        '        <SegmentTimeline>',
        '          <S t="0" d="30" />',
        '        </SegmentTimeline>',
        '      </SegmentTemplate>',
        '      <Representation id="video-sd" width="640" height="480">',
        '      </Representation>',
        '    </AdaptationSet>',
        '  </Period>',
        '</MPD>',
      ].join('\n');

      fakeNetEngine.setResponseText('dummy://foo', manifestText);

      const contentSteering = JSON.stringify({
        'VERSION': 1,
        'TTL': 1,
        'RELOAD-URI': 'http://contentsteering/update',
        'PATHWAY-PRIORITY': [],
      });

      fakeNetEngine.setResponseText('http://contentsteering', contentSteering);

      /** @type {shaka.extern.Manifest} */
      const manifest = await parser.start('dummy://foo', playerInterface);

      const video0 = manifest.variants[0].video;
      await video0.createSegmentIndex();
      goog.asserts.assert(video0.segmentIndex, 'Null segmentIndex!');
      const segment0 = Array.from(video0.segmentIndex)[0];
      const uri0 = segment0.getUris()[0];
      const uri1 = segment0.getUris()[1];

      expect(uri0).toBe('http://example.com/r0/1.mp4');
      expect(uri1).toBe('http://example.com/r1/1.mp4');
    });

    it('without defaultServiceLocation', async () => {
      const manifestText = [
        '<MPD type="static">',
        '  <BaseURL serviceLocation="a">http://example.com/r0/</BaseURL>',
        '  <BaseURL serviceLocation="b">http://example.com/r1/</BaseURL>',
        '  <ContentSteering',
        'queryBeforeStart="true">http://contentsteering</ContentSteering>',
        '  <Period id="1" duration="PT30S">',
        '    <AdaptationSet id="2" mimeType="video/mp4">',
        '      <SegmentTemplate media="$Number$.mp4" startNumber="1">',
        '        <SegmentTimeline>',
        '          <S t="0" d="30" />',
        '        </SegmentTimeline>',
        '      </SegmentTemplate>',
        '      <Representation id="video-sd" width="640" height="480">',
        '      </Representation>',
        '    </AdaptationSet>',
        '  </Period>',
        '</MPD>',
      ].join('\n');

      fakeNetEngine.setResponseText('dummy://foo', manifestText);

      const contentSteering = JSON.stringify({
        'VERSION': 1,
        'TTL': 1,
        'RELOAD-URI': 'http://contentsteering/update',
        'PATHWAY-PRIORITY': [
          'b',
          'a',
        ],
      });

      fakeNetEngine.setResponseText('http://contentsteering', contentSteering);

      /** @type {shaka.extern.Manifest} */
      const manifest = await parser.start('dummy://foo', playerInterface);

      const video0 = manifest.variants[0].video;
      await video0.createSegmentIndex();
      goog.asserts.assert(video0.segmentIndex, 'Null segmentIndex!');
      const segment0 = Array.from(video0.segmentIndex)[0];
      const uri0 = segment0.getUris()[0];
      const uri1 = segment0.getUris()[1];

      expect(uri0).toBe('http://example.com/r1/1.mp4');
      expect(uri1).toBe('http://example.com/r0/1.mp4');
    });

    it('with queryBeforeStart', async () => {
      const manifestText = [
        '<MPD type="static">',
        '  <BaseURL serviceLocation="a">http://example.com/r0/</BaseURL>',
        '  <BaseURL serviceLocation="b">http://example.com/r1/</BaseURL>',
        '  <ContentSteering defaultServiceLocation="b" ',
        'queryBeforeStart="true">http://contentsteering</ContentSteering>',
        '  <Period id="1" duration="PT30S">',
        '    <AdaptationSet id="2" mimeType="video/mp4">',
        '      <SegmentTemplate media="$Number$.mp4" startNumber="1">',
        '        <SegmentTimeline>',
        '          <S t="0" d="30" />',
        '        </SegmentTimeline>',
        '      </SegmentTemplate>',
        '      <Representation id="video-sd" width="640" height="480">',
        '      </Representation>',
        '    </AdaptationSet>',
        '  </Period>',
        '</MPD>',
      ].join('\n');

      fakeNetEngine.setResponseText('dummy://foo', manifestText);

      const contentSteering = JSON.stringify({
        'VERSION': 1,
        'TTL': 1,
        'RELOAD-URI': 'http://contentsteering/update',
        'PATHWAY-PRIORITY': [
          'a',
        ],
      });

      fakeNetEngine.setResponseText('http://contentsteering', contentSteering);

      /** @type {shaka.extern.Manifest} */
      const manifest = await parser.start('dummy://foo', playerInterface);

      const video0 = manifest.variants[0].video;
      await video0.createSegmentIndex();
      goog.asserts.assert(video0.segmentIndex, 'Null segmentIndex!');
      const segment0 = Array.from(video0.segmentIndex)[0];
      expect(segment0.getUris().length).toBe(1);
      const uri0 = segment0.getUris()[0];

      expect(uri0).toBe('http://example.com/r0/1.mp4');
    });

    it('without queryBeforeStart', async () => {
      const manifestText = [
        '<MPD type="static">',
        '  <BaseURL serviceLocation="a">http://example.com/r0/</BaseURL>',
        '  <BaseURL serviceLocation="b">http://example.com/r1/</BaseURL>',
        '  <ContentSteering defaultServiceLocation="b">',
        'http://contentsteering</ContentSteering>',
        '  <Period id="1" duration="PT30S">',
        '    <AdaptationSet id="2" mimeType="video/mp4">',
        '      <SegmentTemplate media="$Number$.mp4" startNumber="1">',
        '        <SegmentTimeline>',
        '          <S t="0" d="30" />',
        '        </SegmentTimeline>',
        '      </SegmentTemplate>',
        '      <Representation id="video-sd" width="640" height="480">',
        '      </Representation>',
        '    </AdaptationSet>',
        '  </Period>',
        '</MPD>',
      ].join('\n');

      fakeNetEngine.setResponseText('dummy://foo', manifestText);

      fakeNetEngine.setResponseText('http://contentsteering', 'foo');

      /** @type {shaka.extern.Manifest} */
      const manifest = await parser.start('dummy://foo', playerInterface);

      const video0 = manifest.variants[0].video;
      await video0.createSegmentIndex();
      goog.asserts.assert(video0.segmentIndex, 'Null segmentIndex!');
      const segment0 = Array.from(video0.segmentIndex)[0];
      expect(segment0.getUris().length).toBe(1);
      const uri0 = segment0.getUris()[0];

      expect(uri0).toBe('http://example.com/r1/1.mp4');
    });

    it('without serviceLocation in BaseURL', async () => {
      const manifestText = [
        '<MPD type="static">',
        '  <BaseURL serviceLocation="a">http://example.com/r0/</BaseURL>',
        '  <BaseURL serviceLocation="b">http://example.com/r1/</BaseURL>',
        '  <ContentSteering',
        'queryBeforeStart="true">http://contentsteering</ContentSteering>',
        '  <Period id="1" duration="PT30S">',
        '    <AdaptationSet id="2" mimeType="video/mp4">',
        '      <SegmentTemplate media="$Number$.mp4" startNumber="1">',
        '        <SegmentTimeline>',
        '          <S t="0" d="30" />',
        '        </SegmentTimeline>',
        '      </SegmentTemplate>',
        '      <Representation id="video-sd" width="640" height="480">',
        '      </Representation>',
        '    </AdaptationSet>',
        '  </Period>',
        '</MPD>',
      ].join('\n');

      fakeNetEngine.setResponseText('dummy://foo', manifestText);

      fakeNetEngine.setResponseText('http://contentsteering', 'foo');

      /** @type {shaka.extern.Manifest} */
      const manifest = await parser.start('dummy://foo', playerInterface);

      const video0 = manifest.variants[0].video;
      await video0.createSegmentIndex();
      goog.asserts.assert(video0.segmentIndex, 'Null segmentIndex!');
      const segment0 = Array.from(video0.segmentIndex)[0];
      const uri0 = segment0.getUris()[0];
      const uri1 = segment0.getUris()[1];

      expect(uri0).toBe('http://example.com/r0/1.mp4');
      expect(uri1).toBe('http://example.com/r1/1.mp4');
    });
  });
});<|MERGE_RESOLUTION|>--- conflicted
+++ resolved
@@ -60,10 +60,7 @@
   });
 
   afterEach(() => {
-<<<<<<< HEAD
-=======
     // Dash parser stop is synchronous.
->>>>>>> adb1aca1
     parser.stop();
   });
 
