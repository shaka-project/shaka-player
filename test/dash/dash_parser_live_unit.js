/*! @license
 * Shaka Player
 * Copyright 2016 Google LLC
 * SPDX-License-Identifier: Apache-2.0
 */

describe('DashParser Live', () => {
  const Util = shaka.test.Util;
  const ManifestParser = shaka.test.ManifestParser;

  const oldNow = Date.now;
  const updateTime = 5;
  const originalUri = 'http://example.com/';


  /** @type {!shaka.test.FakeNetworkingEngine} */
  let fakeNetEngine;
  /** @type {!shaka.dash.DashParser} */
  let parser;
  /** @type {shaka.extern.ManifestParser.PlayerInterface} */
  let playerInterface;

  beforeEach(() => {
    fakeNetEngine = new shaka.test.FakeNetworkingEngine();
    parser = new shaka.dash.DashParser();
    parser.configure(shaka.util.PlayerConfiguration.createDefault().manifest);
    playerInterface = {
      networkingEngine: fakeNetEngine,
      filter: (manifest) => Promise.resolve(),
      makeTextStreamsForClosedCaptions: (manifest) => {},
      onTimelineRegionAdded: fail,  // Should not have any EventStream elements.
      onEvent: fail,
      onError: fail,
      isLowLatencyMode: () => false,
      isAutoLowLatencyMode: () => false,
      enableLowLatencyMode: () => {},
      updateDuration: () => {},
      newDrmInfo: (stream) => {},
      onManifestUpdated: () => {},
      getBandwidthEstimate: () => 1e6,
    };
  });

  afterEach(() => {
    // Dash parser stop is synchronous.
    parser.stop();
    Date.now = oldNow;
  });

  /**
   * Trigger a manifest update.
   * @suppress {accessControls}
   */
  async function updateManifest() {
    if (parser.updateTimer_) {
      parser.updateTimer_.tickNow();
    }
    await Util.shortDelay();  // Allow update to complete.
  }

  /**
   * Gets a spy on the function that sets the update period.
   * @return {!jasmine.Spy}
   * @suppress {accessControls}
   */
  function updateTickSpy() {
    return spyOn(parser.updateTimer_, 'tickAfter');
  }

  /**
   * Makes a simple live manifest with the given representation contents.
   *
   * @param {!Array.<string>} lines
   * @param {number?} updateTime
   * @param {number=} duration
   * @return {string}
   */
  function makeSimpleLiveManifestText(lines, updateTime, duration) {
    const updateAttr = updateTime != null ?
        'minimumUpdatePeriod="PT' + updateTime + 'S"' : '';
    const durationAttr = duration != undefined ?
        'duration="PT' + duration + 'S"' : '';
    const template = [
      '<MPD type="dynamic" %(updateAttr)s',
      '    availabilityStartTime="1970-01-01T00:00:00Z">',
      '  <Period id="1" %(durationAttr)s>',
      '    <AdaptationSet mimeType="video/mp4">',
      '      <Representation id="3" bandwidth="500">',
      '        <BaseURL>http://example.com</BaseURL>',
      '%(contents)s',
      '      </Representation>',
      '    </AdaptationSet>',
      '  </Period>',
      '</MPD>',
    ].join('\n');
    const text = sprintf(template, {
      updateAttr: updateAttr,
      durationAttr: durationAttr,
      contents: lines.join('\n'),
      updateTime: updateTime,
    });
    return text;
  }

  /**
   * Make clones of a list of references so that they can be modified without
   * affecting the originals.
   *
   * @param {!Array.<!shaka.media.SegmentReference>} references
   * @return {!Array.<!shaka.media.SegmentReference>}
   */
  function cloneRefs(references) {
    return references.map((ref) => {
      return new shaka.media.SegmentReference(
          ref.startTime,
          ref.endTime,
          ref.getUrisInner,
          ref.startByte,
          ref.endByte,
          ref.initSegmentReference,
          ref.timestampOffset,
          ref.appendWindowStart,
          ref.appendWindowEnd);
    });
  }

  /**
   * Creates tests that test the behavior common between SegmentList and
   * SegmentTemplate.
   *
   * @param {!Array.<string>} basicLines
   * @param {!Array.<!shaka.media.SegmentReference>} basicRefs
   * @param {!Array.<string>} updateLines
   * @param {!Array.<!shaka.media.SegmentReference>} updateRefs
   * @param {!Array.<string>} partialUpdateLines
   */
  function testCommonBehaviors(
      basicLines, basicRefs, updateLines, updateRefs, partialUpdateLines) {
    /**
     * Tests that an update will show the given references.
     *
     * @param {!Array.<string>} firstLines The Representation contents for the
     *   first manifest.
     * @param {!Array.<!shaka.media.SegmentReference>} firstReferences The media
     *   references for the first parse.
     * @param {!Array.<string>} secondLines The Representation contents for the
     *   updated manifest.
     * @param {!Array.<!shaka.media.SegmentReference>} secondReferences The
     *   media references for the updated manifest.
     */
    async function testBasicUpdate(
        firstLines, firstReferences, secondLines, secondReferences) {
      const firstManifest = makeSimpleLiveManifestText(firstLines, updateTime);
      const secondManifest =
          makeSimpleLiveManifestText(secondLines, updateTime);

      fakeNetEngine.setResponseText('dummy://foo', firstManifest);
      const manifest = await parser.start('dummy://foo', playerInterface);
      const stream = manifest.variants[0].video;
      await stream.createSegmentIndex();
      ManifestParser.verifySegmentIndex(stream, firstReferences);

      fakeNetEngine.setResponseText('dummy://foo', secondManifest);
      await updateManifest();
      ManifestParser.verifySegmentIndex(stream, secondReferences);
    }

    it('basic support', async () => {
      await testBasicUpdate(basicLines, basicRefs, updateLines, updateRefs);
    });

    it('new manifests don\'t need to include old references', async () => {
      await testBasicUpdate(
          basicLines, basicRefs, partialUpdateLines, updateRefs);
    });

    it('evicts old references for single-period live stream', async () => {
      const template = [
        '<MPD type="dynamic" minimumUpdatePeriod="PT%(updateTime)dS"',
        '    timeShiftBufferDepth="PT30S"',
        '    suggestedPresentationDelay="PT5S"',
        '    availabilityStartTime="1970-01-01T00:00:00Z">',
        '  <Period id="1">',
        '    <AdaptationSet mimeType="video/mp4">',
        '      <Representation id="3" bandwidth="500">',
        '        <BaseURL>http://example.com</BaseURL>',
        '%(contents)s',
        '      </Representation>',
        '    </AdaptationSet>',
        '  </Period>',
        '</MPD>',
      ].join('\n');
      const text = sprintf(
          template, {updateTime: updateTime, contents: basicLines.join('\n')});

      fakeNetEngine.setResponseText('dummy://foo', text);
      const baseTime = new Date(2015, 11, 30);
      Date.now = () => baseTime.getTime();
      const manifest = await parser.start('dummy://foo', playerInterface);

      expect(manifest).toBeTruthy();
      const stream = manifest.variants[0].video;
      expect(stream).toBeTruthy();

      await stream.createSegmentIndex();
      expect(stream.segmentIndex).toBeTruthy();
      const firstPosition = stream.segmentIndex.find(0);
      ManifestParser.verifySegmentIndex(stream, basicRefs);

      // The 30 second availability window is initially full in all cases
      // (SegmentTemplate+Timeline, etc.)  The first segment is always 10
      // seconds long in all of these cases.  So 11 seconds after the
      // manifest was parsed, the first segment should have fallen out of
      // the availability window.
      Date.now = () => baseTime.getTime() + (11 * 1000);
      await updateManifest();
      // The first reference should have been evicted.
      expect(stream.segmentIndex.find(0)).toBe(firstPosition + 1);
      ManifestParser.verifySegmentIndex(stream, basicRefs.slice(1));
    });

    it('evicts old references for multi-period live stream', async () => {
      const template = [
        '<MPD type="dynamic" minimumUpdatePeriod="PT%(updateTime)dS"',
        '    timeShiftBufferDepth="PT60S"',
        '    suggestedPresentationDelay="PT5S"',
        '    availabilityStartTime="1970-01-01T00:00:00Z">',
        '  <Period id="1">',
        '    <AdaptationSet mimeType="video/mp4">',
        '      <Representation id="3" bandwidth="500">',
        '        <BaseURL>http://example.com</BaseURL>',
        '%(contents)s',
        '      </Representation>',
        '    </AdaptationSet>',
        '  </Period>',
        '  <Period id="2" start="PT%(pStart)dS">',
        '    <AdaptationSet mimeType="video/mp4">',
        '      <Representation id="4" bandwidth="500">',
        '        <BaseURL>http://example.com</BaseURL>',
        '%(contents)s',
        '      </Representation>',
        '    </AdaptationSet>',
        '  </Period>',
        '</MPD>',
      ].join('\n');
      // Set the period start to the sum of the durations of the references
      // in the previous period.
      const durs = basicRefs.map((r) => {
        return r.endTime - r.startTime;
      });
      const pStart = durs.reduce((p, d) => p + d, 0);
      const args = {
        updateTime: updateTime,
        pStart: pStart,
        contents: basicLines.join('\n'),
      };
      const text = sprintf(template, args);

      fakeNetEngine.setResponseText('dummy://foo', text);
      Date.now = () => 0;
      const manifest = await parser.start('dummy://foo', playerInterface);

      /** @const {!Array.<!shaka.media.SegmentReference>} */
      const period1Refs = cloneRefs(basicRefs);
      /** @const {!Array.<!shaka.media.SegmentReference>} */
      const period2Refs = cloneRefs(basicRefs);
      for (const ref of period2Refs) {
        ref.timestampOffset = pStart;
        ref.startTime += pStart;
        ref.endTime += pStart;
        ref.trueEndTime += pStart;
      }
      /** @const {!Array.<!shaka.media.SegmentReference>} */
      const allRefs = period1Refs.concat(period2Refs);

      const stream1 = manifest.variants[0].video;
      await stream1.createSegmentIndex();
      ManifestParser.verifySegmentIndex(stream1, allRefs);

      // The 60 second availability window is initially full in all cases
      // (SegmentTemplate+Timeline, etc.)  The first segment is always 10
      // seconds long in all of these cases.  So 11 seconds after the
      // manifest was parsed, the first segment should have fallen out of
      // the availability window.
      Date.now = () => 11 * 1000;
      await updateManifest();
      // The first reference should have been evicted.
      ManifestParser.verifySegmentIndex(stream1, allRefs.slice(1));

      // Same as above, but 1 period length later
      Date.now = () => (11 + pStart) * 1000;
      await updateManifest();
      ManifestParser.verifySegmentIndex(stream1, period2Refs.slice(1));
    });

    it('sets infinite duration for single-period live streams', async () => {
      const template = [
        '<MPD type="dynamic" minimumUpdatePeriod="PT%(updateTime)dS"',
        '    timeShiftBufferDepth="PT1S"',
        '    suggestedPresentationDelay="PT5S"',
        '    availabilityStartTime="1970-01-01T00:00:00Z">',
        '  <Period id="1">',
        '    <AdaptationSet mimeType="video/mp4">',
        '      <Representation id="3" bandwidth="500">',
        '        <BaseURL>http://example.com</BaseURL>',
        '%(contents)s',
        '      </Representation>',
        '    </AdaptationSet>',
        '  </Period>',
        '</MPD>',
      ].join('\n');
      const text = sprintf(
          template, {updateTime: updateTime, contents: basicLines.join('\n')});

      fakeNetEngine.setResponseText('dummy://foo', text);
      Date.now = () => 0;
      const manifest = await parser.start('dummy://foo', playerInterface);

      const timeline = manifest.presentationTimeline;
      expect(timeline.getDuration()).toBe(Infinity);
    });

    it('sets infinite duration for multi-period live streams', async () => {
      const template = [
        '<MPD type="dynamic" minimumUpdatePeriod="PT%(updateTime)dS"',
        '    timeShiftBufferDepth="PT1S"',
        '    suggestedPresentationDelay="PT5S"',
        '    availabilityStartTime="1970-01-01T00:00:00Z">',
        '  <Period id="1">',
        '    <AdaptationSet mimeType="video/mp4">',
        '      <Representation id="3" bandwidth="500">',
        '        <BaseURL>http://example.com</BaseURL>',
        '%(contents)s',
        '      </Representation>',
        '    </AdaptationSet>',
        '  </Period>',
        '  <Period id="2" start="PT60S">',
        '    <AdaptationSet mimeType="video/mp4">',
        '      <Representation id="4" bandwidth="500">',
        '        <BaseURL>http://example.com</BaseURL>',
        '%(contents)s',
        '      </Representation>',
        '    </AdaptationSet>',
        '  </Period>',
        '</MPD>',
      ].join('\n');
      const text = sprintf(
          template, {updateTime: updateTime, contents: basicLines.join('\n')});

      fakeNetEngine.setResponseText('dummy://foo', text);
      Date.now = () => 0;
      const manifest = await parser.start('dummy://foo', playerInterface);

      const timeline = manifest.presentationTimeline;
      expect(timeline.getDuration()).toBe(Infinity);
    });
  }

  it('can add Periods with SegmentTemplate', async () => {
    const template1 = [
      '<MPD type="dynamic" availabilityStartTime="1970-01-01T00:00:00Z"',
      '    suggestedPresentationDelay="PT5S"',
      '    minimumUpdatePeriod="PT%(updateTime)dS">',
      '  <Period id="1">',
      '    <AdaptationSet mimeType="video/mp4">',
      '      <Representation id="1" bandwidth="500">',
      '        <BaseURL>http://example.com</BaseURL>',
      '        <SegmentTemplate media="s$Number$.mp4">',
      '          <SegmentTimeline>',
      '            <S t="0" d="2" r="1" />',
      '          </SegmentTimeline>',
      '        </SegmentTemplate>',
      '      </Representation>',
      '    </AdaptationSet>',
      '  </Period>',
      '</MPD>',
    ].join('\n');
    const template2 = [
      '<MPD type="dynamic" availabilityStartTime="1970-01-01T00:00:00Z"',
      '    suggestedPresentationDelay="PT5S"',
      '    minimumUpdatePeriod="PT%(updateTime)dS">',
      '  <Period id="1" duration="PT10S">',
      '    <AdaptationSet mimeType="video/mp4">',
      '      <Representation id="1" bandwidth="500">',
      '        <BaseURL>http://example.com</BaseURL>',
      '        <SegmentTemplate media="s$Number$.mp4">',
      '          <SegmentTimeline>',
      '            <S t="0" d="2" r="4" />',
      '          </SegmentTimeline>',
      '        </SegmentTemplate>',
      '      </Representation>',
      '    </AdaptationSet>',
      '  </Period>',
      '  <Period id="2">',
      '    <AdaptationSet mimeType="video/mp4">',
      '      <Representation id="2" bandwidth="500">',
      '        <BaseURL>http://example.com</BaseURL>',
      '        <SegmentTemplate media="s$Number$.mp4">',
      '          <SegmentTimeline>',
      '            <S t="0" d="2" r="1" />',
      '          </SegmentTimeline>',
      '        </SegmentTemplate>',
      '      </Representation>',
      '    </AdaptationSet>',
      '  </Period>',
      '</MPD>',
    ].join('\n');
    const firstManifest = sprintf(template1, {updateTime: updateTime});
    const secondManifest = sprintf(template2, {updateTime: updateTime});

    fakeNetEngine.setResponseText('dummy://foo', firstManifest);
    // First two segments should exist
    Date.now = () => 5;

    const manifest = await parser.start('dummy://foo', playerInterface);
    const variant = manifest.variants[0];
    const stream = variant.video;
    await stream.createSegmentIndex();

    // First two segments exist, but not the third.
    expect(stream.segmentIndex.find(3)).not.toBe(null);
    expect(stream.segmentIndex.find(5)).toBe(null);

    fakeNetEngine.setResponseText('dummy://foo', secondManifest);
    // First period (10s) is complete, plus first two segments of next period
    Date.now = () => 15;

    await updateManifest();

    // The update should have affected the same variant object we captured
    // before.  Now the entire first period should exist (0-10s), plus the next
    // two segments (10-14s).
    expect(stream.segmentIndex.find(9)).not.toBe(null);
    expect(stream.segmentIndex.find(13)).not.toBe(null);

    stream.closeSegmentIndex();
    await stream.createSegmentIndex();

    expect(stream.segmentIndex.find(9)).not.toBe(null);
    expect(stream.segmentIndex.find(13)).not.toBe(null);
  });

  it('can add Periods with SegmentList', async () => {
    const list1 = [
      '<MPD type="dynamic" availabilityStartTime="1970-01-01T00:00:00Z"',
      '    suggestedPresentationDelay="PT5S"',
      '    minimumUpdatePeriod="PT%(updateTime)dS">',
      '  <Period id="1">',
      '    <AdaptationSet mimeType="video/mp4">',
      '      <Representation id="1" bandwidth="500">',
      '        <BaseURL>http://example.com</BaseURL>',
      '        <SegmentList>',
      '          <SegmentURL media="s1.mp4" />',
      '          <SegmentURL media="s2.mp4" />',
      '          <SegmentURL media="s3.mp4" />',
      '          <SegmentTimeline>',
      '            <S d="10" t="0" r="2"/>',
      '          </SegmentTimeline>',
      '        </SegmentList>',
      '      </Representation>',
      '    </AdaptationSet>',
      '  </Period>',
      '</MPD>',
    ].join('\n');
    const list2 = [
      '<MPD type="dynamic" availabilityStartTime="1970-01-01T00:00:00Z"',
      '    suggestedPresentationDelay="PT5S"',
      '    minimumUpdatePeriod="PT%(updateTime)dS">',
      '  <Period id="1" duration="PT40S">',
      '    <AdaptationSet mimeType="video/mp4">',
      '      <Representation id="1" bandwidth="500">',
      '        <BaseURL>http://example.com</BaseURL>',
      '        <SegmentList>',
      '          <SegmentURL media="s1.mp4" />',
      '          <SegmentURL media="s2.mp4" />',
      '          <SegmentURL media="s3.mp4" />',
      '          <SegmentURL media="s4.mp4" />',
      '          <SegmentTimeline>',
      '            <S d="10" t="0" r="3"/>',
      '          </SegmentTimeline>',
      '        </SegmentList>',
      '      </Representation>',
      '    </AdaptationSet>',
      '  </Period>',
      '  <Period id="2">',
      '    <AdaptationSet mimeType="video/mp4">',
      '      <Representation id="2" bandwidth="500">',
      '        <BaseURL>http://example.com</BaseURL>',
      '        <SegmentList>',
      '          <SegmentURL media="s1.mp4" />',
      '          <SegmentURL media="s2.mp4" />',
      '          <SegmentTimeline>',
      '            <S d="10" t="0" r="1"/>',
      '          </SegmentTimeline>',
      '        </SegmentList>',
      '      </Representation>',
      '    </AdaptationSet>',
      '  </Period>',
      '</MPD>',
    ].join('\n');
    const firstManifest = sprintf(list1, {updateTime: updateTime});
    const secondManifest = sprintf(list2, {updateTime: updateTime});

    fakeNetEngine.setResponseText('dummy://foo', firstManifest);
    // First three segments should exist.
    Date.now = () => 5;

    const manifest = await parser.start('dummy://foo', playerInterface);
    const variant = manifest.variants[0];
    const stream = variant.video;
    await stream.createSegmentIndex();

    // First three segments exist, but not the fourth.
    expect(stream.segmentIndex.find(25)).not.toBe(null);
    expect(stream.segmentIndex.find(45)).toBe(null);

    fakeNetEngine.setResponseText('dummy://foo', secondManifest);
    Date.now = () => 25;

    await updateManifest();

    // The update should have affected the same variant object we captured
    // before.  Now the entire first period should exist (0-40s), plus the next
    // two segments of the second period(40-60s).
    expect(stream.segmentIndex.find(25)).not.toBe(null);
    expect(stream.segmentIndex.find(45)).not.toBe(null);

    stream.closeSegmentIndex();
    await stream.createSegmentIndex();

    expect(stream.segmentIndex.find(25)).not.toBe(null);
    expect(stream.segmentIndex.find(45)).not.toBe(null);
  });

  it('uses redirect URL for manifest BaseURL and updates', async () => {
    const template = [
      '<MPD type="dynamic" availabilityStartTime="1970-01-01T00:00:00Z"',
      '    suggestedPresentationDelay="PT5S"',
      '    minimumUpdatePeriod="PT%(updateTime)dS">',
      '  <Period id="1" duration="PT30S">',
      '    <AdaptationSet mimeType="video/mp4">',
      '      <Representation id="3" bandwidth="500">',
      '        <SegmentTemplate startNumber="1" media="s$Number$.mp4">',
      '          <SegmentTimeline>',
      '            <S d="10" t="0" />',
      '            <S d="5" />',
      '            <S d="15" />',
      '          </SegmentTimeline>',
      '        </SegmentTemplate>',
      '      </Representation>',
      '    </AdaptationSet>',
      '  </Period>',
      '</MPD>',
    ].join('\n');
    const manifestText = sprintf(template, {updateTime: updateTime});
    const manifestData = shaka.util.StringUtils.toUTF8(manifestText);
    const redirectedUri = 'http://redirected.com/';

    // The initial manifest request will be redirected.
    fakeNetEngine.request.and.returnValue(
        shaka.util.AbortableOperation.completed({
          uri: redirectedUri,
          data: manifestData,
        }));

    const manifest = await parser.start(originalUri, playerInterface);

    // The manifest request was made to the original URL.
    // But includes a redirect
    expect(fakeNetEngine.request).toHaveBeenCalledTimes(1);
    const netRequest = fakeNetEngine.request.calls.argsFor(0)[1];
    expect(netRequest.uris).toEqual([redirectedUri, originalUri]);

    // Since the manifest request was redirected, the segment refers to
    // the redirected base.
    const stream = manifest.variants[0].video;
    await stream.createSegmentIndex();
    goog.asserts.assert(stream.segmentIndex != null, 'Null segmentIndex!');

    const ref = Array.from(stream.segmentIndex)[0];
    const segmentUri = ref.getUris()[0];
    expect(segmentUri).toBe(redirectedUri + 's1.mp4');
  });

  it('calls the error callback if an update fails', async () => {
    const lines = [
      '<SegmentTemplate startNumber="1" media="s$Number$.mp4" duration="2" />',
    ];
    const manifestText = makeSimpleLiveManifestText(lines, updateTime);
    /** @type {!jasmine.Spy} */
    const onError = jasmine.createSpy('onError');
    playerInterface.onError = Util.spyFunc(onError);

    const updateTick = updateTickSpy();

    fakeNetEngine.setResponseText('dummy://foo', manifestText);
    await parser.start('dummy://foo', playerInterface);

    expect(fakeNetEngine.request).toHaveBeenCalledTimes(1);

    const error = new shaka.util.Error(
        shaka.util.Error.Severity.CRITICAL,
        shaka.util.Error.Category.NETWORK,
        shaka.util.Error.Code.BAD_HTTP_STATUS);
    const operation = shaka.util.AbortableOperation.failed(error);
    fakeNetEngine.request.and.returnValue(operation);

    await updateManifest();
    expect(onError).toHaveBeenCalledTimes(1);
    expect(updateTick).toHaveBeenCalledTimes(2);
  });

  it('fatal error on manifest update request failure when ' +
      'raiseFatalErrorOnManifestUpdateRequestFailure is true', async () => {
    const manifestConfig =
      shaka.util.PlayerConfiguration.createDefault().manifest;
    manifestConfig.raiseFatalErrorOnManifestUpdateRequestFailure = true;
    parser.configure(manifestConfig);

    const updateTick = updateTickSpy();

    const lines = [
      '<SegmentTemplate startNumber="1" media="s$Number$.mp4" duration="2"/>',
    ];
    const manifestText = makeSimpleLiveManifestText(lines, updateTime);
    /** @type {!jasmine.Spy} */
    const onError = jasmine.createSpy('onError');
    playerInterface.onError = Util.spyFunc(onError);

    fakeNetEngine.setResponseText('dummy://foo', manifestText);
    await parser.start('dummy://foo', playerInterface);

    const error = new shaka.util.Error(
        shaka.util.Error.Severity.CRITICAL,
        shaka.util.Error.Category.NETWORK,
        shaka.util.Error.Code.BAD_HTTP_STATUS);
    const operation = shaka.util.AbortableOperation.failed(error);
    fakeNetEngine.request.and.returnValue(operation);

    await updateManifest();
    expect(onError).toHaveBeenCalledWith(error);
    expect(updateTick).toHaveBeenCalledTimes(1);
  });

  it('uses @minimumUpdatePeriod', async () => {
    const lines = [
      '<SegmentTemplate startNumber="1" media="s$Number$.mp4" duration="2" />',
    ];
    // updateTime parameter sets @minimumUpdatePeriod in the manifest.
    const manifestText = makeSimpleLiveManifestText(lines, updateTime);

    /** @type {!jasmine.Spy} */
    const tickAfter = updateTickSpy();
    Date.now = () => 0;

    fakeNetEngine.setResponseText('dummy://foo', manifestText);
    await parser.start('dummy://foo', playerInterface);

    expect(tickAfter).toHaveBeenCalledTimes(1);
    const delay = tickAfter.calls.mostRecent().args[0];
    expect(delay).toBe(updateTime);
  });

  it('does not update when @minimumUpdatePeriod is missing', async () => {
    const lines = [
      '<SegmentTemplate startNumber="1" media="s$Number$.mp4" duration="2" />',
    ];
    // updateTime parameter sets @minimumUpdatePeriod in the manifest.
    const manifestText =
        makeSimpleLiveManifestText(lines, /* updateTime= */ null);

    /** @type {!jasmine.Spy} */
    const tickAfter = updateTickSpy();

    fakeNetEngine.setResponseText('dummy://foo', manifestText);
    await parser.start('dummy://foo', playerInterface);

    expect(tickAfter).not.toHaveBeenCalled();
  });

  it('delays subsequent updates when an update is slow', async () => {
    const lines = [
      '<SegmentTemplate startNumber="1" media="s$Number$.mp4" duration="2" />',
    ];
    const extraWaitTime = 15.0;
    const manifestText = makeSimpleLiveManifestText(lines, 3);

    let now = 0;
    Date.now = () => now;
    /** @type {!jasmine.Spy} */
    const tickAfter = updateTickSpy();

    fakeNetEngine.setResponseText('dummy://foo', manifestText);
    /** @type {!shaka.util.PublicPromise} */
    const delay = fakeNetEngine.delayNextRequest();
    const p = parser.start('dummy://foo', playerInterface);
    now += extraWaitTime * 1000;  // Make the update appear to take longer.
    delay.resolve();
    await p;

    // Check the last update was scheduled close to how long the update took.
    const realDelay = tickAfter.calls.mostRecent().args[0];
    expect(realDelay).toBeCloseTo(extraWaitTime, 0);
  });

  it('uses Mpd.Location', async () => {
    const manifestText = [
      '<MPD type="dynamic" availabilityStartTime="1970-01-01T00:00:00Z"',
      '    suggestedPresentationDelay="PT5S"',
      '    minimumUpdatePeriod="PT' + updateTime + 'S">',
      '  <Location>http://foobar</Location>',
      '  <Location>http://foobar2</Location>',
      '  <Location>foobar3</Location>',
      '  <Period id="1" duration="PT10S">',
      '    <AdaptationSet mimeType="video/mp4">',
      '      <Representation id="3" bandwidth="500">',
      '<SegmentTemplate startNumber="1" media="s$Number$.mp4" duration="2" />',
      '      </Representation>',
      '    </AdaptationSet>',
      '  </Period>',
      '</MPD>',
    ].join('\n');
    fakeNetEngine.setResponseText('dummy://foo', manifestText);

    const manifestRequest = shaka.net.NetworkingEngine.RequestType.MANIFEST;
    const manifestContext = {
      type: shaka.net.NetworkingEngine.AdvancedRequestType.MPD,
    };
    await parser.start('dummy://foo', playerInterface);

    expect(fakeNetEngine.request).toHaveBeenCalledTimes(1);
    fakeNetEngine.expectRequest('dummy://foo', manifestRequest, manifestContext);
    fakeNetEngine.request.calls.reset();

    // Create a mock so we can verify it gives two URIs.
    // The third location is a relative url, and should be resolved as an
    // absolute url.
    fakeNetEngine.request.and.callFake((type, request, context) => {
      expect(type).toBe(manifestRequest);
      expect(context).toEqual(manifestContext);
      expect(request.uris).toEqual(
          ['http://foobar', 'http://foobar2', 'dummy://foo/foobar3']);
      const data = shaka.util.StringUtils.toUTF8(manifestText);
      return shaka.util.AbortableOperation.completed(
          {uri: request.uris[0], data: data, headers: {}});
    });

    await updateManifest();
    expect(fakeNetEngine.request).toHaveBeenCalledTimes(1);
  });

  it('uses @suggestedPresentationDelay', async () => {
    const manifestText = [
      '<MPD type="dynamic" suggestedPresentationDelay="PT60S"',
      '    minimumUpdatePeriod="PT5S"',
      '    timeShiftBufferDepth="PT2M"',
      '    maxSegmentDuration="PT10S"',
      '    availabilityStartTime="1970-01-01T00:05:00Z">',
      '  <Period id="1">',
      '    <AdaptationSet mimeType="video/mp4">',
      '      <Representation id="3" bandwidth="500">',
      '        <BaseURL>http://example.com</BaseURL>',
      '<SegmentTemplate startNumber="1" media="s$Number$.mp4" duration="2" />',
      '      </Representation>',
      '    </AdaptationSet>',
      '  </Period>',
      '</MPD>',
    ].join('\n');
    fakeNetEngine.setResponseText('dummy://foo', manifestText);

    Date.now = () => 600000; /* 10 minutes */
    const manifest = await parser.start('dummy://foo', playerInterface);

    expect(manifest).toBeTruthy();
    const timeline = manifest.presentationTimeline;
    expect(timeline).toBeTruthy();

    //  We are 5 minutes into the presentation, with a
    //  @timeShiftBufferDepth of 120 seconds and a @maxSegmentDuration of
    //  10 seconds, the start will be 2:50.
    expect(timeline.getSegmentAvailabilityStart()).toBe(170);
    // Normally the end should be 4:50; but with a 60 second
    // @suggestedPresentationDelay it will be 3:50 minutes.
    expect(timeline.getSegmentAvailabilityEnd()).toBe(290);
    expect(timeline.getSeekRangeEnd()).toBe(230);
  });

  it('parses availabilityTimeOffset', async () => {
    const manifestText = [
      '<MPD type="dynamic" suggestedPresentationDelay="PT0S"',
      '    minimumUpdatePeriod="PT5S"',
      '    timeShiftBufferDepth="PT2M"',
      '    maxSegmentDuration="PT10S"',
      '    availabilityStartTime="1970-01-01T00:05:00Z">',
      '  <Period id="1">',
      '    <AdaptationSet mimeType="video/mp4">',
      '      <Representation id="3" bandwidth="500">',
      '         <BaseURL availabilityTimeOffset="6">http://example.com',
      '         </BaseURL>',
      '         <SegmentTemplate availabilityTimeOffset="6.00" ',
      '          startNumber="1" media="s$Number$.mp4" duration="2" />',
      '      </Representation>',
      '    </AdaptationSet>',
      '  </Period>',
      '</MPD>',
    ].join('\n');
    fakeNetEngine.setResponseText('dummy://foo', manifestText);
    playerInterface.isLowLatencyMode = () => true;

    Date.now = () => 600000; /* 10 minutes */
    const manifest = await parser.start('dummy://foo', playerInterface);

    expect(manifest).toBeTruthy();
    const timeline = manifest.presentationTimeline;
    expect(timeline).toBeTruthy();

    //  We are 5 minutes into the presentation, with a @timeShiftBufferDepth of
    //  120 seconds and a @maxSegmentDuration of 10 seconds, the start will be
    //  2:50. With the availabilityTimeOffset of 6+6 seconds, it will be 3:02.
    expect(timeline.getSegmentAvailabilityStart()).toBe(182);
    // Normally the end should be 4:50; with the availabilityTimeOffset of
    // 12 seconds, it will be 5:02.
    expect(timeline.getSegmentAvailabilityEnd()).toBe(302);
    expect(timeline.getSeekRangeEnd()).toBe(302);
  });

  describe('availabilityWindowOverride', () => {
    it('overrides @timeShiftBufferDepth', async () => {
      const manifestText = [
        '<MPD type="dynamic" suggestedPresentationDelay="PT60S"',
        '    minimumUpdatePeriod="PT5S"',
        '    timeShiftBufferDepth="PT2M"',
        '    maxSegmentDuration="PT10S"',
        '    availabilityStartTime="1970-01-01T00:05:00Z">',
        '  <Period id="1">',
        '    <AdaptationSet mimeType="video/mp4">',
        '      <Representation id="3" bandwidth="500">',
        '        <BaseURL>http://example.com</BaseURL>',
        '        <SegmentTemplate media="s$Number$.mp4" duration="2" />',
        '      </Representation>',
        '    </AdaptationSet>',
        '  </Period>',
        '</MPD>',
      ].join('\n');
      fakeNetEngine.setResponseText('dummy://foo', manifestText);

      const config = shaka.util.PlayerConfiguration.createDefault().manifest;
      config.availabilityWindowOverride = 4 * 60;
      parser.configure(config);

      Date.now = () => 600000; /* 10 minutes */
      const manifest = await parser.start('dummy://foo', playerInterface);

      expect(manifest).toBeTruthy();
      const timeline = manifest.presentationTimeline;
      expect(timeline).toBeTruthy();

      // The parser was configured to have a manifest availability window
      // of 4 minutes.
      const end = timeline.getSegmentAvailabilityEnd();
      const start = timeline.getSegmentAvailabilityStart();
      expect(end - start).toBe(4 * 60);
    });
  });

  describe('maxSegmentDuration', () => {
    it('uses @maxSegmentDuration', async () => {
      const manifestText = [
        '<MPD type="dynamic" suggestedPresentationDelay="PT0S"',
        '    minimumUpdatePeriod="PT5S"',
        '    timeShiftBufferDepth="PT2M"',
        '    maxSegmentDuration="PT15S"',
        '    availabilityStartTime="1970-01-01T00:05:00Z">',
        '  <Period id="1">',
        '    <AdaptationSet id="2" mimeType="video/mp4">',
        '      <Representation id="3" bandwidth="500">',
        '        <BaseURL>http://example.com</BaseURL>',
        '<SegmentTemplate media="s$Number$.mp4" duration="2" />',
        '      </Representation>',
        '    </AdaptationSet>',
        '  </Period>',
        '</MPD>',
      ].join('\n');
      fakeNetEngine.setResponseText('dummy://foo', manifestText);

      Date.now = () => 600000; /* 10 minutes */
      const manifest = await parser.start('dummy://foo', playerInterface);

      expect(manifest).toBeTruthy();
      const timeline = manifest.presentationTimeline;
      expect(timeline).toBeTruthy();
      expect(timeline.getMaxSegmentDuration()).toBe(15);
    });

    it('derived from SegmentTemplate w/ SegmentTimeline', async () => {
      const lines = [
        '<SegmentTemplate media="s$Number$.mp4">',
        '  <SegmentTimeline>',
        '    <S t="0" d="7" />',
        '    <S d="8" />',
        '    <S d="6" />',
        '  </SegmentTimeline>',
        '</SegmentTemplate>',
      ];
      await testDerived(lines);
    });

    it('derived from SegmentTemplate w/ @duration', async () => {
      const lines = [
        '<SegmentTemplate media="s$Number$.mp4" duration="8" />',
      ];
      await testDerived(lines);
    });

    it('derived from SegmentList', async () => {
      const lines = [
        '<SegmentList duration="8">',
        '  <SegmentURL media="s1.mp4" />',
        '  <SegmentURL media="s2.mp4" />',
        '</SegmentList>',
      ];
      await testDerived(lines);
    });

    it('derived from SegmentList w/ SegmentTimeline', async () => {
      const lines = [
        '<SegmentList duration="8">',
        '  <SegmentTimeline>',
        '    <S t="0" d="5" />',
        '    <S d="4" />',
        '    <S d="8" />',
        '  </SegmentTimeline>',
        '  <SegmentURL media="s1.mp4" />',
        '  <SegmentURL media="s2.mp4" />',
        '</SegmentList>',
      ];
      await testDerived(lines);
    });

    async function testDerived(lines) {
      const template = [
        '<MPD type="dynamic" suggestedPresentationDelay="PT0S"',
        '    minimumUpdatePeriod="PT5S"',
        '    timeShiftBufferDepth="PT2M"',
        '    availabilityStartTime="1970-01-01T00:05:00Z">',
        '  <Period id="1">',
        '    <AdaptationSet id="2" mimeType="video/mp4">',
        '      <Representation id="3" bandwidth="500">',
        '        <BaseURL>http://example.com</BaseURL>',
        '%(contents)s',
        '      </Representation>',
        '    </AdaptationSet>',
        '  </Period>',
        '</MPD>',
      ].join('\n');
      const manifestText = sprintf(template, {contents: lines.join('\n')});

      fakeNetEngine.setResponseText('dummy://foo', manifestText);
      Date.now = () => 600000; /* 10 minutes */
      const manifest = await parser.start('dummy://foo', playerInterface);

      expect(manifest).toBeTruthy();
      const timeline = manifest.presentationTimeline;
      expect(timeline).toBeTruthy();

      // NOTE: the largest segment is 8 seconds long in each test.
      expect(timeline.getMaxSegmentDuration()).toBe(8);
    }
  });  // describe('maxSegmentDuration')

  describe('stop', () => {
    const manifestRequestType = shaka.net.NetworkingEngine.RequestType.MANIFEST;
    const manifestContext = {
      type: shaka.net.NetworkingEngine.AdvancedRequestType.MPD,
    };
    const dateRequestType = shaka.net.NetworkingEngine.RequestType.TIMING;
    const manifestUri = 'dummy://foo';
    const dateUri = 'http://foo.bar/date';

    beforeEach(() => {
      const manifest = [
        '<MPD type="dynamic" availabilityStartTime="1970-01-01T00:00:00Z"',
        '    minimumUpdatePeriod="PT' + updateTime + 'S">',
        '  <UTCTiming schemeIdUri="urn:mpeg:dash:utc:http-xsdate:2014"',
        '      value="http://foo.bar/date" />',
        '  <UTCTiming schemeIdUri="urn:mpeg:dash:utc:http-xsdate:2014"',
        '      value="http://foo.bar/date" />',
        '  <Period id="1">',
        '    <AdaptationSet mimeType="video/mp4">',
        '      <Representation id="3" bandwidth="500">',
        '        <BaseURL>http://example.com</BaseURL>',
        '        <SegmentTemplate startNumber="1" media="s$Number$.mp4"',
        '            duration="2" />',
        '      </Representation>',
        '    </AdaptationSet>',
        '  </Period>',
        '</MPD>',
      ].join('\n');
      fakeNetEngine
          .setResponseText('http://foo.bar/date', '1970-01-01T00:00:30Z')
          .setResponseText('dummy://foo', manifest);
    });

    it('stops updates', async () => {
      await parser.start(manifestUri, playerInterface);

      fakeNetEngine.expectRequest(
          manifestUri, manifestRequestType, manifestContext);
      fakeNetEngine.request.calls.reset();

      parser.stop();
      await updateManifest();
      expect(fakeNetEngine.request).not.toHaveBeenCalled();
    });

    it('stops initial parsing', async () => {
      const expectation =
          expectAsync(parser.start('dummy://foo', playerInterface))
              .toBeRejected();
      // start will only begin the network request, calling stop here will be
      // after the request has started but before any parsing has been done.
      expect(fakeNetEngine.request).toHaveBeenCalledTimes(1);
      parser.stop();
      await expectation;

      fakeNetEngine.expectRequest(
          manifestUri, manifestRequestType, manifestContext);
      fakeNetEngine.request.calls.reset();
      await updateManifest();
      // An update should not occur.
      expect(fakeNetEngine.request).not.toHaveBeenCalled();
    });

    it('interrupts manifest updates', async () => {
      const manifest = await parser.start('dummy://foo', playerInterface);

      expect(manifest).toBeTruthy();
      fakeNetEngine.expectRequest(
          manifestUri, manifestRequestType, manifestContext);
      fakeNetEngine.request.calls.reset();
      /** @type {!shaka.util.PublicPromise} */
      const delay = fakeNetEngine.delayNextRequest();

      await updateManifest();
      // The request was made but should not be resolved yet.
      expect(fakeNetEngine.request).toHaveBeenCalledTimes(1);
      fakeNetEngine.expectRequest(
          manifestUri, manifestRequestType, manifestContext);
      fakeNetEngine.request.calls.reset();
      parser.stop();
      delay.resolve();

      // Wait for another update period.
      await updateManifest();
      // A second update should not occur.
      expect(fakeNetEngine.request).not.toHaveBeenCalled();
    });

    it('interrupts UTCTiming requests', async () => {
      /** @type {!shaka.util.PublicPromise} */
      let delay = fakeNetEngine.delayNextRequest();
      const expectation =
          expectAsync(parser.start('dummy://foo', playerInterface))
              .toBeRejected();

      await Util.shortDelay();
      // This is the initial manifest request.
      expect(fakeNetEngine.request).toHaveBeenCalledTimes(1);
      fakeNetEngine.expectRequest(
          manifestUri, manifestRequestType, manifestContext);
      fakeNetEngine.request.calls.reset();
      // Resolve the manifest request and wait on the UTCTiming request.
      delay.resolve();
      delay = fakeNetEngine.delayNextRequest();
      await Util.shortDelay();

      // This is the first UTCTiming request.
      expect(fakeNetEngine.request).toHaveBeenCalledTimes(1);
      fakeNetEngine.expectRequest(dateUri, dateRequestType);
      fakeNetEngine.request.calls.reset();
      // Interrupt the parser, then fail the request.
      parser.stop();
      delay.reject();
      await expectation;

      // Wait for another update period.
      await updateManifest();

      // No more updates should occur.
      expect(fakeNetEngine.request).not.toHaveBeenCalled();
    });
  });

  describe('SegmentTemplate w/ SegmentTimeline', () => {
    const basicLines = [
      '<SegmentTemplate startNumber="1" media="s$Number$.mp4">',
      '  <SegmentTimeline>',
      '    <S d="10" t="0" />',
      '    <S d="5" />',
      '    <S d="15" />',
      '  </SegmentTimeline>',
      '</SegmentTemplate>',
    ];
    const basicRefs = [
      shaka.test.ManifestParser.makeReference('s1.mp4', 0, 10, originalUri),
      shaka.test.ManifestParser.makeReference('s2.mp4', 10, 15, originalUri),
      shaka.test.ManifestParser.makeReference('s3.mp4', 15, 30, originalUri),
    ];
    const updateLines = [
      '<SegmentTemplate startNumber="1" media="s$Number$.mp4">',
      '  <SegmentTimeline>',
      '    <S d="10" t="0" />',
      '    <S d="5" />',
      '    <S d="15" />',
      '    <S d="10" />',
      '  </SegmentTimeline>',
      '</SegmentTemplate>',
    ];
    const updateRefs = [
      shaka.test.ManifestParser.makeReference('s1.mp4', 0, 10, originalUri),
      shaka.test.ManifestParser.makeReference('s2.mp4', 10, 15, originalUri),
      shaka.test.ManifestParser.makeReference('s3.mp4', 15, 30, originalUri),
      shaka.test.ManifestParser.makeReference('s4.mp4', 30, 40, originalUri),
    ];
    const partialUpdateLines = [
      '<SegmentTemplate startNumber="3" media="s$Number$.mp4">',
      '  <SegmentTimeline>',
      '    <S d="15" t="15" />',
      '    <S d="10" />',
      '  </SegmentTimeline>',
      '</SegmentTemplate>',
    ];

    testCommonBehaviors(
        basicLines, basicRefs, updateLines, updateRefs, partialUpdateLines);
  });

  describe('SegmentList w/ SegmentTimeline', () => {
    const basicLines = [
      '<SegmentList>',
      '  <SegmentURL media="s1.mp4" />',
      '  <SegmentURL media="s2.mp4" />',
      '  <SegmentURL media="s3.mp4" />',
      '  <SegmentTimeline>',
      '    <S d="10" t="0" />',
      '    <S d="5" />',
      '    <S d="15" />',
      '  </SegmentTimeline>',
      '</SegmentList>',
    ];
    const basicRefs = [
      shaka.test.ManifestParser.makeReference('s1.mp4', 0, 10, originalUri),
      shaka.test.ManifestParser.makeReference('s2.mp4', 10, 15, originalUri),
      shaka.test.ManifestParser.makeReference('s3.mp4', 15, 30, originalUri),
    ];
    const updateLines = [
      '<SegmentList>',
      '  <SegmentURL media="s1.mp4" />',
      '  <SegmentURL media="s2.mp4" />',
      '  <SegmentURL media="s3.mp4" />',
      '  <SegmentURL media="s4.mp4" />',
      '  <SegmentTimeline>',
      '    <S d="10" t="0" />',
      '    <S d="5" />',
      '    <S d="15" />',
      '    <S d="10" />',
      '  </SegmentTimeline>',
      '</SegmentList>',
    ];
    const updateRefs = [
      shaka.test.ManifestParser.makeReference('s1.mp4', 0, 10, originalUri),
      shaka.test.ManifestParser.makeReference('s2.mp4', 10, 15, originalUri),
      shaka.test.ManifestParser.makeReference('s3.mp4', 15, 30, originalUri),
      shaka.test.ManifestParser.makeReference('s4.mp4', 30, 40, originalUri),
    ];
    const partialUpdateLines = [
      '<SegmentList startNumber="3">',
      '  <SegmentURL media="s3.mp4" />',
      '  <SegmentURL media="s4.mp4" />',
      '  <SegmentTimeline>',
      '    <S d="15" t="15" />',
      '    <S d="10" />',
      '  </SegmentTimeline>',
      '</SegmentList>',
    ];

    testCommonBehaviors(
        basicLines, basicRefs, updateLines, updateRefs, partialUpdateLines);
  });

  describe('SegmentList w/ @duration', () => {
    const basicLines = [
      '<SegmentList duration="10">',
      '  <SegmentURL media="s1.mp4" />',
      '  <SegmentURL media="s2.mp4" />',
      '  <SegmentURL media="s3.mp4" />',
      '</SegmentList>',
    ];
    const basicRefs = [
      shaka.test.ManifestParser.makeReference('s1.mp4', 0, 10, originalUri),
      shaka.test.ManifestParser.makeReference('s2.mp4', 10, 20, originalUri),
      shaka.test.ManifestParser.makeReference('s3.mp4', 20, 30, originalUri),
    ];
    const updateLines = [
      '<SegmentList duration="10">',
      '  <SegmentURL media="s1.mp4" />',
      '  <SegmentURL media="s2.mp4" />',
      '  <SegmentURL media="s3.mp4" />',
      '  <SegmentURL media="s4.mp4" />',
      '</SegmentList>',
    ];
    const updateRefs = [
      shaka.test.ManifestParser.makeReference('s1.mp4', 0, 10, originalUri),
      shaka.test.ManifestParser.makeReference('s2.mp4', 10, 20, originalUri),
      shaka.test.ManifestParser.makeReference('s3.mp4', 20, 30, originalUri),
      shaka.test.ManifestParser.makeReference('s4.mp4', 30, 40, originalUri),
    ];
    const partialUpdateLines = [
      '<SegmentList startNumber="3" duration="10">',
      '  <SegmentURL media="s3.mp4" />',
      '  <SegmentURL media="s4.mp4" />',
      '</SegmentList>',
    ];

    testCommonBehaviors(
        basicLines, basicRefs, updateLines, updateRefs, partialUpdateLines);
  });

  describe('SegmentTemplate w/ duration', () => {
    const templateLines = [
      '<SegmentTemplate startNumber="1" media="s$Number$.mp4" duration="2" />',
    ];

    it('produces sane references without assertions', async () => {
      const manifestText =
          makeSimpleLiveManifestText(templateLines, updateTime);

      fakeNetEngine.setResponseText('dummy://foo', manifestText);
      const manifest = await parser.start('dummy://foo', playerInterface);

      const stream = manifest.variants[0].video;
      await stream.createSegmentIndex();

      const liveEdge =
          manifest.presentationTimeline.getSegmentAvailabilityEnd();

      // In https://github.com/shaka-project/shaka-player/issues/1204, a get on
      // the final segment failed an assertion and returned endTime == 0.
      // Find the last segment by looking just before the live edge.  Looking
      // right on the live edge creates test flake, and the segments are 2
      // seconds in duration.
      const idx = stream.segmentIndex.find(liveEdge - 0.5);
      goog.asserts.assert(idx != null, 'Live edge not found!');

      // This should not throw an assertion.
      const ref = stream.segmentIndex.get(idx);
      // The segment's endTime should definitely not be 0.
      expect(ref.endTime).toBeGreaterThan(0);
    });
  });

  describe('EventStream', () => {
    const originalManifest = [
      '<MPD type="dynamic" minimumUpdatePeriod="PT' + updateTime + 'S"',
      '    availabilityStartTime="1970-01-01T00:00:00Z">',
      '  <Period id="1" duration="PT60S" start="PT10S">',
      '    <EventStream schemeIdUri="http://example.com" value="foobar"',
      '        timescale="100">',
      '      <Event duration="5000" />',
      '      <Event id="abc" presentationTime="300" duration="1000" />',
      '    </EventStream>',
      '    <AdaptationSet mimeType="video/mp4">',
      '      <Representation bandwidth="1">',
      '        <SegmentTemplate startNumber="1" media="s$Number$.mp4"',
      '                         duration="2" />',
      '      </Representation>',
      '    </AdaptationSet>',
      '  </Period>',
      '</MPD>',
    ].join('\n');

    /** @type {!jasmine.Spy} */
    let onTimelineRegionAddedSpy;

    beforeEach(() => {
      onTimelineRegionAddedSpy = jasmine.createSpy('onTimelineRegionAdded');
      playerInterface.onTimelineRegionAdded =
          shaka.test.Util.spyFunc(onTimelineRegionAddedSpy);
    });

    it('will parse EventStream nodes', async () => {
      fakeNetEngine.setResponseText('dummy://foo', originalManifest);
      await parser.start('dummy://foo', playerInterface);

      expect(onTimelineRegionAddedSpy).toHaveBeenCalledTimes(2);

      expect(onTimelineRegionAddedSpy).toHaveBeenCalledWith({
        schemeIdUri: 'http://example.com',
        value: 'foobar',
        startTime: 10,
        endTime: 60,
        id: '',
        eventElement: jasmine.any(Element),
      });
      expect(onTimelineRegionAddedSpy).toHaveBeenCalledWith({
        schemeIdUri: 'http://example.com',
        value: 'foobar',
        startTime: 13,
        endTime: 23,
        id: 'abc',
        eventElement: jasmine.any(Element),
      });
    });

    it('will add timeline regions on manifest update', async () => {
      const newManifest = [
        '<MPD type="dynamic" minimumUpdatePeriod="PT' + updateTime + 'S"',
        '    availabilityStartTime="1970-01-01T00:00:00Z">',
        '  <Period id="1" duration="PT30S">',
        '    <EventStream schemeIdUri="http://example.com" timescale="100">',
        '      <Event id="100" />',
        '    </EventStream>',
        '    <AdaptationSet mimeType="video/mp4">',
        '      <Representation bandwidth="1">',
        '        <SegmentTemplate startNumber="1" media="s$Number$.mp4"',
        '                         duration="2" />',
        '      </Representation>',
        '    </AdaptationSet>',
        '  </Period>',
        '</MPD>',
      ].join('\n');

      fakeNetEngine.setResponseText('dummy://foo', originalManifest);
      await parser.start('dummy://foo', playerInterface);

      expect(onTimelineRegionAddedSpy).toHaveBeenCalledTimes(2);
      onTimelineRegionAddedSpy.calls.reset();

      fakeNetEngine.setResponseText('dummy://foo', newManifest);
      await updateManifest();

      expect(onTimelineRegionAddedSpy).toHaveBeenCalledTimes(1);
    });

    it('will not let an event exceed the Period duration', async () => {
      const newManifest = [
        '<MPD>',
        '  <Period id="1" duration="PT30S">',
        '    <EventStream schemeIdUri="http://example.com" timescale="1">',
        '      <Event presentationTime="10" duration="15"/>',
        '      <Event presentationTime="25" duration="50"/>',
        '      <Event presentationTime="50" duration="10"/>',
        '    </EventStream>',
        '    <AdaptationSet mimeType="video/mp4">',
        '      <Representation bandwidth="1">',
        '        <SegmentTemplate startNumber="1" media="s$Number$.mp4"',
        '                         duration="2" />',
        '      </Representation>',
        '    </AdaptationSet>',
        '  </Period>',
        '</MPD>',
      ].join('\n');

      fakeNetEngine.setResponseText('dummy://foo', newManifest);
      await parser.start('dummy://foo', playerInterface);

      expect(onTimelineRegionAddedSpy).toHaveBeenCalledTimes(3);
      expect(onTimelineRegionAddedSpy)
          .toHaveBeenCalledWith(
              jasmine.objectContaining({startTime: 10, endTime: 25}));
      expect(onTimelineRegionAddedSpy)
          .toHaveBeenCalledWith(
              jasmine.objectContaining({startTime: 25, endTime: 30}));
      expect(onTimelineRegionAddedSpy)
          .toHaveBeenCalledWith(
              jasmine.objectContaining({startTime: 30, endTime: 30}));
    });

    it('will parse multiple events at same offset', async () => {
      const newManifest = [
        '<MPD>',
        '  <Period id="1" duration="PT30S">',
        '    <EventStream schemeIdUri="http://example.com" timescale="1">',
        '      <Event id="1" presentationTime="10" duration="15"/>',
        '      <Event id="2" presentationTime="10" duration="15"/>',
        '    </EventStream>',
        '    <AdaptationSet mimeType="video/mp4">',
        '      <Representation bandwidth="1">',
        '        <SegmentTemplate startNumber="1" media="s$Number$.mp4"',
        '                         duration="2" />',
        '      </Representation>',
        '    </AdaptationSet>',
        '  </Period>',
        '</MPD>',
      ].join('\n');

      fakeNetEngine.setResponseText('dummy://foo', newManifest);
      await parser.start('dummy://foo', playerInterface);

      expect(onTimelineRegionAddedSpy).toHaveBeenCalledTimes(2);
      expect(onTimelineRegionAddedSpy)
          .toHaveBeenCalledWith(
              jasmine.objectContaining({id: '1', startTime: 10, endTime: 25}));
      expect(onTimelineRegionAddedSpy)
          .toHaveBeenCalledWith(
              jasmine.objectContaining({id: '2', startTime: 10, endTime: 25}));
    });

    it('will not add timeline regions outside the DVR window', async () => {
      const manifest = [
        '<MPD type="dynamic" minimumUpdatePeriod="PT' + updateTime + 'S"',
        '    availabilityStartTime="1970-01-01T00:00:00Z"',
        '    suggestedPresentationDelay="PT0S"',
        '    timeShiftBufferDepth="PT30S">',
        '  <Period id="1">',
        '    <EventStream schemeIdUri="http://example.com" timescale="1">',
        '      <Event id="0" presentationTime="0" duration="10"/>',
        '      <Event id="1" presentationTime="10" duration="10"/>',
        '      <Event id="2" presentationTime="20" duration="10"/>',
        '      <Event id="3" presentationTime="30" duration="10"/>',
        '      <Event id="4" presentationTime="40" duration="10"/>',
        '    </EventStream>',
        '    <AdaptationSet mimeType="video/mp4">',
        '      <Representation bandwidth="1">',
        '        <SegmentTemplate startNumber="1" media="s$Number$.mp4"',
        '                         duration="2" />',
        '      </Representation>',
        '    </AdaptationSet>',
        '  </Period>',
        '</MPD>',
      ].join('\n');

      // 45 seconds after the epoch, which is also 45 seconds after the
      // presentation started.  Only the last 30 seconds are available, from
      // time 15 to 45.
      Date.now = () => 45 * 1000;

      fakeNetEngine.setResponseText('dummy://foo', manifest);
      await parser.start('dummy://foo', playerInterface);

      expect(onTimelineRegionAddedSpy).toHaveBeenCalledTimes(4);
      expect(onTimelineRegionAddedSpy).toHaveBeenCalledWith(
          jasmine.objectContaining({id: '1'}));
      expect(onTimelineRegionAddedSpy).toHaveBeenCalledWith(
          jasmine.objectContaining({id: '2'}));
      expect(onTimelineRegionAddedSpy).toHaveBeenCalledWith(
          jasmine.objectContaining({id: '3'}));
      expect(onTimelineRegionAddedSpy).toHaveBeenCalledWith(
          jasmine.objectContaining({id: '4'}));
    });
  });

  it('honors clockSyncUri for in-progress recordings', async () => {
    const manifestText = [
      '<MPD type="dynamic" availabilityStartTime="1970-01-01T00:05:00Z"',
      '      mediaPresentationDuration="PT3600S">',
      '  <Period id="1">',
      '    <AdaptationSet mimeType="video/mp4">',
      '      <Representation id="3" bandwidth="500">',
      '        <BaseURL>http://example.com</BaseURL>',
      '        <SegmentTemplate media="s$Number$.mp4" duration="2" />',
      '      </Representation>',
      '    </AdaptationSet>',
      '  </Period>',
      '</MPD>',
    ].join('\n');
    fakeNetEngine.setResponseText('dummy://foo', manifestText);

    // Simulate a realistic clock sync URI.
    fakeNetEngine.setResponseText('dummy://time', '');
    fakeNetEngine.setHeaders('dummy://time', {
      'date': (new Date()).toUTCString(),
    });

    const config = shaka.util.PlayerConfiguration.createDefault().manifest;
    config.dash.clockSyncUri = 'dummy://time';
    parser.configure(config);

    const manifest = await parser.start('dummy://foo', playerInterface);

    // Make sure we're testing what we think we're testing.
    // This should be seen as in-progress.
    expect(manifest.presentationTimeline.isInProgress()).toBe(true);

    // Now make sure we made the time sync request.
    const timingRequest = shaka.net.NetworkingEngine.RequestType.TIMING;
    fakeNetEngine.expectRequest('dummy://time', timingRequest);
  });

  it('adds segments to in-progress recordings', async () => {
    const manifestText = [
      '<MPD type="dynamic" availabilityStartTime="1970-01-01T00:00:00Z"',
      '      mediaPresentationDuration="PT10S">',
      '  <Period id="1">',
      '    <AdaptationSet mimeType="video/mp4">',
      '      <Representation id="3" bandwidth="500">',
      '        <BaseURL>http://example.com</BaseURL>',
      '        <SegmentTemplate media="s$Number$.mp4" duration="2" />',
      '      </Representation>',
      '    </AdaptationSet>',
      '  </Period>',
      '</MPD>',
    ].join('\n');
    fakeNetEngine.setResponseText('dummy://foo', manifestText);

    // The presentation started just over 4 seconds ago.  There should be 2
    // segments so far.
    Date.now = () => 4.1 * 1000;
    const manifest = await parser.start('dummy://foo', playerInterface);

    // Make sure we're testing what we think we're testing.
    // This should be seen as in-progress.
    expect(manifest.presentationTimeline.isInProgress()).toBe(true);

    const stream = manifest.variants[0].video;
    expect(stream).toBeTruthy();

    await stream.createSegmentIndex();
    expect(stream.segmentIndex).toBeTruthy();

    // Check for the 2 initial segments we're expecting.
    ManifestParser.verifySegmentIndex(stream, [
      shaka.test.ManifestParser.makeReference('s1.mp4', 0, 2, originalUri),
      shaka.test.ManifestParser.makeReference('s2.mp4', 2, 4, originalUri),
    ]);

    // Just over 10 seconds after the presentation started, we should now have
    // all 5 segments.  In order to trick the system into updating, we must both
    // fake the current time and wait long enough for the timer to fire and
    // update the references.
    Date.now = () => 10.1 * 1000;
    await shaka.test.Util.delay(2.1);  // A little longer than the segments are.

    ManifestParser.verifySegmentIndex(stream, [
      shaka.test.ManifestParser.makeReference('s1.mp4', 0, 2, originalUri),
      shaka.test.ManifestParser.makeReference('s2.mp4', 2, 4, originalUri),
      shaka.test.ManifestParser.makeReference('s3.mp4', 4, 6, originalUri),
      shaka.test.ManifestParser.makeReference('s4.mp4', 6, 8, originalUri),
      shaka.test.ManifestParser.makeReference('s5.mp4', 8, 10, originalUri),
    ]);
  });
<<<<<<< HEAD
  describe('Patch MPD', () => {
    const manifestRequest = shaka.net.NetworkingEngine.RequestType.MANIFEST;
    const manifestContext = {
      type: shaka.net.NetworkingEngine.AdvancedRequestType.MPD,
    };
=======

  it('supports ContentSteering with location change', async () => {
>>>>>>> 0deb25b5
    const manifestText = [
      '<MPD type="dynamic" availabilityStartTime="1970-01-01T00:00:00Z"',
      '    suggestedPresentationDelay="PT5S"',
      '    minimumUpdatePeriod="PT' + updateTime + 'S">',
<<<<<<< HEAD
      '  <PatchLocation>dummy://bar</PatchLocation>',
      '  <Period id="1">',
      '    <AdaptationSet id="1" mimeType="video/mp4">',
      '      <Representation id="3" bandwidth="500">',
      '        <BaseURL>http://example.com</BaseURL>',
      '        <SegmentTemplate media="s$Number$.mp4">',
      '          <SegmentTimeline>',
      '            <S d="1" t="0" />',
      '          </SegmentTimeline>',
      '        </SegmentTemplate>',
=======
      '  <Location serviceLocation="a">http://foobar</Location>',
      '  <Location serviceLocation="b">http://foobar2</Location>',
      '  <Location serviceLocation="c">foobar3</Location>',
      '  <ContentSteering defaultServiceLocation="b" ',
      'queryBeforeStart="true">http://contentsteering</ContentSteering>',
      '  <Period id="1" duration="PT10S">',
      '    <AdaptationSet mimeType="video/mp4">',
      '      <Representation id="3" bandwidth="500">',
      '<SegmentTemplate startNumber="1" media="s$Number$.mp4" duration="2" />',
>>>>>>> 0deb25b5
      '      </Representation>',
      '    </AdaptationSet>',
      '  </Period>',
      '</MPD>',
    ].join('\n');

<<<<<<< HEAD
    beforeEach(() => {
      const config = shaka.util.PlayerConfiguration.createDefault().manifest;
      config.dash.enablePatchMPDSupport = true;
      parser.configure(config);

      fakeNetEngine.setResponseText('dummy://foo', manifestText);
    });

    it('does not use Mpd.PatchLocation if not configured', async () => {
      const config = shaka.util.PlayerConfiguration.createDefault().manifest;
      config.dash.enablePatchMPDSupport = false;
      parser.configure(config);

      const patchText = [
        '<Patch>',
        '</Patch>',
      ].join('\n');
      fakeNetEngine.setResponseText('dummy://bar', patchText);

      await parser.start('dummy://foo', playerInterface);

      expect(fakeNetEngine.request).toHaveBeenCalledTimes(1);
      fakeNetEngine.expectRequest('dummy://foo', manifestRequest, manifestContext);
      fakeNetEngine.request.calls.reset();

      await updateManifest();
      expect(fakeNetEngine.request).toHaveBeenCalledTimes(1);
      fakeNetEngine.expectRequest('dummy://foo', manifestRequest, manifestContext);
    });

    it('uses Mpd.PatchLocation', async () => {
      await parser.start('dummy://foo', playerInterface);

      expect(fakeNetEngine.request).toHaveBeenCalledTimes(1);
      fakeNetEngine.expectRequest('dummy://foo', manifestRequest, manifestContext);
      fakeNetEngine.request.calls.reset();

      const patchText = [
        '<Patch xmlns:p="urn:ietf:params:xml:schema:patchops">',
        '</Patch>',
      ].join('\n');
      fakeNetEngine.setResponseText('dummy://bar', patchText);

      await updateManifest();
      expect(fakeNetEngine.request).toHaveBeenCalledTimes(1);
      fakeNetEngine.expectRequest('dummy://bar', manifestRequest, manifestContext);
    });

    it('transforms from dynamic to static', async () => {
      const patchText = [
        '<Patch xmlns:p="urn:ietf:params:xml:schema:patchops">',
        '  <p:replace sel="/MPD/@type">',
        '    static',
        '  </p:replace>',
        '  <p:add sel="/MPD/@mediaPresentationDuration">',
        '    PT28462.033599998S',
        '  </p:add>',
        '</Patch>',
      ].join('\n');
      fakeNetEngine.setResponseText('dummy://bar', patchText);

      const manifest = await parser.start('dummy://foo', playerInterface);
      expect(manifest.presentationTimeline.isLive()).toBe(true);
      expect(manifest.presentationTimeline.getDuration()).toBe(Infinity);

      /** @type {!jasmine.Spy} */
      const tickAfter = updateTickSpy();
      await updateManifest();
      expect(manifest.presentationTimeline.isLive()).toBe(false);
      expect(manifest.presentationTimeline.getDuration()).not.toBe(Infinity);
      // should stop updates after transition to static
      expect(tickAfter).not.toHaveBeenCalled();
    });

    it('adds new period', async () => {
      const manifest = await parser.start('dummy://foo', playerInterface);
      const stream = manifest.variants[0].video;
      const patchText = [
        '<Patch xmlns:p="urn:ietf:params:xml:schema:patchops">',
        '  <p:add sel="/MPD">',
        '    <Period id="2" duration="PT10S">',
        '      <AdaptationSet id="2" mimeType="video/mp4">',
        '        <Representation id="3" bandwidth="500">',
        '          <SegmentTemplate media="s$Number$.mp4" duration="2" />',
        '        </Representation>',
        '      </AdaptationSet>',
        '    </Period>',
        '  </p:add>',
        '</Patch>',
      ].join('\n');
      fakeNetEngine.setResponseText('dummy://bar', patchText);

      await stream.createSegmentIndex();

      expect(stream.matchedStreams.length).toBe(1);

      await updateManifest();
      await stream.createSegmentIndex();

      expect(stream.matchedStreams.length).toBe(2);
    });

    it('adds new segments to the existing period', async () => {
      const xPath = '/' + [
        'MPD',
        'Period[@id=\'1\']',
        'AdaptationSet[@id=\'1\']',
        'Representation[@id=\'3\']',
        'SegmentTemplate',
        'SegmentTimeline',
      ].join('/');
      const patchText = [
        '<Patch xmlns:p="urn:ietf:params:xml:schema:patchops">',
        '  <p:add sel="' + xPath + '">',
        '    <S d="1" t="1" />',
        '  </p:add>',
        '</Patch>',
      ].join('\n');
      fakeNetEngine.setResponseText('dummy://bar', patchText);

      const manifest = await parser.start('dummy://foo', playerInterface);
      const stream = manifest.variants[0].video;
      expect(stream).toBeTruthy();
      await stream.createSegmentIndex();
      ManifestParser.verifySegmentIndex(stream, [
        ManifestParser.makeReference('s1.mp4', 0, 1, originalUri),
      ]);

      await updateManifest();
      ManifestParser.verifySegmentIndex(stream, [
        ManifestParser.makeReference('s1.mp4', 0, 1, originalUri),
        ManifestParser.makeReference('s2.mp4', 1, 2, originalUri),
      ]);
    });
=======
    const contentSteering = JSON.stringify({
      'VERSION': 1,
      'TTL': 100,
      'RELOAD-URI': 'http://contentsteering/update',
      'PATHWAY-PRIORITY': [
        'a',
        'c',
        'b',
      ],
    });

    fakeNetEngine
        .setResponseText('dummy://foo', manifestText)
        .setResponseText('http://contentsteering', contentSteering)
        .setMaxUris(3);

    const manifestRequest = shaka.net.NetworkingEngine.RequestType.MANIFEST;
    const manifestContext = {
      type: shaka.net.NetworkingEngine.AdvancedRequestType.MPD,
    };

    await parser.start('dummy://foo', playerInterface);

    fakeNetEngine.request.calls.reset();

    // Create a mock so we can verify it gives two URIs.
    // The third location is a relative url, and should be resolved as an
    // absolute url.
    fakeNetEngine.request.and.callFake((type, request, context) => {
      expect(type).toBe(manifestRequest);
      expect(context).toEqual(manifestContext);
      expect(request.uris).toEqual(
          ['http://foobar', 'dummy://foo/foobar3', 'http://foobar2']);
      const data = shaka.util.StringUtils.toUTF8(manifestText);
      return shaka.util.AbortableOperation.completed(
          {uri: request.uris[0], data: data, headers: {}});
    });

    await updateManifest();
    expect(fakeNetEngine.request).toHaveBeenCalledTimes(1);
>>>>>>> 0deb25b5
  });
});<|MERGE_RESOLUTION|>--- conflicted
+++ resolved
@@ -1539,21 +1539,77 @@
       shaka.test.ManifestParser.makeReference('s5.mp4', 8, 10, originalUri),
     ]);
   });
-<<<<<<< HEAD
+
+  it('supports ContentSteering with location change', async () => {
+    const manifestText = [
+      '<MPD type="dynamic" availabilityStartTime="1970-01-01T00:00:00Z"',
+      '    suggestedPresentationDelay="PT5S"',
+      '    minimumUpdatePeriod="PT' + updateTime + 'S">',
+      '  <Location serviceLocation="a">http://foobar</Location>',
+      '  <Location serviceLocation="b">http://foobar2</Location>',
+      '  <Location serviceLocation="c">foobar3</Location>',
+      '  <ContentSteering defaultServiceLocation="b" ',
+      'queryBeforeStart="true">http://contentsteering</ContentSteering>',
+      '  <Period id="1" duration="PT10S">',
+      '    <AdaptationSet mimeType="video/mp4">',
+      '      <Representation id="3" bandwidth="500">',
+      '<SegmentTemplate startNumber="1" media="s$Number$.mp4" duration="2" />',
+      '      </Representation>',
+      '    </AdaptationSet>',
+      '  </Period>',
+      '</MPD>',
+    ].join('\n');
+
+    const contentSteering = JSON.stringify({
+      'VERSION': 1,
+      'TTL': 100,
+      'RELOAD-URI': 'http://contentsteering/update',
+      'PATHWAY-PRIORITY': [
+        'a',
+        'c',
+        'b',
+      ],
+    });
+
+    fakeNetEngine
+        .setResponseText('dummy://foo', manifestText)
+        .setResponseText('http://contentsteering', contentSteering)
+        .setMaxUris(3);
+
+    const manifestRequest = shaka.net.NetworkingEngine.RequestType.MANIFEST;
+    const manifestContext = {
+      type: shaka.net.NetworkingEngine.AdvancedRequestType.MPD,
+    };
+
+    await parser.start('dummy://foo', playerInterface);
+
+    fakeNetEngine.request.calls.reset();
+
+    // Create a mock so we can verify it gives two URIs.
+    // The third location is a relative url, and should be resolved as an
+    // absolute url.
+    fakeNetEngine.request.and.callFake((type, request, context) => {
+      expect(type).toBe(manifestRequest);
+      expect(context).toEqual(manifestContext);
+      expect(request.uris).toEqual(
+          ['http://foobar', 'dummy://foo/foobar3', 'http://foobar2']);
+      const data = shaka.util.StringUtils.toUTF8(manifestText);
+      return shaka.util.AbortableOperation.completed(
+          {uri: request.uris[0], data: data, headers: {}});
+    });
+
+    await updateManifest();
+    expect(fakeNetEngine.request).toHaveBeenCalledTimes(1);
+  });
   describe('Patch MPD', () => {
     const manifestRequest = shaka.net.NetworkingEngine.RequestType.MANIFEST;
     const manifestContext = {
       type: shaka.net.NetworkingEngine.AdvancedRequestType.MPD,
     };
-=======
-
-  it('supports ContentSteering with location change', async () => {
->>>>>>> 0deb25b5
     const manifestText = [
       '<MPD type="dynamic" availabilityStartTime="1970-01-01T00:00:00Z"',
       '    suggestedPresentationDelay="PT5S"',
       '    minimumUpdatePeriod="PT' + updateTime + 'S">',
-<<<<<<< HEAD
       '  <PatchLocation>dummy://bar</PatchLocation>',
       '  <Period id="1">',
       '    <AdaptationSet id="1" mimeType="video/mp4">',
@@ -1564,24 +1620,12 @@
       '            <S d="1" t="0" />',
       '          </SegmentTimeline>',
       '        </SegmentTemplate>',
-=======
-      '  <Location serviceLocation="a">http://foobar</Location>',
-      '  <Location serviceLocation="b">http://foobar2</Location>',
-      '  <Location serviceLocation="c">foobar3</Location>',
-      '  <ContentSteering defaultServiceLocation="b" ',
-      'queryBeforeStart="true">http://contentsteering</ContentSteering>',
-      '  <Period id="1" duration="PT10S">',
-      '    <AdaptationSet mimeType="video/mp4">',
-      '      <Representation id="3" bandwidth="500">',
-      '<SegmentTemplate startNumber="1" media="s$Number$.mp4" duration="2" />',
->>>>>>> 0deb25b5
       '      </Representation>',
       '    </AdaptationSet>',
       '  </Period>',
       '</MPD>',
     ].join('\n');
 
-<<<<<<< HEAD
     beforeEach(() => {
       const config = shaka.util.PlayerConfiguration.createDefault().manifest;
       config.dash.enablePatchMPDSupport = true;
@@ -1716,47 +1760,5 @@
         ManifestParser.makeReference('s2.mp4', 1, 2, originalUri),
       ]);
     });
-=======
-    const contentSteering = JSON.stringify({
-      'VERSION': 1,
-      'TTL': 100,
-      'RELOAD-URI': 'http://contentsteering/update',
-      'PATHWAY-PRIORITY': [
-        'a',
-        'c',
-        'b',
-      ],
-    });
-
-    fakeNetEngine
-        .setResponseText('dummy://foo', manifestText)
-        .setResponseText('http://contentsteering', contentSteering)
-        .setMaxUris(3);
-
-    const manifestRequest = shaka.net.NetworkingEngine.RequestType.MANIFEST;
-    const manifestContext = {
-      type: shaka.net.NetworkingEngine.AdvancedRequestType.MPD,
-    };
-
-    await parser.start('dummy://foo', playerInterface);
-
-    fakeNetEngine.request.calls.reset();
-
-    // Create a mock so we can verify it gives two URIs.
-    // The third location is a relative url, and should be resolved as an
-    // absolute url.
-    fakeNetEngine.request.and.callFake((type, request, context) => {
-      expect(type).toBe(manifestRequest);
-      expect(context).toEqual(manifestContext);
-      expect(request.uris).toEqual(
-          ['http://foobar', 'dummy://foo/foobar3', 'http://foobar2']);
-      const data = shaka.util.StringUtils.toUTF8(manifestText);
-      return shaka.util.AbortableOperation.completed(
-          {uri: request.uris[0], data: data, headers: {}});
-    });
-
-    await updateManifest();
-    expect(fakeNetEngine.request).toHaveBeenCalledTimes(1);
->>>>>>> 0deb25b5
   });
 });