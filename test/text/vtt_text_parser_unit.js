--- conflicted
+++ resolved
@@ -1100,7 +1100,6 @@
           {
             startTime: 110,
             endTime: 120,
-<<<<<<< HEAD
             payload: '',
             nestedCues: [
               {
@@ -1124,10 +1123,6 @@
                 ],
               },
             ],
-=======
-            payload: '<c.lime>less or more < > in text</c>',
-            nestedCues: [],
->>>>>>> ee600c4f
           },
         ],
         'WEBVTT\n\n' +
