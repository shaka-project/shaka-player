/*! @license
 * Shaka Player
 * Copyright 2016 Google LLC
 * SPDX-License-Identifier: Apache-2.0
 */


goog.provide('shaka.ui.TextSelection');

<<<<<<< HEAD
goog.require('shaka.ui.Constants');
goog.require('shaka.ui.Controls');
=======
>>>>>>> 8b418bb1
goog.require('shaka.ui.Enums');
goog.require('shaka.ui.LanguageUtils');
goog.require('shaka.ui.Locales');
goog.require('shaka.ui.Localization');
goog.require('shaka.ui.OverflowMenu');
goog.require('shaka.ui.SettingsMenu');
goog.require('shaka.ui.Utils');
goog.require('shaka.util.Dom');
goog.require('shaka.util.FakeEvent');
goog.requireType('shaka.ui.Controls');


/**
 * @extends {shaka.ui.SettingsMenu}
 * @final
 * @export
 */
shaka.ui.TextSelection = class extends shaka.ui.SettingsMenu {
  /**
   * @param {!HTMLElement} parent
   * @param {!shaka.ui.Controls} controls
   */
  constructor(parent, controls) {
    super(parent,
        controls, shaka.ui.Enums.MaterialDesignIcons.CLOSED_CAPTIONS);

    this.button.classList.add('shaka-caption-button');
    this.menu.classList.add('shaka-text-languages');

    if (this.player && this.player.isTextTrackVisible()) {
      this.button.ariaPressed = 'true';
    } else {
      this.button.ariaPressed = 'false';
    }

    this.addOffOption_();

    this.eventManager.listen(
        this.localization, shaka.ui.Localization.LOCALE_UPDATED, () => {
          this.updateLocalizedStrings_();
          // If captions/subtitles are off, this string needs localization.
          // TODO: is there a more efficient way of updating just the strings
          // we need instead of running the whole language update?
          this.updateTextLanguages_();
        });

    this.eventManager.listen(
        this.localization, shaka.ui.Localization.LOCALE_CHANGED, () => {
          this.updateLocalizedStrings_();
          // If captions/subtitles are off, this string needs localization.
          // TODO: is there a more efficient way of updating just the strings
          // we need instead of running the whole language update?
          this.updateTextLanguages_();
        });

    this.eventManager.listen(this.player, 'texttrackvisibility', () => {
      this.onCaptionStateChange_();
    });

    this.eventManager.listen(this.player, 'textchanged', () => {
      this.updateTextLanguages_();
    });

    this.eventManager.listen(this.player, 'trackschanged', () => {
      this.onTracksChanged_();
    });

    // Initialize caption state with a fake event.
    this.onCaptionStateChange_();

    // Set up all the strings in the user's preferred language.
    this.updateLocalizedStrings_();

    this.updateTextLanguages_();

    this.onTracksChanged_();
  }


  /**
   * @private
   */
  addOffOption_() {
    const off = shaka.util.Dom.createButton();
    off.ariaSelected = 'true';
    this.menu.appendChild(off);

    off.appendChild(shaka.ui.Utils.checkmarkIcon());

    /** @private {!HTMLElement} */
    this.captionsOffSpan_ = shaka.util.Dom.createHTMLElement('span');

    this.captionsOffSpan_.classList.add('shaka-auto-span');
    off.appendChild(this.captionsOffSpan_);
  }


  /** @private */
  onCaptionStateChange_() {
    if (this.player.isTextTrackVisible()) {
<<<<<<< HEAD
      this.icon.textContent =
          shaka.ui.Enums.MaterialDesignIcons.CLOSED_CAPTIONS_OFF;
      this.button.setAttribute('aria-pressed', 'true');
    } else {
      this.icon.textContent =
          shaka.ui.Enums.MaterialDesignIcons.CLOSED_CAPTIONS;
      this.button.setAttribute('aria-pressed', 'false');
=======
      this.icon.classList.add('shaka-captions-on');
      this.icon.classList.remove('shaka-captions-off');
      this.button.ariaPressed = 'true';
    } else {
      this.icon.classList.add('shaka-captions-off');
      this.icon.classList.remove('shaka-captions-on');
      this.button.ariaPressed = 'false';
>>>>>>> 8b418bb1
    }

    this.controls.dispatchEvent(
        new shaka.util.FakeEvent('captionselectionupdated'));
  }

  /** @private */
  updateTextLanguages_() {
    const tracks = this.player.getTextTracks();

    shaka.ui.LanguageUtils.updateTracks(tracks, this.menu,
        (track) => this.onTextTrackSelected_(track),

        // Don't mark current text language as chosen unless captions are
        // enabled
        this.player.isTextTrackVisible(),
        this.currentSelection,
        this.localization,
        this.controls.getConfig().trackLabelFormat);

    // Add the Off button
    const offButton = shaka.util.Dom.createButton();
    offButton.classList.add('shaka-turn-captions-off-button');
    this.eventManager.listen(offButton, 'click', () => {
      this.player.setTextTrackVisibility(false);
      this.updateTextLanguages_();
    });

    offButton.appendChild(this.captionsOffSpan_);

    this.menu.appendChild(offButton);

    if (!this.player.isTextTrackVisible()) {
      offButton.ariaSelected = 'true';
      offButton.appendChild(shaka.ui.Utils.checkmarkIcon());
      this.captionsOffSpan_.classList.add('shaka-chosen-item');
      this.currentSelection.textContent =
          this.localization.resolve(shaka.ui.Locales.Ids.OFF);
    }

    shaka.ui.Utils.focusOnTheChosenItem(this.menu);

    this.controls.dispatchEvent(
        new shaka.util.FakeEvent('captionselectionupdated'));
  }


  /**
   * @param {!shaka.extern.Track} track
   * @return {!Promise}
   * @private
   */
  async onTextTrackSelected_(track) {
    // setTextTrackVisibility should be called after selectTextTrack.
    // selectTextTrack sets a text stream, and setTextTrackVisiblity(true)
    // will set a text stream if it isn't already set. Consequently, reversing
    // the order of these calls makes two languages display simultaneously
    // if captions are turned off -> on in a different language.
    this.player.selectTextTrack(track);
    await this.player.setTextTrackVisibility(true);
  }


  /**
   * @private
   */
  updateLocalizedStrings_() {
    const LocIds = shaka.ui.Locales.Ids;

    this.button.ariaLabel = this.localization.resolve(LocIds.CAPTIONS);
    this.backButton.ariaLabel = this.localization.resolve(LocIds.BACK);
    this.nameSpan.textContent =
        this.localization.resolve(LocIds.CAPTIONS);
    this.backSpan.textContent =
        this.localization.resolve(LocIds.CAPTIONS);
    this.captionsOffSpan_.textContent =
        this.localization.resolve(LocIds.OFF);
  }


  /** @private */
  onTracksChanged_() {
    const hasText = this.player.getTextTracks().length > 0;
    shaka.ui.Utils.setDisplay(this.button, hasText);
    this.updateTextLanguages_();
  }
};


/**
 * @implements {shaka.extern.IUIElement.Factory}
 * @final
 */
shaka.ui.TextSelection.Factory = class {
  /** @override */
  create(rootElement, controls) {
    return new shaka.ui.TextSelection(rootElement, controls);
  }
};

shaka.ui.OverflowMenu.registerElement(
    'captions', new shaka.ui.TextSelection.Factory());

shaka.ui.Controls.registerElement(
    'captions', new shaka.ui.TextSelection.Factory());<|MERGE_RESOLUTION|>--- conflicted
+++ resolved
@@ -7,11 +7,8 @@
 
 goog.provide('shaka.ui.TextSelection');
 
-<<<<<<< HEAD
 goog.require('shaka.ui.Constants');
 goog.require('shaka.ui.Controls');
-=======
->>>>>>> 8b418bb1
 goog.require('shaka.ui.Enums');
 goog.require('shaka.ui.LanguageUtils');
 goog.require('shaka.ui.Locales');
@@ -112,23 +109,13 @@
   /** @private */
   onCaptionStateChange_() {
     if (this.player.isTextTrackVisible()) {
-<<<<<<< HEAD
       this.icon.textContent =
           shaka.ui.Enums.MaterialDesignIcons.CLOSED_CAPTIONS_OFF;
-      this.button.setAttribute('aria-pressed', 'true');
+      this.button.ariaPressed = 'true';
     } else {
       this.icon.textContent =
           shaka.ui.Enums.MaterialDesignIcons.CLOSED_CAPTIONS;
-      this.button.setAttribute('aria-pressed', 'false');
-=======
-      this.icon.classList.add('shaka-captions-on');
-      this.icon.classList.remove('shaka-captions-off');
-      this.button.ariaPressed = 'true';
-    } else {
-      this.icon.classList.add('shaka-captions-off');
-      this.icon.classList.remove('shaka-captions-on');
       this.button.ariaPressed = 'false';
->>>>>>> 8b418bb1
     }
 
     this.controls.dispatchEvent(
