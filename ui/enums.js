/*! @license
 * Shaka Player
 * Copyright 2016 Google LLC
 * SPDX-License-Identifier: Apache-2.0
 */


goog.provide('shaka.ui.Enums');


/**
 * These strings are used to insert material design icons
 * and should never be localized.
 * @enum {string}
 */
shaka.ui.Enums.MaterialDesignIcons = {
  'FULLSCREEN': 'fullscreen',
  'EXIT_FULLSCREEN': 'fullscreen_exit',
  'CLOSED_CAPTIONS': 'closed_caption',
  'CHECKMARK': 'done',
  'LANGUAGE': 'language',
  'PIP': 'picture_in_picture_alt',
  // 'branding_watermark' material icon looks like a "dark version"
  // of the p-i-p icon. We use "dark version" icons to signal that the
  // feature is turned on.
  'EXIT_PIP': 'branding_watermark',
  'BACK': 'arrow_back',
  'RESOLUTION': 'settings',
  'MUTE': 'volume_up',
  'UNMUTE': 'volume_off',
  'CAST': 'cast',
  'EXIT_CAST': 'cast_connected',
  'OPEN_OVERFLOW': 'more_vert',
  'REWIND': 'fast_rewind',
  'FAST_FORWARD': 'fast_forward',
  'PLAY': 'play_arrow',
  'PLAYBACK_RATE': 'slow_motion_video',
  'PAUSE': 'pause',
  'LOOP': 'loop',
  'AIRPLAY': 'airplay',
<<<<<<< HEAD
  'CLOSE': 'close',
=======
  'REPLAY': 'replay',
>>>>>>> ac623205
};<|MERGE_RESOLUTION|>--- conflicted
+++ resolved
@@ -38,9 +38,6 @@
   'PAUSE': 'pause',
   'LOOP': 'loop',
   'AIRPLAY': 'airplay',
-<<<<<<< HEAD
+  'REPLAY': 'replay',
   'CLOSE': 'close',
-=======
-  'REPLAY': 'replay',
->>>>>>> ac623205
 };