--- conflicted
+++ resolved
@@ -98,11 +98,7 @@
     /** @private {ResizeObserver} */
     this.resizeObserver_ = null;
 
-<<<<<<< HEAD
-    const resize = () => this.computeMaxHeightAndPosition_();
-=======
     const resize = () => this.adjustCustomStyle_();
->>>>>>> 687f0ee2
 
     // Use ResizeObserver if available, fallback to window resize event
     if (window.ResizeObserver) {
@@ -215,11 +211,7 @@
           Iterables.filter(this.overflowMenu_.childNodes, isDisplayed);
         /** @type {!HTMLElement} */ (visibleElements[0]).focus();
       }
-<<<<<<< HEAD
-      this.computeMaxHeightAndPosition_();
-=======
       this.adjustCustomStyle_();
->>>>>>> 687f0ee2
     }
   }
 
@@ -237,12 +229,8 @@
   /**
    * @private
    */
-<<<<<<< HEAD
-  computeMaxHeightAndPosition_() {
+  adjustCustomStyle_() {
     // Compute max height
-=======
-  adjustCustomStyle_() {
->>>>>>> 687f0ee2
     const rectMenu = this.overflowMenu_.getBoundingClientRect();
     const styleMenu = window.getComputedStyle(this.overflowMenu_);
     const paddingTop = parseFloat(styleMenu.paddingTop);
