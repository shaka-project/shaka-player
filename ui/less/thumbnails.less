#shaka-player-ui-thumbnail-container {
  background-color: black;
  border: 1px solid black;
  box-shadow: 0 8px 8px 0 rgba(0, 0, 0, 50%);
  min-width: 150px;
  overflow: hidden;
  position: absolute;
  visibility: hidden;
  width: 15%;
  z-index: 1;
  pointer-events: none;

  #shaka-player-ui-thumbnail-image {
    position: absolute;
  }

  #shaka-player-ui-thumbnail-time-container {
    bottom: 0;
    left: 0;
    position: absolute;
    right: 0;
    display: flex;
    justify-content: center;

    #shaka-player-ui-thumbnail-time {
      background-color: rgb(0, 0, 0, 50%);
      border-radius: 14px;
      color: white;
      font-size: 14px;
      padding: 0 5px;
    }
  }

  &.portrait-thumbnail {
    min-width: 75px;
    width: 7.5%;
  }
}

#shaka-player-ui-time-container {
<<<<<<< HEAD
  color: white;
=======
  align-items: center;
  background-color: white;
  border: 1px solid black;
  border-radius: 10px;
  box-shadow: 0 8px 8px 0 rgb(0, 0, 0, 50%);
  color: black;
  display: flex;
  font-size: 14px;
  justify-content: center;
>>>>>>> a27434bf
  overflow: hidden;
  position: absolute;
  visibility: hidden;
  z-index: 1;
  background: rgba(0, 0, 0, 50%);
  border-radius: 5px;
  padding: 0 3px;
  font-size: 14px;
}<|MERGE_RESOLUTION|>--- conflicted
+++ resolved
@@ -38,25 +38,15 @@
 }
 
 #shaka-player-ui-time-container {
-<<<<<<< HEAD
+  background: rgba(0, 0, 0, 50%);
+  border-radius: 5px;
   color: white;
-=======
-  align-items: center;
-  background-color: white;
-  border: 1px solid black;
-  border-radius: 10px;
-  box-shadow: 0 8px 8px 0 rgb(0, 0, 0, 50%);
-  color: black;
   display: flex;
   font-size: 14px;
   justify-content: center;
->>>>>>> a27434bf
   overflow: hidden;
+  padding: 0 3px;
   position: absolute;
   visibility: hidden;
   z-index: 1;
-  background: rgba(0, 0, 0, 50%);
-  border-radius: 5px;
-  padding: 0 3px;
-  font-size: 14px;
 }