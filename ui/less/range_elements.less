--- conflicted
+++ resolved
@@ -167,11 +167,7 @@
   }
 }
 
-<<<<<<< HEAD
-.shaka-mute-button + .shaka-volume-bar-container-allow-hiding {
-=======
-.shaka-mute-button + .shaka-volume-bar-container:not(:focus-within) {
->>>>>>> 1b2b6b80
+.shaka-mute-button + .shaka-volume-bar-container-allow-hiding:not(:focus-within) {
   width: 0;
   opacity: 0;
 }
