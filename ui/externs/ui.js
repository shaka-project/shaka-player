/*! @license
 * Shaka Player
 * Copyright 2016 Google LLC
 * SPDX-License-Identifier: Apache-2.0
 */

/**
 * @externs
 * @suppress {duplicate} To prevent compiler errors with the namespace
 *   being declared both here and by goog.provide in the library.
 */

/** @namespace */
var shaka = {};

/** @namespace */
shaka.extern = {};

/**
 * @typedef {{
 *   base: string,
 *   buffered: string,
 *   played: string,
 *   adBreaks: string,
 *   chapterMarks: string
 * }}
 *
 * @property {string} base
 *   The CSS background color applied to the base of the seek bar, on top of
 *   which the buffer level and playback position are shown.
 * @property {string} buffered
 *   The CSS background color applied to the portion of the seek bar showing
 *   what has been buffered ahead of the playback position.
 * @property {string} played
 *   The CSS background color applied to the portion of the seek bar showing
 *   what has been played already.
 * @property {string} adBreaks
 *   The CSS background color applied to the portion of the seek bar showing
 *   when the ad breaks are scheduled to occur on the timeline.
 * @property {string} chapterMarks
 *   The CSS border color applied to sections of the seek bar showing
 *   when the chapters start and end on the timeline.
 *   Defaults to dark grey rgb(27, 27, 27).
 * @exportDoc
 */
shaka.extern.UISeekBarColors;

/**
 * @typedef {{
 *   base: string,
 *   level: string
 * }}
 *
 * @property {string} base
 *   The CSS background color applied to the base of the volume bar, on top of
 *   which the volume level is shown.
 * @property {string} level
 *   The CSS background color applied to the portion of the volume bar showing
 *   the volume level.
 * @exportDoc
 */
shaka.extern.UIVolumeBarColors;

/**
 * @description
 * The UI's configuration options.
 *
 * @typedef {{
 *   controlPanelElements: !Array.<string>,
 *   overflowMenuButtons: !Array.<string>,
 *   contextMenuElements: !Array.<string>,
 *   statisticsList: !Array.<string>,
 *   playbackRates: !Array.<number>,
 *   fastForwardRates: !Array.<number>,
 *   rewindRates: !Array.<number>,
 *   addSeekBar: boolean,
 *   addBigPlayButton: boolean,
 *   customContextMenu: boolean,
 *   castReceiverAppId: string,
 *   castAndroidReceiverCompatible: boolean,
 *   clearBufferOnQualityChange: boolean,
 *   showUnbufferedStart: boolean,
 *   seekBarColors: shaka.extern.UISeekBarColors,
 *   volumeBarColors: shaka.extern.UIVolumeBarColors,
 *   trackLabelFormat: shaka.ui.Overlay.TrackLabelFormat,
 *   fadeDelay: number,
 *   doubleClickForFullscreen: boolean,
 *   singleClickForPlayAndPause: boolean,
 *   enableKeyboardPlaybackControls: boolean,
 *   enableFullscreenOnRotation: boolean,
 *   forceLandscapeOnFullscreen: boolean,
 *   enableTooltips: boolean,
 *   keyboardSeekDistance: number,
 *   keyboardLargeSeekDistance: number,
 *   fullScreenElement: HTMLElement,
<<<<<<< HEAD
 *   displayChapterMarkers: boolean
=======
 *   preferDocumentPictureInPicture: boolean
>>>>>>> e79c5eb0
 * }}
 *
 * @property {!Array.<string>} controlPanelElements
 *   The ordered list of control panel elements of the UI.
 * @property {!Array.<string>} overflowMenuButtons
 *   The ordered list of the overflow menu buttons.
 * @property {!Array.<string>} contextMenuElements
 *   The ordered list of buttons in the context menu.
 * @property {!Array.<string>} statisticsList
 *   The ordered list of statistics present in the statistics container.
 * @property {!Array.<number>} playbackRates
 *   The ordered list of rates for playback selection.
  * @property {!Array.<number>} fastForwardRates
 *   The ordered list of rates for fast forward selection.
 * @property {!Array.<number>} rewindRates
 *   The ordered list of rates for rewind selection.
 * @property {boolean} addSeekBar
 *   Whether or not a seek bar should be part of the UI.
 * @property {boolean} addBigPlayButton
 *   Whether or not a big play button in the center of the video
 *   should be part of the UI.
 * @property {boolean} customContextMenu
 *   Whether or not a custom context menu replaces the default.
 * @property {string} castReceiverAppId
 *   Receiver app id to use for the Chromecast support.
 * @property {boolean} castAndroidReceiverCompatible
 *   Indicates if the app is compatible with an Android Cast Receiver.
 * @property {boolean} clearBufferOnQualityChange
 *   Only applicable if the resolution selection is part of the UI.
 *   Whether buffer should be cleared when changing resolution
 *   via UI. Clearing buffer would result in immidiate change of quality,
 *   but playback may flicker/stall for a sec as the content in new
 *   resolution is being buffered. Not clearing the buffer will mean
 *   we play the content in the previously selected resolution that we
 *   already have buffered before switching to the new resolution.
 * @property {boolean} showUnbufferedStart
 *   If true, color any unbuffered region at the start of the seek bar as
 *   unbuffered (using the "base" color).  If false, color any unbuffered region
 *   at the start of the seek bar as played (using the "played" color).
 *   <br>
 *   A value of false matches the default behavior of Chrome's native controls
 *   and Shaka Player v3.0+.
 *   <br>
 *   A value of true matches the default behavior of Shaka Player v2.5.
 *   <br>
 *   Defaults to false.
 * @property {shaka.extern.UISeekBarColors} seekBarColors
 *   The CSS colors applied to the seek bar.  This allows you to override the
 *   colors used in the linear gradient constructed in JavaScript, since you
 *   cannot easily do this in pure CSS.
 * @property {shaka.extern.UIVolumeBarColors} volumeBarColors
 *   The CSS colors applied to the volume bar.  This allows you to override the
 *   colors used in the linear gradient constructed in JavaScript, since you
 *   cannot do this in pure CSS.
 * @property {shaka.ui.Overlay.TrackLabelFormat} trackLabelFormat
 *   An enum that determines what is shown in the labels for text track and
 *   audio variant selection.
 *   LANGUAGE means that only the language of the item is shown.
 *   ROLE means that only the role of the item is shown.
 *   LANGUAGE_ROLE means both language and role are shown, or just language if
 *   there is no role.
 *   LABEL means the non-standard DASH "label" attribute or the standard DASH
 *   "Label" element or the HLS "NAME" attribute are shown.
 *   Defaults to LANGUAGE.
 * @property {number} fadeDelay
 *   The delay (in seconds) before fading out the controls once the user stops
 *   interacting with them.  We recommend setting this to 3 on your cast
 *   receiver UI.
 *   Defaults to 0.
 * @property {boolean} doubleClickForFullscreen
 *   Whether or not double-clicking on the UI should cause it to enter
 *   fullscreen.
 *   Defaults to true.
 * @property {boolean} singleClickForPlayAndPause
 *   Whether or not clicking on the video should cause it to play or pause.
 *   Defaults to true.
 * @property {boolean} enableKeyboardPlaybackControls
 *   Whether or not playback controls via keyboard is enabled, such as seek
 *   forward, seek backward, jump to the beginning/end of the video.
 *   Defaults to true.
 * @property {boolean} enableFullscreenOnRotation
 *   Whether or not to enter/exit fullscreen mode when the screen is rotated.
 *   Defaults to true.
 * @property {boolean} forceLandscapeOnFullscreen
 *   Whether or not the device should rotate to landscape mode when the video
 *   enters fullscreen.  Note that this behavior is based on an experimental
 *   browser API, and may not work on all platforms.
 *   Defaults to true.
 * @property {boolean} enableTooltips
 *   Whether or not buttons in the control panel display tooltips that contain
 *   information about their function.
 *   Defaults to false.
 * @property {number} keyboardSeekDistance
 *   The time interval, in seconds, to seek when the user presses the left or
 *   right keyboard keys when the video is selected. If less than or equal to 0,
 *   no seeking will occur.
 *   Defaults to 5 seconds.
 * @property {number} keyboardLargeSeekDistance
 *   The time interval, in seconds, to seek when the user presses the page up or
 *   page down keyboard keys when the video is selected. If less than or equal
 *   to 0, no seeking will occur.
 *   Defaults to 60 seconds.
 * @property {HTMLElement} fullScreenElement
 *   DOM element on which fullscreen will be done.
 *   Defaults to Shaka Player Container.
<<<<<<< HEAD
 * @property {boolean} displayChapterMarkers
 *   Whether or not chapter markers are shown on the seek bar.
 *   Defaults to false;
=======
 * @property {boolean} preferDocumentPictureInPicture
 *   Indicates whether the Document Picture in Picture API is preferred or the
 *   Video Element Picture in Picture API is preferred.
 *   Changing this property in mid-playback may produce undesired behavior if
 *   you are already in PiP.
 *   Defaults to true.
>>>>>>> e79c5eb0
 * @exportDoc
 */
shaka.extern.UIConfiguration;


/**
 * Interface for UI elements.  UI elements should inherit from the concrete base
 * class shaka.ui.Element.  The members defined in this extern's constructor are
 * all available from the base class, and are defined here to keep the compiler
 * from renaming them.
 *
 * @extends {shaka.util.IReleasable}
 * @interface
 * @exportDoc
 */
shaka.extern.IUIElement = class {
  /**
   * @param {!HTMLElement} parent
   * @param {!shaka.ui.Controls} controls
   */
  constructor(parent, controls) {
    /**
     * @protected {HTMLElement}
     * @exportDoc
     */
    this.parent;

    /**
     * @protected {shaka.ui.Controls}
     * @exportDoc
     */
    this.controls;

    /**
     * @protected {shaka.util.EventManager}
     * @exportDoc
     */
    this.eventManager;

    /**
     * @protected {shaka.ui.Localization}
     * @exportDoc
     */
    this.localization;

    /**
     * @protected {shaka.Player}
     * @exportDoc
     */
    this.player;

    /**
     * @protected {HTMLMediaElement}
     * @exportDoc
     */
    this.video;

    /**
     * @protected {shaka.extern.IAdManager}
     * @exportDoc
     */
    this.adManager;

    /**
     * @protected {shaka.extern.IAd}
     * @exportDoc
     */
    this.ad;
  }

  /**
   * @override
   */
  release() {}
};


/**
 * A factory for creating a UI element.
 *
 * @interface
 * @exportDoc
 */
shaka.extern.IUIElement.Factory = class {
  /**
   * @param {!HTMLElement} rootElement
   * @param {!shaka.ui.Controls} controls
   * @return {!shaka.extern.IUIElement}
   */
  create(rootElement, controls) {}
};


/**
 * Interface for UI range elements.  UI range elements should inherit from the
 * concrete base class shaka.ui.RangeElement.  The members defined in this
 * extern's constructor are all available from the base class, and are defined
 * here to keep the compiler from renaming them.
 *
 * @extends {shaka.extern.IUIElement}
 * @interface
 * @exportDoc
 */
shaka.extern.IUIRangeElement = class {
  /**
   * @param {!HTMLElement} parent
   * @param {!shaka.ui.Controls} controls
   * @param {!Array.<string>} containerClassNames
   * @param {!Array.<string>} barClassNames
   */
  constructor(parent, controls, containerClassNames, barClassNames) {
    /**
     * @protected {!HTMLElement}
     * @exportDoc
     */
    this.container;

    /**
     * @protected {!HTMLInputElement}
     * @exportDoc
     */
    this.bar;
  }

  /**
   * @param {number} min
   * @param {number} max
   */
  setRange(min, max) {}

  /**
   * Called when user interaction begins.
   * To be overridden by subclasses.
   */
  onChangeStart() {}

  /**
   * Called when a new value is set by user interaction.
   * To be overridden by subclasses.
   */
  onChange() {}

  /**
   * Called when user interaction ends.
   * To be overridden by subclasses.
   */
  onChangeEnd() {}

  /** @return {number} */
  getValue() {}

  /** @param {number} value */
  setValue(value) {}

  /** @param {number} value */
  changeTo(value) {}
};

/**
 * Interface for UI settings menus.  UI settings menus should inherit from the
 * concrete base class shaka.ui.SettingsMenu.  The members defined in this
 * extern's constructor are all available from the base class, and are defined
 * here to keep the compiler from renaming them.
 *
 * @extends {shaka.extern.IUIElement}
 * @interface
 * @exportDoc
 */
shaka.extern.IUISettingsMenu = class {
  /**
   * @param {!HTMLElement} parent
   * @param {!shaka.ui.Controls} controls
   * @param {string} iconText
   */
  constructor(parent, controls, iconText) {
    /**
     * @protected {!HTMLButtonElement}
     * @exportDoc
     */
    this.button;

    /**
     * @protected {!HTMLElement}
     * @exportDoc
     */
    this.icon;

    /**
     * @protected {!HTMLElement}
     * @exportDoc
     */
    this.nameSpan;

    /**
     * @protected {!HTMLElement}
     * @exportDoc
     */
    this.currentSelection;

    /**
     * @protected {!HTMLElement}
     * @exportDoc
     */
    this.menu;

    /**
     * @protected {!HTMLButtonElement}
     * @exportDoc
     */
    this.backButton;

    /**
     * @protected {!HTMLElement}
     * @exportDoc
     */
    this.backSpan;
  }
};

/**
 * Interface for SeekBars. SeekBars should inherit from the concrete base
 * class shaka.ui.Element. If you do not need to totaly rebuild the
 * SeekBar, you should consider using shaka.ui.RangeElement or
 * shaka.ui.SeekBar as your base class.
 *
 * @extends {shaka.extern.IUIRangeElement}
 * @interface
 * @exportDoc
 */
shaka.extern.IUISeekBar = class {
  /** @return {number} */
  getValue() {}

  /** @param {number} value */
  setValue(value) {}

  /**
   * Called by Controls on a timer to update the state of the seek bar.
   * Also called internally when the user interacts with the input element.
   */
  update() {}

  /** @return {boolean} */
  isShowing() {}
};

/**
 * A factory for creating a SeekBar element.
 *
 * @interface
 * @exportDoc
 */
shaka.extern.IUISeekBar.Factory = class {
  /**
   * @param {!HTMLElement} rootElement
   * @param {!shaka.ui.Controls} controls
   * @return {!shaka.extern.IUISeekBar}
   */
  create(rootElement, controls) {}
};<|MERGE_RESOLUTION|>--- conflicted
+++ resolved
@@ -93,11 +93,8 @@
  *   keyboardSeekDistance: number,
  *   keyboardLargeSeekDistance: number,
  *   fullScreenElement: HTMLElement,
-<<<<<<< HEAD
+ *   preferDocumentPictureInPicture: boolean
  *   displayChapterMarkers: boolean
-=======
- *   preferDocumentPictureInPicture: boolean
->>>>>>> e79c5eb0
  * }}
  *
  * @property {!Array.<string>} controlPanelElements
@@ -203,18 +200,15 @@
  * @property {HTMLElement} fullScreenElement
  *   DOM element on which fullscreen will be done.
  *   Defaults to Shaka Player Container.
-<<<<<<< HEAD
- * @property {boolean} displayChapterMarkers
- *   Whether or not chapter markers are shown on the seek bar.
- *   Defaults to false;
-=======
  * @property {boolean} preferDocumentPictureInPicture
  *   Indicates whether the Document Picture in Picture API is preferred or the
  *   Video Element Picture in Picture API is preferred.
  *   Changing this property in mid-playback may produce undesired behavior if
  *   you are already in PiP.
  *   Defaults to true.
->>>>>>> e79c5eb0
+ * @property {boolean} displayChapterMarkers
+ *   Whether or not chapter markers are shown on the seek bar.
+ *   Defaults to false;
  * @exportDoc
  */
 shaka.extern.UIConfiguration;
