# ![Shaka Player](docs/shaka-player-logo.png)

Shaka Player is an open-source JavaScript library for adaptive media.  It plays
adaptive media formats (such as [DASH][] and [HLS][]) in a browser, without
using plugins or Flash.  Instead, Shaka Player uses the open web standards
[MediaSource Extensions][] and [Encrypted Media Extensions][].

Shaka Player also supports [offline storage and playback][] of media using
[IndexedDB][].  Content can be stored on any browser.  Storage of licenses
depends on browser support.

Our main goal is to make it as easy as possible to stream adaptive bitrate
video and audio using modern browser technologies. We try to keep the library
light, simple, and free from third-party dependencies. Everything you need to
build and deploy is in the sources.

For details on what's coming next, see our [development roadmap](roadmap.md).

[DASH]: http://dashif.org/
[HLS]: https://developer.apple.com/streaming/
[MediaSource Extensions]: https://www.w3.org/TR/media-source/
[Encrypted Media Extensions]: https://www.w3.org/TR/encrypted-media/
[IndexedDB]: https://www.w3.org/TR/IndexedDB-2/
[offline storage and playback]: https://shaka-player-demo.appspot.com/docs/api/tutorial-offline.html


## Platform and browser support matrix

|Browser    |Windows   |Mac      |Linux    |Android  |iOS >= 12 |ChromeOS|Other|
|:---------:|:--------:|:-------:|:-------:|:-------:|:--------:|:------:|:---:|
|Chrome¹    |**Y**     |**Y**    |**Y**    |**Y**    |**Native**|**Y**   | -   |
|Firefox¹   |**Y**     |**Y**    |**Y**    |untested⁵|**Native**| -      | -   |
|Edge¹      |**Y**     | -       | -       | -       | -        | -      | -   |
|Edge Chromium|**Y**     |**Y**    | -       |untested⁵|**Native**| -      | -   |
|IE ≤ 10    | N        | -       | -       | -       | -        | -      | -   |
|IE 11      |**Y** ⁴   | -       | -       | -       | -        | -      | -   |
|Safari¹    | -        |**Y**    | -       | -       |**iPadOS 13<br>Native**| - | - |
|Opera¹     |untested⁵ |untested⁵|untested⁵|untested⁵|**Native**| -      | -   |
|Chromecast²| -        | -       | -       | -       | -        | -      |**Y**|
|Tizen TV³  | -        | -       | -       | -       | -        | -      |**Y**|
|WebOS⁶     | -        | -       | -       | -       | -        | -      |**Y**|
|Xbox One⁶  | -        | -       | -       | -       | -        | -      |**Y**|

NOTES:
 - ¹: On macOS, only Safari 12+ is supported.  On iOS, only iOS 12+ is
   supported.  Older versions will be rejected.
 - ²: The latest stable Chromecast firmware is tested. Both sender and receiver
   can be implemented with Shaka Player.
 - ³: Tizen 2017 model is actively tested and supported by the Shaka Player
   team. Tizen 2016 model is community-supported and untested by us.
 - ⁴: IE 11 offers PlayReady support on Windows 8.1 and Windows 10 only. IE 11
   can play clear content on Windows 8.0. IE 11 does not support adaptive
   playback on Windows 7 and under.  (IE support will stop in v3.1:
   https://github.com/google/shaka-player/issues/2339)
 - ⁵: These are expected to work, but are not actively tested by the Shaka
   Player team.
 - ⁶: These are expected to work, WebOS and Xbox One are community supported
   and untested by us. (Official support for LG WebOS TV:
   https://github.com/google/shaka-player/issues/1330, Official support for
   Xbox One: https://github.com/google/shaka-player/issues/1705)

We support iOS 12+ through Apple's native HLS player.  We provide the same
top-level API, but we just set the video's `src` element to the manifest/media.
So we are dependent on the browser supporting the manifests.

### Shaka Player Embedded (for native iOS)

We have another project called [Shaka Player Embedded][] that offers the same
features and similar APIs for native apps on iOS.  This project uses its own
media stack, which allows it to play content that would otherwise not be
supported.  This supports both DASH and HLS manifests.

[Shaka Player Embedded]: https://github.com/google/shaka-player-embedded


## Manifest format support matrix

|Format|Video On-Demand|Live |Event|In-Progress Recording|
|:----:|:-------------:|:---:|:---:|:-------------------:|
|DASH  |**Y**          |**Y**| -   |**Y**                |
|HLS   |**Y**          |**Y**|**Y**| -                   |

You can also create a [manifest parser plugin][] to support custom manifest
formats.

[manifest parser plugin]: https://shaka-player-demo.appspot.com/docs/api/tutorial-manifest-parser.html


## DASH features

DASH features supported:
 - VOD, Live, and In-Progress Recordings (dynamic VOD content)
 - MPD@timeShiftBufferDepth for seeking backward in Live streams
 - Multi-period content (static and dynamic)
 - Xlink elements (actuate=onLoad only, resolve-to-zero, fallback content)
 - All forms of segment index info: SegmentBase@indexRange, SegmentTimeline,
   SegmentTemplate@duration, SegmentTemplate@index, SegmentList
 - Multi-codec/multi-container manifests (we will negotiate support with the
   browser and choose the best ones)
 - Encrypted content (including custom ContentProtection schemas, PSSH in the
   manifest)
 - Key rotation
 - Trick mode tracks
 - WebVTT and TTML
 - CEA-608/708 captions

DASH features **not** supported:
 - Xlink with actuate=onRequest
 - Manifests without any segment info:
   https://github.com/google/shaka-player/issues/1088
 - Changing codecs during a presentation (unsupported by MSE)
 - Multiple trick mode tracks for the same resolution at varying framerates or
   bitrates
 - Timescales so large that timestamps cannot be represented as integers in
   JavaScript (2^53): https://github.com/google/shaka-player/issues/1667


## HLS features

HLS features supported:
 - VOD, Live, and Event types
 - Encrypted content with PlayReady and Widevine
 - ISO-BMFF / MP4 / CMAF support
 - MPEG-2 TS support (transmuxing provided by [mux.js][] v5.7.0+, must be
   separately included)
 - WebVTT and TTML
 - CEA-608/708 captions
 - Encrypted content with FairPlay (Safari on macOS and iOS 12+ only)

HLS features **not** supported:
 - Key rotation: https://github.com/google/shaka-player/issues/917
 - I-frame-only playlists: https://github.com/google/shaka-player/issues/742
 - Raw AAC, MP3, etc (without an MP4 container):
   https://github.com/google/shaka-player/issues/2337

[mux.js]: https://github.com/videojs/mux.js/releases


## DRM support matrix

|Browser   |Widevine  |PlayReady|FairPlay |ClearKey⁶ |
|:--------:|:--------:|:-------:|:-------:|:--------:|
|Chrome¹   |**Y**     | -       | -       |**Y**     |
|Firefox²  |**Y**     | -       | -       |**Y**     |
|Edge³     | -        |**Y**    | -       | -        |
|Edge Chromium|**Y**     |**Y**    | -       |**Y**     |
|IE 11⁴    | -        |**Y**    | -       | -        |
|Safari    | -        | -       |**Y**    | -        |
|Opera     |untested⁵ | -       | -       |untested⁵ |
|Chromecast|**Y**     |**Y**    | -       |untested⁵ |
|Tizen TV  |**Y**     |**Y**    | -       |untested⁵ |
|WebOS⁷    |untested⁷ |untested⁷| -       |untested⁷ |
|Xbox One⁷ | -        |untested⁷| -       | -        |

Other DRM systems should work out of the box if they are interoperable and
compliant to the EME spec.

NOTES:
 - ¹: Only official Chrome builds contain the Widevine CDM.  Chromium built from
   source does not support DRM.
 - ²: DRM must be enabled by the user.  The first time a Firefox user visits a
   site with encrypted media, the user will be prompted to enable DRM.
 - ³: PlayReady in Edge does not seem to work on a VM or over Remote Desktop.
 - ⁴: IE 11 offers PlayReady support on Windows 8.1 and Windows 10 only.  (IE
   support will stop in v3.1:
   https://github.com/google/shaka-player/issues/2339)
 - ⁵: These are expected to work, but are not actively tested by the Shaka
   Player team.
 - ⁶: ClearKey is a useful tool for debugging, and does not provide actual
   content security.
 - ⁷: These are expected to work, WebOS and Xbox One are community supported
   and untested by us.

|Manifest  |Widevine  |PlayReady|FairPlay |ClearKey  |
|:--------:|:--------:|:-------:|:-------:|:--------:|
|DASH      |**Y**     |**Y**    | -       |**Y**     |
|HLS       |**Y**     |**Y**    |**Y** ¹  | -        |

NOTES:
 - ¹: We support FairPlay through Apple's native HLS player.


## Media container and subtitle support

Shaka Player supports:
  - ISO-BMFF / CMAF / MP4
    - Depends on browser support for the container via MediaSource
    - Can parse "sidx" box for DASH's SegmentBase@indexRange and
      SegmentTemplate@index
    - Can find and parse "tfdt" box to find segment start time in HLS
  - WebM
    - Depends on browser support for the container via MediaSource
    - Can parse [cueing data][] elements for DASH's SegmentBase@indexRange and
      SegmentTemplate@index
    - Not supported in HLS
  - MPEG-2 TS
    - With help from [mux.js][] v5.7.0+, can be played on any browser which
      supports MP4
    - Can find and parse timestamps to find segment start time in HLS
  - WebVTT
    - Supported in both text form and embedded in MP4
  - TTML
    - Supported in both XML form and embedded in MP4
  - CEA-608
    - Supported embedded in MP4
    - With help from [mux.js][] v5.7.0+, supported embedded in TS
  - CEA-708
    - Supported embedded in MP4
    - With help from [mux.js][] v5.7.0+, supported embedded in TS
  - SubRip (SRT)
    - UTF-8 encoding only
<<<<<<< HEAD
  - SubViewer (SBV)
=======
  - LyRiCs (LRC)
>>>>>>> 8b7e70a3
    - UTF-8 encoding only

Subtitles are rendered by the browser by default.  Applications can create a
[text display plugin][] for customer rendering to go beyond browser-supported
attributes.

[cueing data]: https://www.webmproject.org/docs/container/#cueing-data
[text display plugin]: https://nightly-dot-shaka-player-demo.appspot.com/docs/api/shaka.extern.TextDisplayer.html
<!-- TODO: replace with a link to a TextDisplayer tutorial -->


## Documentation & Important Links ##

 * [Demo](https://shaka-player-demo.appspot.com)([sources](demo/))
 * [API documentation](https://shaka-player-demo.appspot.com/docs/api/index.html)
 * [Tutorials](https://shaka-player-demo.appspot.com/docs/api/tutorial-welcome.html)
 * [Hosted builds on Google Hosted Libraries](https://developers.google.com/speed/libraries/#shaka-player)
 * [Hosted builds on jsDelivr](https://www.jsdelivr.com/package/npm/shaka-player)
 * [Development roadmap](roadmap.md)
 * [Announcement list](https://groups.google.com/forum/#!forum/shaka-player-users)
     ([join](docs/announcement-list-join-group.png) for release and survey
      announcements)


## FAQ ##

For general help and before filing any bugs, please read the
[FAQ](docs/tutorials/faq.md).


## Contributing ##

If you have improvements or fixes, we would love to have your contributions.
Please read [CONTRIBUTING.md](CONTRIBUTING.md)
for more information on the process we would like contributors to follow.


## Framework Integrations ##

The Shaka team doesn't have the bandwidth and experience to provide guidance and
support for integrating Shaka Player with specific frameworks, but some of our
users have sucessfully done so and created tutorials to help other beginners.

Shaka + ReactJS integrations:
- https://github.com/matvp91/shaka-player-react
- https://github.com/amit08255/shaka-player-react-with-ui-config

Shaka + Next.js integration:
- https://github.com/amit08255/shaka-player-react-with-ui-config/tree/master/nextjs-shaka-player

If you have published Shaka Integration code/tutorials, please feel free to submit PRs
to add them to this list, we will gladly approve!<|MERGE_RESOLUTION|>--- conflicted
+++ resolved
@@ -209,11 +209,9 @@
     - With help from [mux.js][] v5.7.0+, supported embedded in TS
   - SubRip (SRT)
     - UTF-8 encoding only
-<<<<<<< HEAD
+  - LyRiCs (LRC)
+    - UTF-8 encoding only
   - SubViewer (SBV)
-=======
-  - LyRiCs (LRC)
->>>>>>> 8b7e70a3
     - UTF-8 encoding only
 
 Subtitles are rendered by the browser by default.  Applications can create a
