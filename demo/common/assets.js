--- conflicted
+++ resolved
@@ -1015,69 +1015,68 @@
       .addFeature(shakaAssets.Feature.LIVE)
       .addFeature(shakaAssets.Feature.THUMBNAILS),
   new ShakaDemoAssetInfo(
-<<<<<<< HEAD
       /* name= */ 'DASH-IF MPD Patch - SegmentTemplate with $Number$ (livesim)',
       /* iconUri= */ 'https://storage.googleapis.com/shaka-asset-icons/dash_if_test_pattern.png',
       /* manifestUri= */ 'https://livesim2.dashif.org/livesim2/patch_60/testpic_2s/Manifest.mpd',
-=======
+      /* source= */ shakaAssets.Source.DASH_IF)
+      .addFeature(shakaAssets.Feature.DASH)
+      .addFeature(shakaAssets.Feature.MP4)
+      .addFeature(shakaAssets.Feature.LIVE)
+      .addFeature(shakaAssets.Feature.MPD_PATCH),
+  new ShakaDemoAssetInfo(
+      /* name= */ 'DASH-IF MPD Patch - SegmentTemplate with $Number$, multiperiod (livesim)',
+      /* iconUri= */ 'https://storage.googleapis.com/shaka-asset-icons/dash_if_test_pattern.png',
+      /* manifestUri= */ 'https://livesim2.dashif.org/livesim2/patch_60/periods_60/testpic_2s/Manifest.mpd',
+      /* source= */ shakaAssets.Source.DASH_IF)
+      .addFeature(shakaAssets.Feature.DASH)
+      .addFeature(shakaAssets.Feature.MP4)
+      .addFeature(shakaAssets.Feature.LIVE)
+      .addFeature(shakaAssets.Feature.MPD_PATCH),
+  new ShakaDemoAssetInfo(
+      /* name= */ 'DASH-IF MPD Patch - SegmentTimeline with $Number$ (livesim)',
+      /* iconUri= */ 'https://storage.googleapis.com/shaka-asset-icons/dash_if_test_pattern.png',
+      /* manifestUri= */ 'https://livesim2.dashif.org/livesim2/patch_60/segtimelinenr_1/testpic_2s/Manifest.mpd',
+      /* source= */ shakaAssets.Source.DASH_IF)
+      .addFeature(shakaAssets.Feature.DASH)
+      .addFeature(shakaAssets.Feature.MP4)
+      .addFeature(shakaAssets.Feature.LIVE)
+      .addFeature(shakaAssets.Feature.MPD_PATCH),
+  new ShakaDemoAssetInfo(
+      /* name= */ 'DASH-IF MPD Patch - SegmentTimeline with $Number$, multiperiod (livesim)',
+      /* iconUri= */ 'https://storage.googleapis.com/shaka-asset-icons/dash_if_test_pattern.png',
+      /* manifestUri= */ 'https://livesim2.dashif.org/livesim2/patch_60/segtimelinenr_1/periods_60/testpic_2s/Manifest.mpd',
+      /* source= */ shakaAssets.Source.DASH_IF)
+      .addFeature(shakaAssets.Feature.DASH)
+      .addFeature(shakaAssets.Feature.MP4)
+      .addFeature(shakaAssets.Feature.LIVE)
+      .addFeature(shakaAssets.Feature.MPD_PATCH),
+  new ShakaDemoAssetInfo(
+      /* name= */ 'DASH-IF MPD Patch - SegmentTimeline with $Time$ (livesim)',
+      /* iconUri= */ 'https://storage.googleapis.com/shaka-asset-icons/dash_if_test_pattern.png',
+      /* manifestUri= */ 'https://livesim2.dashif.org/livesim2/patch_60/segtimeline_1/testpic_2s/Manifest.mpd',
+      /* source= */ shakaAssets.Source.DASH_IF)
+      .addFeature(shakaAssets.Feature.DASH)
+      .addFeature(shakaAssets.Feature.MP4)
+      .addFeature(shakaAssets.Feature.LIVE)
+      .addFeature(shakaAssets.Feature.MPD_PATCH),
+  new ShakaDemoAssetInfo(
+      /* name= */ 'DASH-IF MPD Patch - SegmentTimeline with $Time$, multiperiod (livesim)',
+      /* iconUri= */ 'https://storage.googleapis.com/shaka-asset-icons/dash_if_test_pattern.png',
+      /* manifestUri= */ 'https://livesim2.dashif.org/livesim2/patch_60/segtimeline_1/periods_60/testpic_2s/Manifest.mpd',
+      /* source= */ shakaAssets.Source.DASH_IF)
+      .addFeature(shakaAssets.Feature.DASH)
+      .addFeature(shakaAssets.Feature.MP4)
+      .addFeature(shakaAssets.Feature.LIVE)
+      .addFeature(shakaAssets.Feature.MPD_PATCH),
+  new ShakaDemoAssetInfo(
       /* name= */ 'DASH-IF - Regular chaining, Live',
       /* iconUri= */ '',
       /* manifestUri= */ 'https://dash.akamaized.net/dash264/TestCasesIOP33/MPDChaining/regular_chain/1/manifest_regular_MPDChaining_live.mpd',
->>>>>>> 26c3f648
-      /* source= */ shakaAssets.Source.DASH_IF)
-      .addFeature(shakaAssets.Feature.DASH)
-      .addFeature(shakaAssets.Feature.MP4)
-      .addFeature(shakaAssets.Feature.LIVE)
-<<<<<<< HEAD
-      .addFeature(shakaAssets.Feature.MPD_PATCH),
-  new ShakaDemoAssetInfo(
-      /* name= */ 'DASH-IF MPD Patch - SegmentTemplate with $Number$, multiperiod (livesim)',
-      /* iconUri= */ 'https://storage.googleapis.com/shaka-asset-icons/dash_if_test_pattern.png',
-      /* manifestUri= */ 'https://livesim2.dashif.org/livesim2/patch_60/periods_60/testpic_2s/Manifest.mpd',
-      /* source= */ shakaAssets.Source.DASH_IF)
-      .addFeature(shakaAssets.Feature.DASH)
-      .addFeature(shakaAssets.Feature.MP4)
-      .addFeature(shakaAssets.Feature.LIVE)
-      .addFeature(shakaAssets.Feature.MPD_PATCH),
-  new ShakaDemoAssetInfo(
-      /* name= */ 'DASH-IF MPD Patch - SegmentTimeline with $Number$ (livesim)',
-      /* iconUri= */ 'https://storage.googleapis.com/shaka-asset-icons/dash_if_test_pattern.png',
-      /* manifestUri= */ 'https://livesim2.dashif.org/livesim2/patch_60/segtimelinenr_1/testpic_2s/Manifest.mpd',
-      /* source= */ shakaAssets.Source.DASH_IF)
-      .addFeature(shakaAssets.Feature.DASH)
-      .addFeature(shakaAssets.Feature.MP4)
-      .addFeature(shakaAssets.Feature.LIVE)
-      .addFeature(shakaAssets.Feature.MPD_PATCH),
-  new ShakaDemoAssetInfo(
-      /* name= */ 'DASH-IF MPD Patch - SegmentTimeline with $Number$, multiperiod (livesim)',
-      /* iconUri= */ 'https://storage.googleapis.com/shaka-asset-icons/dash_if_test_pattern.png',
-      /* manifestUri= */ 'https://livesim2.dashif.org/livesim2/patch_60/segtimelinenr_1/periods_60/testpic_2s/Manifest.mpd',
-      /* source= */ shakaAssets.Source.DASH_IF)
-      .addFeature(shakaAssets.Feature.DASH)
-      .addFeature(shakaAssets.Feature.MP4)
-      .addFeature(shakaAssets.Feature.LIVE)
-      .addFeature(shakaAssets.Feature.MPD_PATCH),
-  new ShakaDemoAssetInfo(
-      /* name= */ 'DASH-IF MPD Patch - SegmentTimeline with $Time$ (livesim)',
-      /* iconUri= */ 'https://storage.googleapis.com/shaka-asset-icons/dash_if_test_pattern.png',
-      /* manifestUri= */ 'https://livesim2.dashif.org/livesim2/patch_60/segtimeline_1/testpic_2s/Manifest.mpd',
-      /* source= */ shakaAssets.Source.DASH_IF)
-      .addFeature(shakaAssets.Feature.DASH)
-      .addFeature(shakaAssets.Feature.MP4)
-      .addFeature(shakaAssets.Feature.LIVE)
-      .addFeature(shakaAssets.Feature.MPD_PATCH),
-  new ShakaDemoAssetInfo(
-      /* name= */ 'DASH-IF MPD Patch - SegmentTimeline with $Time$, multiperiod (livesim)',
-      /* iconUri= */ 'https://storage.googleapis.com/shaka-asset-icons/dash_if_test_pattern.png',
-      /* manifestUri= */ 'https://livesim2.dashif.org/livesim2/patch_60/segtimeline_1/periods_60/testpic_2s/Manifest.mpd',
-      /* source= */ shakaAssets.Source.DASH_IF)
-      .addFeature(shakaAssets.Feature.DASH)
-      .addFeature(shakaAssets.Feature.MP4)
-      .addFeature(shakaAssets.Feature.LIVE)
-      .addFeature(shakaAssets.Feature.MPD_PATCH),
-=======
+      /* source= */ shakaAssets.Source.DASH_IF)
+      .addFeature(shakaAssets.Feature.DASH)
+      .addFeature(shakaAssets.Feature.MP4)
+      .addFeature(shakaAssets.Feature.LIVE)
       .addFeature(shakaAssets.Feature.MPD_CHAINING),
->>>>>>> 26c3f648
   // End DASH-IF Assets }}}
 
   // bitcodin assets {{{
