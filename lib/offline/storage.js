/**
 * @license
 * Copyright 2016 Google Inc.
 *
 * Licensed under the Apache License, Version 2.0 (the "License");
 * you may not use this file except in compliance with the License.
 * You may obtain a copy of the License at
 *
 *     http://www.apache.org/licenses/LICENSE-2.0
 *
 * Unless required by applicable law or agreed to in writing, software
 * distributed under the License is distributed on an "AS IS" BASIS,
 * WITHOUT WARRANTIES OR CONDITIONS OF ANY KIND, either express or implied.
 * See the License for the specific language governing permissions and
 * limitations under the License.
 */

goog.provide('shaka.offline.Storage');

goog.require('goog.asserts');
goog.require('shaka.Player');
goog.require('shaka.log');
goog.require('shaka.media.DrmEngine');
goog.require('shaka.media.ManifestParser');
goog.require('shaka.offline.DownloadManager');
goog.require('shaka.offline.IStorageEngine');
goog.require('shaka.offline.OfflineManifestParser');
goog.require('shaka.offline.OfflineUri');
goog.require('shaka.offline.OfflineUtils');
goog.require('shaka.offline.StorageEngineFactory');
goog.require('shaka.util.ConfigUtils');
goog.require('shaka.util.Error');
goog.require('shaka.util.Functional');
goog.require('shaka.util.IDestroyable');
goog.require('shaka.util.LanguageUtils');
goog.require('shaka.util.ManifestParserUtils');
goog.require('shaka.util.StreamUtils');



/**
 * This manages persistent offline data including storage, listing, and deleting
 * stored manifests.  Playback of offline manifests are done using Player
 * using the special URI (see shaka.offline.OfflineUri).
 *
 * First, check support() to see if offline is supported by the platform.
 * Second, configure() the storage object with callbacks to your application.
 * Third, call store(), remove(), or list() as needed.
 * When done, call destroy().
 *
 * @param {shaka.Player} player
 *   The player instance to pull configuration data from.
 *
 * @struct
 * @constructor
 * @implements {shaka.util.IDestroyable}
 * @export
 */
shaka.offline.Storage = function(player) {
  // It is an easy mistake to make to pass a Player proxy from CastProxy.
  // Rather than throw a vague exception later, throw an explicit and clear one
  // now.
  if (!player || player.constructor != shaka.Player) {
    throw new shaka.util.Error(
        shaka.util.Error.Severity.CRITICAL,
        shaka.util.Error.Category.STORAGE,
        shaka.util.Error.Code.LOCAL_PLAYER_INSTANCE_REQUIRED);
  }

  /** @private {shaka.offline.IStorageEngine} */
  this.storageEngine_ = null;

  /** @private {shaka.Player} */
  this.player_ = player;

  /** @private {?shakaExtern.OfflineConfiguration} */
  this.config_ = this.defaultConfig_();

  /** @private {shaka.media.DrmEngine} */
  this.drmEngine_ = null;

  /** @private {boolean} */
  this.storeInProgress_ = false;

  /** @private {Array.<shakaExtern.Track>} */
  this.firstPeriodTracks_ = null;

  /** @private {?shakaExtern.Manifest} */
  this.manifest_ = null;

  /**
   * The stored content for the manifest that storage is currently downloading.
   * If this is null, it means that storage is not downloading a manifest.
   * @private {?shakaExtern.StoredContent}
   */
  this.pendingContent_ = null;

  /** @private {shaka.offline.DownloadManager} */
  this.downloadManager_ = null;
};


/**
 * Gets whether offline storage is supported.  Returns true if offline storage
 * is supported for clear content.  Support for offline storage of encrypted
 * content will not be determined until storage is attempted.
 *
 * @return {boolean}
 * @export
 */
shaka.offline.Storage.support = function() {
  return shaka.offline.StorageEngineFactory.isSupported();
};


/**
 * @override
 * @export
 */
shaka.offline.Storage.prototype.destroy = function() {
  let storageEngine = this.storageEngine_;
  // Destroy the download manager first since it needs the StorageEngine to
  // clean up old segments.
  let ret = !this.downloadManager_ ?
      Promise.resolve() :
      this.downloadManager_.destroy()
          .catch(function() {})
          .then(function() {
            if (storageEngine) return storageEngine.destroy();
          });

  this.storageEngine_ = null;
  this.downloadManager_ = null;
  this.player_ = null;
  this.config_ = null;
  return ret;
};


/**
 * Sets configuration values for Storage.  This is not associated with
 * Player.configure and will not change Player.
 *
 * There are two important callbacks configured here: one for download progress,
 * and one to decide which tracks to store.
 *
 * The default track selection callback will store the largest SD video track.
 * Provide your own callback to choose the tracks you want to store.
 *
 * @param {!Object} config This should follow the form of
 *   {@link shakaExtern.OfflineConfiguration}, but you may omit any field you do
 *   not wish to change.
 * @export
 */
shaka.offline.Storage.prototype.configure = function(config) {
  goog.asserts.assert(this.config_, 'Storage must not be destroyed');
  shaka.util.ConfigUtils.mergeConfigObjects(
      this.config_, config, this.defaultConfig_(), {}, '');
};


/**
 * Stores the given manifest.  If the content is encrypted, and encrypted
 * content cannot be stored on this platform, the Promise will be rejected with
 * error code 6001, REQUESTED_KEY_SYSTEM_CONFIG_UNAVAILABLE.
 *
 * @param {string} manifestUri The URI of the manifest to store.
 * @param {!Object=} opt_appMetadata An arbitrary object from the application
 *   that will be stored along-side the offline content.  Use this for any
 *   application-specific metadata you need associated with the stored content.
 *   For details on the data types that can be stored here, please refer to
 *   {@link https://goo.gl/h62coS}
 * @param {!shakaExtern.ManifestParser.Factory=} opt_manifestParserFactory
 * @return {!Promise.<shakaExtern.StoredContent>}  A Promise to a structure
 *   representing what was stored.  The "offlineUri" member is the URI that
 *   should be given to Player.load() to play this piece of content offline.
 *   The "appMetadata" member is the appMetadata argument you passed to store().
 * @export
 */
shaka.offline.Storage.prototype.store = function(
    manifestUri, opt_appMetadata, opt_manifestParserFactory) {
  // TODO: Create a way for a download to be canceled while being downloaded.
  if (this.storeInProgress_) {
    return Promise.reject(new shaka.util.Error(
        shaka.util.Error.Severity.CRITICAL,
        shaka.util.Error.Category.STORAGE,
        shaka.util.Error.Code.STORE_ALREADY_IN_PROGRESS));
  }
  this.storeInProgress_ = true;

  /** @type {!Object} */
  let appMetadata = opt_appMetadata || {};

  let error = null;
  let onError = function(e) { error = e; };

  return this.initIfNeeded_().then(function() {
    this.checkDestroyed_();
    return this.loadInternal(manifestUri, onError, opt_manifestParserFactory);
  }.bind(this)).then(function(data) {
    this.checkDestroyed_();
    if (error) {
      throw error;
    }

    return this.downloadAndStoreManifest_(
        manifestUri, data.manifest, appMetadata, data.drmEngine);
  }.bind(this)).then(function(content) {
    this.checkDestroyed_();
    return this.cleanup_().then(function() {
      return content;
    });
  }.bind(this)).catch(function(err) {
    // If we already had an error, ignore this error to avoid hiding
    // the original error.
    error = error || err;
    return this.cleanup_().then(function() { throw error; });
  }.bind(this));
};


/**
 * @param {string} manifestUri
 * @param {shakaExtern.Manifest} manifest
 * @param {!Object} appMetadata
 * @param {!shaka.media.DrmEngine} drmEngine
 * @return {!Promise.<shakaExtern.StoredContent>}
 * @private
 */
shaka.offline.Storage.prototype.downloadAndStoreManifest_ = function(
    manifestUri, manifest, appMetadata, drmEngine) {
  const OfflineUtils = shaka.offline.OfflineUtils;

  if (manifest.presentationTimeline.isLive() ||
      manifest.presentationTimeline.isInProgress()) {
    throw new shaka.util.Error(
        shaka.util.Error.Severity.CRITICAL,
        shaka.util.Error.Category.STORAGE,
        shaka.util.Error.Code.CANNOT_STORE_LIVE_OFFLINE,
        manifestUri);
  }

  // Save these references so that they can be accessed elsewhere.
  this.manifest_ = manifest;
  this.drmEngine_ = drmEngine;

  // Re-filter now that DrmEngine is initialized.
  this.filterAllPeriods_(manifest.periods);

  this.pendingContent_ = OfflineUtils.createStoredContentFromManifest(
      manifestUri,
      manifest,
      0,  // start with a size of 0
      appMetadata);

  /** @type {shakaExtern.ManifestDB} */
  let manifestDb = this.createOfflineManifest_(
      manifestUri, appMetadata);

  return this.downloadManager_.downloadAndStore(manifestDb)
      .then(function(id) {
        const OfflineUri = shaka.offline.OfflineUri;
        const OfflineUtils = shaka.offline.OfflineUtils;
        /** @type {string} */
        let uri = OfflineUri.manifestIdToUri(id);
        return Object.assign(
            OfflineUtils.createStoredContentFromManifestDB(uri, manifestDb),
            {downloadStatus: manifestDb.downloadStatus});
      });
};


/**
 * Removes the given stored content.
 *
 * @param {string} contentUri
 * @return {!Promise}
 * @export
 */
shaka.offline.Storage.prototype.remove = function(contentUri) {
  // TODO: Remove this backward compatibility in v2.4.
  if (contentUri.offlineUri) {
    shaka.log.alwaysWarn('Removing downloaded content using ' +
        'shakaExtern.StoredContent is deprecated. Please remove using the ' +
        'offline uri.');

    return this.removeByUrl_(contentUri.offlineUri);
  }

  return this.removeByUrl_(contentUri);
};


/**
 * @param {!string} offlineUri
 * @return {!Promise}
 * @private
 */
shaka.offline.Storage.prototype.removeByUrl_ = function(offlineUri) {
  let manifestId = shaka.offline.OfflineUri.uriToManifestId(offlineUri);
  if (manifestId == null) {
    return Promise.reject(new shaka.util.Error(
        shaka.util.Error.Severity.CRITICAL,
        shaka.util.Error.Category.STORAGE,
        shaka.util.Error.Code.MALFORMED_OFFLINE_URI,
        offlineUri));
  }

<<<<<<< HEAD
  let error = null;
  let onError = function(e) {
    // Ignore errors if the session was already removed.
    if (e.code != shaka.util.Error.Code.OFFLINE_SESSION_REMOVED) {
      error = e;
    }
  };
=======
>>>>>>> 4d03afdc

  /** @type {shakaExtern.ManifestDB} */
  let manifestDb;
  // /** @type {!shaka.media.DrmEngine} */
  // let drmEngine;

  return this.initIfNeeded_().then(function() {
    goog.asserts.assert(manifestId != null, 'Manifest Ids cannot be null.');
    this.checkDestroyed_();
    return this.storageEngine_.getManifest(manifestId);
  }.bind(this)).then((
      /**
       * @param {?shakaExtern.ManifestDB} data
       * @return {!Promise}
       */
      function(data) {
        this.checkDestroyed_();
        if (!data) {
          throw new shaka.util.Error(
              shaka.util.Error.Severity.CRITICAL,
              shaka.util.Error.Category.STORAGE,
              shaka.util.Error.Code.REQUESTED_ITEM_NOT_FOUND,
              offlineUri);
        }
        manifestDb = data;
        let netEngine = this.player_.getNetworkingEngine();
        goog.asserts.assert(netEngine, 'Player must not be destroyed');
        // if (error) throw error;
        if (manifestId == null) {
          return Promise.reject(new shaka.util.Error(
              shaka.util.Error.Severity.CRITICAL,
              shaka.util.Error.Category.STORAGE,
              shaka.util.Error.Code.MALFORMED_OFFLINE_URI,
              offlineUri));
        }
        return this.removeManifest_(offlineUri, manifestId, manifestDb);
        // drmEngine.configure(this.player_.getConfiguration().drm);
        // let isOffline = this.config_.usePersistentLicense || false;
        // return drmEngine.init(manifest, isOffline);
      }).bind(this));
  // .then(function() {
  //   return drmEngine.removeSessions(manifestDb.sessionIds);
  // }.bind(this)).then(function() {
  //   return drmEngine.destroy();
  // }.bind(this)).then(function() {
  //   this.checkDestroyed_();
  //   if (error) throw error;
  //
  //   goog.asserts.assert(manifestId != null, 'Manifest id cannot be null');
  //   return this.removeManifest_(offlineUri, manifestId, manifestDb);
  // }.bind(this));
};

/**
 * @export
 * @return {!Promise}
 */
shaka.offline.Storage.prototype.pause = function() {
  this.downloadManager_.pause();
  return Promise.resolve('paused');
};

/**
 * @param {string} offlineUri
 * @return {!Promise}
 * @export
 */
shaka.offline.Storage.prototype.resume = function(offlineUri) {
  return this.resume_(offlineUri).then(function(manifestDb) {
    shaka.log.info('finished resume flow');
    return Promise.resolve(manifestDb);
  });
};

/**
 * Resume the download after download pause. Adds to the current manifest
 * the already stored segments,
 * add to the downloadManager_ the segments that are pending download.
 * @param {string} offlineUri
 * @return {!Promise}
 * @private
 */
shaka.offline.Storage.prototype.resume_ = function(offlineUri) {
  const OfflineUtils = shaka.offline.OfflineUtils;
  const manifestId = shaka.offline.OfflineUri.uriToManifestId(offlineUri);
  if (manifestId == null) {
    return Promise.reject(new shaka.util.Error(
        shaka.util.Error.Severity.CRITICAL,
        shaka.util.Error.Category.STORAGE,
        shaka.util.Error.Code.MALFORMED_OFFLINE_URI,
        offlineUri));
  }

  return this.initIfNeeded_().then(function() {
    goog.asserts.assert(manifestId != null, 'Manifest Ids cannot be null.');
    this.checkDestroyed_();
    return this.storageEngine_.getManifest(manifestId);
  }.bind(this)).then((
      /**
       * @param {?shakaExtern.ManifestDB} manifestDb
       * @return {!Promise}
       */
      function(manifestDb) {
        manifestDb.downloadStatus = 'resumed';

        this.checkDestroyed_();
        if (!manifestDb) {
          throw new shaka.util.Error(
              shaka.util.Error.Severity.CRITICAL,
              shaka.util.Error.Category.STORAGE,
              shaka.util.Error.Code.REQUESTED_ITEM_NOT_FOUND,
              offlineUri);
        }
        this.manifest_ = shaka.offline.OfflineManifestParser
            .reconstructManifest(manifestDb);
        /** @type {!Array.<shakaExtern.PeriodDB>} */
        let periods = this.manifest_.periods
            .map(this.createPeriod_.bind(this));

        OfflineUtils.addDownloadedSegmentsToPeriods(
            periods,
            this.manifest_.storedPeriods);
        manifestDb.periods = periods;
        this.downloadManager_.offlineManifestStorageId = manifestId;
        this.pendingContent_ = this.getPendingContent_(manifestDb);
        return this.downloadManager_.downloadAndStore(manifestDb)
            .then(function() {
              if (manifestDb.downloadStatus == 'resumed') {
                manifestDb.downloadStatus = 'ended';
              }
              return manifestDb;
            }.bind(this));
      })
      .bind(this));
};

/**
 * @param {shakaExtern.ManifestDB} manifest
 * @return {shakaExtern.StoredContent}
 * @private
 */
shaka.offline.Storage.prototype.getPendingContent_ = function(manifest) {
  /** @type {shakaExtern.StoredContent} */
  let content = {
    appMetadata: manifest.appMetadata,
    duration: manifest.duration,
    expiration: manifest.expiration,
    offlineUri: null,
    originalManifestUri: manifest.originalManifestUri,
    size: manifest.size,
    tracks: null,
    downloadStatus: null
  };
  return content;
};


/**
 * @param {string} manifestUri
 * @param {number} manifestId
 * @param {shakaExtern.ManifestDB} manifest
 * @return {!Promise}
 * @private
 */
shaka.offline.Storage.prototype.removeManifest_ = function(
    manifestUri, manifestId, manifest) {
  /** @type {function(shakaExtern.StoredContent, number)} */
  let callback = this.config_.progressCallback;

  /** @type {shakaExtern.StoredContent} */
  let content = shaka.offline.OfflineUtils.createStoredContentFromManifestDB(
      manifestUri, manifest);

  /** @type {!Array.<number>} */
  let segmentIds = shaka.offline.Storage.getAllSegmentIds_(manifest);

  /** @type {number} */
  let thingsRemoved = 0;
  /** @type {number} */
  let thingsToRemove = segmentIds.length + 1; // "+ 1" for manifest

  /** @type {function()} */
  let onThingRemoved = function() {
    thingsRemoved++;
    callback(content, thingsRemoved / thingsToRemove);
  };

  return Promise.resolve().then(function() {
    this.checkDestroyed_();
    return this.storageEngine_.removeSegments(segmentIds, onThingRemoved);
  }.bind(this)).then(function() {
    this.checkDestroyed_();
    return this.storageEngine_.removeManifests([manifestId], onThingRemoved);
  }.bind(this));
};


/**
 * Lists all the stored content available.
 *
 * @return {!Promise.<!Array.<shakaExtern.StoredContent>>}  A Promise to an
 *   array of structures representing all stored content.  The "offlineUri"
 *   member of the structure is the URI that should be given to Player.load()
 *   to play this piece of content offline.  The "appMetadata" member is the
 *   appMetadata argument you passed to store().
 * @export
 */
shaka.offline.Storage.prototype.list = function() {
  const OfflineUtils = shaka.offline.OfflineUtils;

  /** @type {!Array.<shakaExtern.StoredContent>} */
  let storedContents = [];
  return this.initIfNeeded_()
      .then(function() {
        this.checkDestroyed_();
        return this.storageEngine_.forEachManifest(function(id, manifestDB) {
          let content = OfflineUtils.createStoredContentFromManifestDB(
              shaka.offline.OfflineUri.manifestIdToUri(id),
              manifestDB);
          storedContents.push(content);
        });
      }.bind(this))
      .then(function() { return storedContents; });
};


/**
 * Loads the given manifest, parses it, and constructs the DrmEngine.  This
 * stops the manifest parser.  This may be replaced by tests.
 *
 * @param {string} manifestUri
 * @param {function(*)} onError
 * @param {!shakaExtern.ManifestParser.Factory=} opt_manifestParserFactory
 * @return {!Promise.<{
 *   manifest: shakaExtern.Manifest,
 *   drmEngine: !shaka.media.DrmEngine
 * }>}
 */
shaka.offline.Storage.prototype.loadInternal = function(
    manifestUri, onError, opt_manifestParserFactory) {

  let netEngine = /** @type {!shaka.net.NetworkingEngine} */ (
      this.player_.getNetworkingEngine());
  let config = this.player_.getConfiguration();

  /** @type {shakaExtern.Manifest} */
  let manifest;
  /** @type {!shaka.media.DrmEngine} */
  let drmEngine;
  /** @type {!shakaExtern.ManifestParser} */
  let manifestParser;

  let onKeyStatusChange = function() {};
  return shaka.media.ManifestParser
      .getFactory(
          manifestUri, netEngine, config.manifest.retryParameters,
          opt_manifestParserFactory)
      .then(function(factory) {
        this.checkDestroyed_();
        manifestParser = new factory();
        manifestParser.configure(config.manifest);

        let playerInterface = {
          networkingEngine: netEngine,
          filterAllPeriods: this.filterAllPeriods_.bind(this),
          filterNewPeriod: this.filterPeriod_.bind(this),
          onTimelineRegionAdded: function() {},
          onEvent: function() {},
          onError: onError
        };
        return manifestParser.start(manifestUri, playerInterface);
      }.bind(this))
      .then(function(data) {
        this.checkDestroyed_();
        manifest = data;
        drmEngine = new shaka.media.DrmEngine({
          netEngine: netEngine,
          onError: onError,
          onKeyStatus: onKeyStatusChange,
          onExpirationUpdated: function() {},
          onEvent: function() {}
        });
        drmEngine.configure(config.drm);
        let isOffline = this.config_.usePersistentLicense || false;
        return drmEngine.init(manifest, isOffline);
      }.bind(this))
      .then(function() {
        this.checkDestroyed_();
        return this.createSegmentIndex_(manifest);
      }.bind(this))
      .then(function() {
        this.checkDestroyed_();
        return drmEngine.createOrLoad();
      }.bind(this))
      .then(function() {
        this.checkDestroyed_();
        return manifestParser.stop();
      }.bind(this))
      .then(function() {
        this.checkDestroyed_();
        return {manifest: manifest, drmEngine: drmEngine};
      }.bind(this))
      .catch(function(error) {
        if (manifestParser) {
          return manifestParser.stop().then(function() { throw error; });
        } else {
          throw error;
        }
      });
};


/**
 * The default track selection function.
 *
 * @param {!Array.<shakaExtern.Track>} tracks
 * @return {!Array.<shakaExtern.Track>}
 * @private
 */
shaka.offline.Storage.prototype.defaultTrackSelect_ = function(tracks) {
  const LanguageUtils = shaka.util.LanguageUtils;
  const ContentType = shaka.util.ManifestParserUtils.ContentType;

  let selectedTracks = [];

  // Select variants with best language match.
  let audioLangPref = LanguageUtils.normalize(
      this.player_.getConfiguration().preferredAudioLanguage);
  let matchTypes = [
    LanguageUtils.MatchType.EXACT,
    LanguageUtils.MatchType.BASE_LANGUAGE_OKAY,
    LanguageUtils.MatchType.OTHER_SUB_LANGUAGE_OKAY
  ];
  let allVariantTracks =
      tracks.filter(function(track) { return track.type == 'variant'; });
  // For each match type, get the tracks that match the audio preference for
  // that match type.
  let tracksByMatchType = matchTypes.map(function(match) {
    return allVariantTracks.filter(function(track) {
      let lang = LanguageUtils.normalize(track.language);
      return LanguageUtils.match(match, audioLangPref, lang);
    });
  });

  // Find the best match type that has any matches.
  let variantTracks;
  for (let i = 0; i < tracksByMatchType.length; i++) {
    if (tracksByMatchType[i].length) {
      variantTracks = tracksByMatchType[i];
      break;
    }
  }

  // Fall back to "primary" audio tracks, if present.
  if (!variantTracks) {
    let primaryTracks = allVariantTracks.filter(function(track) {
      return track.primary;
    });
    if (primaryTracks.length) {
      variantTracks = primaryTracks;
    }
  }

  // Otherwise, there is no good way to choose the language, so we don't choose
  // a language at all.
  if (!variantTracks) {
    variantTracks = allVariantTracks;
    // Issue a warning, but only if the content has multiple languages.
    // Otherwise, this warning would just be noise.
    let languages = allVariantTracks
        .map(function(track) { return track.language; })
        .filter(shaka.util.Functional.isNotDuplicate);
    if (languages.length > 1) {
      shaka.log.warning('Could not choose a good audio track based on ' +
                        'language preferences or primary tracks.  An ' +
                        'arbitrary language will be stored!');
    }
  }

  // From previously selected variants, choose the SD ones (height <= 480).
  let tracksByHeight = variantTracks.filter(function(track) {
    return track.height && track.height <= 480;
  });

  // If variants don't have video or no video with height <= 480 was
  // found, proceed with the previously selected tracks.
  if (tracksByHeight.length) {
    // Sort by resolution, then select all variants which match the height
    // of the highest SD res.  There may be multiple audio bitrates for the
    // same video resolution.
    tracksByHeight.sort(function(a, b) { return b.height - a.height; });
    variantTracks = tracksByHeight.filter(function(track) {
      return track.height == tracksByHeight[0].height;
    });
  }

  // Now sort by bandwidth.
  variantTracks.sort(function(a, b) { return a.bandwidth - b.bandwidth; });

  // In case there are multiple matches at different audio bitrates, select the
  // middle bandwidth one.
  if (variantTracks.length) {
    selectedTracks.push(variantTracks[Math.floor(variantTracks.length / 2)]);
  }

  // Since this default callback is used primarily by our own demo app and by
  // app developers who haven't thought about which tracks they want, we should
  // select all text tracks, regardless of language.  This makes for a better
  // demo for us, and does not rely on user preferences for the unconfigured
  // app.
  selectedTracks.push.apply(selectedTracks, tracks.filter(function(track) {
    return track.type == ContentType.TEXT;
  }));

  return selectedTracks;
};


/**
 * @return {shakaExtern.OfflineConfiguration}
 * @private
 */
shaka.offline.Storage.prototype.defaultConfig_ = function() {
  return {
    trackSelectionCallback: this.defaultTrackSelect_.bind(this),
    progressCallback: function(storedContent, percent) {
      // Reference arguments to keep closure from removing it.
      // If the argument is removed, it breaks our function length check
      // in mergeConfigObjects_().
      // NOTE: Chrome App Content Security Policy prohibits usage of new
      // Function().
      if (storedContent || percent) return null;
    },
    usePersistentLicense: true
  };
};


/**
 * Initializes the IStorageEngine if it is not already.
 *
 * @return {!Promise}
 * @private
 */
shaka.offline.Storage.prototype.initIfNeeded_ = function() {
  if (!shaka.offline.Storage.support()) {
    return Promise.reject(new shaka.util.Error(
        shaka.util.Error.Severity.CRITICAL,
        shaka.util.Error.Category.STORAGE,
        shaka.util.Error.Code.STORAGE_NOT_SUPPORTED));
  }

  if (this.storageEngine_) {
    return Promise.resolve();
  }

  goog.asserts.assert(this.player_, 'Player must be initialized');
  /** @type {shaka.net.NetworkingEngine} */
  let netEngine = this.player_.getNetworkingEngine();
  /** @type {shakaExtern.RetryParameters} */
  let retryParams = this.player_.getConfiguration().streaming.retryParameters;

  return shaka.offline.StorageEngineFactory.createStorageEngine()
      .then(function(storageEngine) {
        goog.asserts.assert(netEngine, 'Need valid networking engine.');
        goog.asserts.assert(storageEngine, 'Need valid storage engine.');

        // Save this instance of later use in other methods.
        this.storageEngine_ = storageEngine;

        this.downloadManager_ = new shaka.offline.DownloadManager(
            storageEngine,
            netEngine,
            retryParams);
        this.downloadManager_.followProgress(function(progress, size) {
          /** @type {?shakaExtern.StoredContent} */
          let content = this.pendingContent_;

          goog.asserts.assert(
              content,
              'Need stored content to be set when updating download progress.');

          // Update the size of the stored content before issuing a
          // progress update.
          content.size = size;

          this.config_.progressCallback(content, progress);
        }.bind(this));
      }.bind(this));
};


/**
 * @param {!Array.<shakaExtern.Period>} periods
 * @private
 */
shaka.offline.Storage.prototype.filterAllPeriods_ = function(periods) {
  periods.forEach(this.filterPeriod_.bind(this));
};


/**
 * @param {shakaExtern.Period} period
 * @private
 */
shaka.offline.Storage.prototype.filterPeriod_ = function(period) {
  const StreamUtils = shaka.util.StreamUtils;

  const maxHwRes = {width: Infinity, height: Infinity};

  /** @type {?shakaExtern.Variant} */
  let variant = null;

  if (this.firstPeriodTracks_) {
    let variantTrack = this.firstPeriodTracks_.filter(function(track) {
      return track.type == 'variant';
    })[0];

    if (variantTrack) {
      variant = StreamUtils.findVariantForTrack(period, variantTrack);
    }
  }

  /** @type {?shakaExtern.Stream} */
  let activeAudio = null;
  /** @type {?shakaExtern.Stream} */
  let activeVideo = null;

  if (variant) {
    // Use the first variant as the container of "active streams".  This
    // is then used to filter out the streams that are not compatible with it.
    // This ensures that in multi-Period content, all Periods have streams
    // with compatible MIME types.
    if (variant.audio) activeAudio = variant.audio;
    if (variant.video) activeVideo = variant.video;
  }

  StreamUtils.filterNewPeriod(
      this.drmEngine_, activeAudio, activeVideo, period);
  StreamUtils.applyRestrictions(
      period, this.player_.getConfiguration().restrictions, maxHwRes);
};


/**
 * Cleans up the current store and destroys any objects.  This object is still
 * usable after this.
 *
 * @return {!Promise}
 * @private
 */
shaka.offline.Storage.prototype.cleanup_ = function() {
  let ret = this.drmEngine_ ? this.drmEngine_.destroy() : Promise.resolve();
  this.drmEngine_ = null;
  this.manifest_ = null;
  this.storeInProgress_ = false;
  this.firstPeriodTracks_ = null;
  return ret;
};


/**
 * Calls createSegmentIndex for all streams in the manifest.
 *
 * @param {shakaExtern.Manifest} manifest
 * @return {!Promise}
 * @private
 */
shaka.offline.Storage.prototype.createSegmentIndex_ = function(manifest) {
  const Functional = shaka.util.Functional;
  let streams = manifest.periods
      .map(function(period) { return period.variants; })
      .reduce(Functional.collapseArrays, [])
      .map(function(variant) {
        let variantStreams = [];
        if (variant.audio) variantStreams.push(variant.audio);
        if (variant.video) variantStreams.push(variant.video);
        return variantStreams;
      })
      .reduce(Functional.collapseArrays, [])
      .filter(Functional.isNotDuplicate);

  let textStreams = manifest.periods
      .map(function(period) { return period.textStreams; })
      .reduce(Functional.collapseArrays, []);

  streams.push.apply(streams, textStreams);
  return Promise.all(
      streams.map(function(stream) { return stream.createSegmentIndex(); }));
};


/**
 * Creates an offline 'manifest' for the real manifest.  This does not store
 * the segments yet, only adds them to the download manager through
 * createPeriod_.
 *
 * @param {string} originalManifestUri
 * @param {!Object} metadata
 * @return {shakaExtern.ManifestDB}
 * @private
 */
shaka.offline.Storage.prototype.createOfflineManifest_ = function(
    originalManifestUri, metadata) {
  let periods = this.manifest_.periods.map(this.createPeriod_.bind(this));
  let drmInfo = this.drmEngine_.getDrmInfo();
  let sessions = this.drmEngine_.getSessionIds();

  if (drmInfo && this.config_.usePersistentLicense) {
    if (!sessions.length) {
      throw new shaka.util.Error(
          shaka.util.Error.Severity.CRITICAL, shaka.util.Error.Category.STORAGE,
          shaka.util.Error.Code.NO_INIT_DATA_FOR_OFFLINE, originalManifestUri);
    }
    // Don't store init data since we have stored sessions.
    drmInfo.initData = [];
  }

  return {
    originalManifestUri: originalManifestUri,
    duration: this.manifest_.presentationTimeline.getDuration(),
    size: 0,
    expiration: this.drmEngine_.getExpiration(),
    periods: periods,
    sessionIds: this.config_.usePersistentLicense ? sessions : [],
    drmInfo: drmInfo,
    appMetadata: metadata,
    downloadStatus: null
  };
};


/**
 * Converts a manifest Period to a database Period.  This will use the current
 * configuration to get the tracks to use, then it will search each segment
 * index and add all the segments to the download manager through createStream_.
 *
 * @param {shakaExtern.Period} period
 * @return {shakaExtern.PeriodDB}
 * @private
 */
shaka.offline.Storage.prototype.createPeriod_ = function(period) {
  const StreamUtils = shaka.util.StreamUtils;

  let variantTracks = StreamUtils.getVariantTracks(period, null, null);
  let textTracks = StreamUtils.getTextTracks(period, null);
  let allTracks = variantTracks.concat(textTracks);

  let chosenTracks = this.config_.trackSelectionCallback(allTracks);

  if (this.firstPeriodTracks_ == null) {
    this.firstPeriodTracks_ = chosenTracks;
    // Now that the first tracks are chosen, filter again.  This ensures all
    // Periods have compatible content types.
    this.filterAllPeriods_(this.manifest_.periods);
  }

  for (let i = chosenTracks.length - 1; i > 0; --i) {
    let foundSimilarTracks = false;
    for (let j = i - 1; j >= 0; --j) {
      if (chosenTracks[i].type == chosenTracks[j].type &&
          chosenTracks[i].kind == chosenTracks[j].kind &&
          chosenTracks[i].language == chosenTracks[j].language) {
        shaka.log.warning(
            'Multiple tracks of the same type/kind/language given.');
        foundSimilarTracks = true;
        break;
      }
    }
    if (foundSimilarTracks) break;
  }

  let streams = [];

  for (let i = 0; i < chosenTracks.length; i++) {
    let variant = StreamUtils.findVariantForTrack(period, chosenTracks[i]);
    if (variant) {
      // Make a rough estimation of the streams' bandwidth so download manager
      // can track the progress of the download.
      let bandwidthEstimation;
      if (variant.audio) {
        // If the audio stream has already been added to the DB
        // as part of another variant, add the ID to the list.
        // Otherwise, add it to the DB.
        let stream = streams.filter(function(s) {
          return s.id == variant.audio.id;
        })[0];
        if (stream) {
          stream.variantIds.push(variant.id);
        } else {
          // If variant has both audio and video, roughly estimate them
          // both to be 1/2 of the variant's bandwidth.
          // If variant only has one stream, it's bandwidth equals to
          // the bandwidth of the variant.
          bandwidthEstimation =
              variant.video ? variant.bandwidth / 2 : variant.bandwidth;
          streams.push(this.createStream_(period,
                                          variant.audio,
                                          bandwidthEstimation,
                                          variant.id));
        }
      }
      if (variant.video) {
        let stream = streams.filter(function(s) {
          return s.id == variant.video.id;
        })[0];
        if (stream) {
          stream.variantIds.push(variant.id);
        } else {
          bandwidthEstimation =
              variant.audio ? variant.bandwidth / 2 : variant.bandwidth;
          streams.push(this.createStream_(period,
                                          variant.video,
                                          bandwidthEstimation,
                                          variant.id));
        }
      }
    } else {
      let textStream =
          StreamUtils.findTextStreamForTrack(period, chosenTracks[i]);
      goog.asserts.assert(
          textStream, 'Could not find track with id ' + chosenTracks[i].id);
      streams.push(this.createStream_(
          period, textStream, 0 /* estimatedStreamBandwidth */));
    }
  }

  return {
    startTime: period.startTime,
    streams: streams
  };
};


/**
 * Converts a manifest stream to a database stream.  This will search the
 * segment index and add all the segments to the download manager.
 *
 * @param {shakaExtern.Period} period
 * @param {shakaExtern.Stream} stream
 * @param {number} estimatedStreamBandwidth
 * @param {number=} opt_variantId
 * @return {shakaExtern.StreamDB}
 * @private
 */
shaka.offline.Storage.prototype.createStream_ = function(
    period, stream, estimatedStreamBandwidth, opt_variantId) {
  /** @type {shakaExtern.StreamDB} */
  let streamDb = {
    id: stream.id,
    primary: stream.primary,
    presentationTimeOffset: stream.presentationTimeOffset || 0,
    contentType: stream.type,
    mimeType: stream.mimeType,
    codecs: stream.codecs,
    frameRate: stream.frameRate,
    kind: stream.kind,
    language: stream.language,
    label: stream.label,
    width: stream.width || null,
    height: stream.height || null,
    initSegmentKey: null,
    encrypted: stream.encrypted,
    keyId: stream.keyId,
    segments: [],
    variantIds: []
  };

  if (opt_variantId != null) {
    streamDb.variantIds.push(opt_variantId);
  }

  /** @type {number} */
  let startTime =
      this.manifest_.presentationTimeline.getSegmentAvailabilityStart();

  shaka.offline.Storage.forEachSegment_.bind(this)(stream, startTime,
      function(segment) {
    /** @type {number} */
    let startTime = segment.startTime;
    /** @type {number} */
    let endTime = segment.endTime;
    /** @type {number} */
    let duration = endTime - startTime;
    /** @type {number} */
    let bandwidthSize = segment.bandwidthSize
        || duration * estimatedStreamBandwidth / 8
        || 0;
    /** @type {string} */
    let uri = segment.uris && segment.uris.length > 0
        ? segment.uris
        : segment.getUris();
    /** @type {number} */
    let startByte = segment.startByte;
    /** @type {number} */
    let endByte = segment.endByte;
    /** @type {number} */
    let position = segment.position;

    this.downloadManager_.addSegment(
        stream.type,
        segment,
        bandwidthSize,
        function(id) {
          /** @type {shakaExtern.SegmentDB} */
          let segmentDb = {
            startTime: startTime,
            endTime: endTime,
            dataKey: id
          };
          if (id == null) {
            segmentDb = {
              startTime: startTime,
              endTime: endTime,
              dataKey: id,
              bandwidthSize: bandwidthSize,
              startByte: startByte,
              endByte: endByte,
              position: position,
              uris: uri
            };
          }
          streamDb.segments.push(segmentDb);
        });
  }.bind(this), this.manifest_.storedPeriods);

  let initSegment = stream.initSegmentReference;
  if (initSegment) {
    const noBandwidth = 0;

    this.downloadManager_.addSegment(
        stream.contentType,
        initSegment,
        noBandwidth,
        function(id) {
          streamDb.initSegmentKey = id;
        });
  }

  return streamDb;
};


/**
 * @param {shakaExtern.Stream} stream
 * @param {number} startTime
 * @param {!function(shaka.media.SegmentReference)|
 * !function(shakaExtern.SegmentDB)} callback
 * @param {!Array.<shakaExtern.PeriodDB>} storedPeriods
 * @private
 */
shaka.offline.Storage.forEachSegment_ =
    function(stream, startTime, callback, storedPeriods) {
  /** @type {?number} */
  let i = stream.findSegmentPosition(startTime);
  /** @type {?shaka.media.SegmentReference} */
  let ref = i == null ? null : stream.getSegmentReference(i);
  /** @type {?number} */
  const streamId = stream.id;

  if (storedPeriods) { // "resume download" flow
    // adding only the segments that should be downloaded
    let storedPeriod = storedPeriods[0].streams
        .filter((stream) => {
          return stream.id == streamId;
        });
    storedPeriod[0].segments.filter((segment) => {
      // filter the segments that are not stored yet
      return segment.dataKey == null;
    }).forEach((segment) => {
      callback(segment);
    });
  } else { // "store" flow
    while (ref) {
      callback(ref);
      ref = stream.getSegmentReference(++i);
    }
  }
};


/**
 * Throws an error if the object is destroyed.
 * @private
 */
shaka.offline.Storage.prototype.checkDestroyed_ = function() {
  if (!this.player_) {
    throw new shaka.util.Error(
        shaka.util.Error.Severity.CRITICAL,
        shaka.util.Error.Category.STORAGE,
        shaka.util.Error.Code.OPERATION_ABORTED);
  }
};


/**
 * @param {shakaExtern.ManifestDB} manifest
 * @return {!Array.<number>}
 * @private
 */
shaka.offline.Storage.getAllSegmentIds_ = function(manifest) {
  /** @type {!Array.<number>} */
  let ids = [];

  // Get every segment for every stream in the manifest.
  manifest.periods.forEach(function(period) {
    period.streams.forEach(function(stream) {
      if (stream.initSegmentKey != null) {
        ids.push(stream.initSegmentKey);
      }

      stream.segments.forEach(function(segment) {
        ids.push(segment.dataKey);
      });
    });
  });

  return ids;
};


/**
 * Delete the on-disk storage and all content it contains. This should not
 * be done regularly, only when storage is rendered unusable.
 *
 * @return {!Promise}
 * @export
 */
shaka.offline.Storage.deleteAll = function() {
  return shaka.offline.StorageEngineFactory.deleteStorage();
};



shaka.Player.registerSupportPlugin('offline', shaka.offline.Storage.support);<|MERGE_RESOLUTION|>--- conflicted
+++ resolved
@@ -306,7 +306,6 @@
         offlineUri));
   }
 
-<<<<<<< HEAD
   let error = null;
   let onError = function(e) {
     // Ignore errors if the session was already removed.
@@ -314,8 +313,6 @@
       error = e;
     }
   };
-=======
->>>>>>> 4d03afdc
 
   /** @type {shakaExtern.ManifestDB} */
   let manifestDb;
