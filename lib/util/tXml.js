/*! @license
 * tXml
 * Copyright 2015 Tobias Nickel
 * SPDX-License-Identifier: MIT
 */

goog.provide('shaka.util.TXml');

goog.require('shaka.util.StringUtils');
goog.require('shaka.log');

/**
 * This code is a modified version of the tXml library.
 *
 * @author: Tobias Nickel
 * created: 06.04.2015
 * https://github.com/TobiasNickel/tXml
 */

/**
 * Permission is hereby granted, free of charge, to any person obtaining a copy
 * of this software and associated documentation files (the "Software"), to deal
 * in the Software without restriction, including without limitation the rights
 * to use, copy, modify, merge, publish, distribute, sublicense, and/or sell
 * copies of the Software, and to permit persons to whom the Software is
 * furnished to do so, subject to the following conditions:
 *
 * The above copyright notice and this permission notice shall be included in
 * all copies or substantial portions of the Software.
 *
 * THE SOFTWARE IS PROVIDED "AS IS", WITHOUT WARRANTY OF ANY KIND, EXPRESS OR
 * IMPLIED, INCLUDING BUT NOT LIMITED TO THE WARRANTIES OF MERCHANTABILITY,
 * FITNESS FOR A PARTICULAR PURPOSE AND NONINFRINGEMENT. IN NO EVENT SHALL THE
 * AUTHORS OR COPYRIGHT HOLDERS BE LIABLE FOR ANY CLAIM, DAMAGES OR OTHER
 * LIABILITY, WHETHER IN AN ACTION OF CONTRACT, TORT OR OTHERWISE, ARISING FROM,
 * OUT OF OR IN CONNECTION WITH THE SOFTWARE OR THE USE OR OTHER DEALINGS IN THE
 * SOFTWARE.
 */


shaka.util.TXml = class {
  /**
   * Parse some data
   * @param {BufferSource} data
   * @param {string=} expectedRootElemName
   * @return {shaka.extern.xml.Node | null}
   */
  static parseXml(data, expectedRootElemName) {
    const xmlString = shaka.util.StringUtils.fromBytesAutoDetect(data);
    return shaka.util.TXml.parseXmlString(xmlString, expectedRootElemName);
  }

  /**
   * Parse some data
   * @param {string} xmlString
   * @param {string=} expectedRootElemName
   * @return {shaka.extern.xml.Node | null}
   */
  static parseXmlString(xmlString, expectedRootElemName) {
    const result = shaka.util.TXml.parse(xmlString);
    if (!expectedRootElemName && result.length) {
      return result[0];
    }
    const rootNode = result.find((n) => n.tagName === expectedRootElemName);
    if (rootNode) {
      return rootNode;
    }

    shaka.log.error('parseXml root element not found!');
    return null;
  }

  /**
   * Parse some data
   * @param {string} schema
   * @return {string}
   */
  static getKnownNameSpace(schema) {
    if (shaka.util.TXml.knownNameSpaces_.has(schema)) {
      return shaka.util.TXml.knownNameSpaces_.get(schema);
    }
    return '';
  }

  /**
   * Parse some data
   * @param {string} schema
   * @param {string} NS
   */
  static setKnownNameSpace(schema, NS) {
    shaka.util.TXml.knownNameSpaces_.set(schema, NS);
  }

  /**
   * parseXML / html into a DOM Object,
   * with no validation and some failure tolerance
   * @param {string} S your XML to parse
   * @return {Array.<shaka.extern.xml.Node>}
   */
  static parse(S) {
    let pos = 0;

    const openBracket = '<';
    const openBracketCC = '<'.charCodeAt(0);
    const closeBracket = '>';
    const closeBracketCC = '>'.charCodeAt(0);
    const minusCC = '-'.charCodeAt(0);
    const slashCC = '/'.charCodeAt(0);
    const exclamationCC = '!'.charCodeAt(0);
    const singleQuoteCC = '\''.charCodeAt(0);
    const doubleQuoteCC = '"'.charCodeAt(0);
    const openCornerBracketCC = '['.charCodeAt(0);

    /**
     * parsing a list of entries
     */
    function parseChildren(tagName, preserveSpace = false) {
      /** @type {Array.<shaka.extern.xml.Node | string>} */
      const children = [];
      while (S[pos]) {
        if (S.charCodeAt(pos) == openBracketCC) {
          if (S.charCodeAt(pos + 1) === slashCC) {
            const closeStart = pos + 2;
            pos = S.indexOf(closeBracket, pos);

            const closeTag = S.substring(closeStart, pos);
            let indexOfCloseTag = closeTag.indexOf(tagName);
            if (indexOfCloseTag == -1) {
              // handle VTT closing tags like <c.lime></c>
              const indexOfPeriod = tagName.indexOf('.');
              if (indexOfPeriod > 0) {
                const shortTag = tagName.substring(0, indexOfPeriod);
                indexOfCloseTag = closeTag.indexOf(shortTag);
              }
            }
            // eslint-disable-next-line no-restricted-syntax
            if (indexOfCloseTag == -1) {
              const parsedText = S.substring(0, pos).split('\n');
              throw new Error(
                  'Unexpected close tag\nLine: ' + (parsedText.length - 1) +
                            '\nColumn: ' +
                            (parsedText[parsedText.length - 1].length + 1) +
                            '\nChar: ' + S[pos],
              );
            }

            if (pos + 1) {
              pos += 1;
            }

            return children;
          } else if (S.charCodeAt(pos + 1) === exclamationCC) {
            if (S.charCodeAt(pos + 2) == minusCC) {
              while (pos !== -1 && !(S.charCodeAt(pos) === closeBracketCC &&
                  S.charCodeAt(pos - 1) == minusCC &&
                  S.charCodeAt(pos - 2) == minusCC &&
                  pos != -1)) {
                pos = S.indexOf(closeBracket, pos + 1);
              }
              if (pos === -1) {
                pos = S.length;
              }
            } else if (
              S.charCodeAt(pos + 2) === openCornerBracketCC &&
                        S.charCodeAt(pos + 8) === openCornerBracketCC &&
                        S.substr(pos + 3, 5).toLowerCase() === 'cdata'
            ) {
              // cdata
              const cdataEndIndex = S.indexOf(']]>', pos);
              if (cdataEndIndex == -1) {
                children.push(S.substr(pos + 9));
                pos = S.length;
              } else {
                children.push(S.substring(pos + 9, cdataEndIndex));
                pos = cdataEndIndex + 3;
              }
              continue;
            }
            pos++;
            continue;
          }
          const node = parseNode(preserveSpace);
          children.push(node);
          if (typeof node === 'string') {
            return children;
          }
          if (node.tagName[0] === '?' && node.children) {
            children.push(...node.children);
            node.children = [];
          }
        } else {
          const text = parseText();
          if (preserveSpace) {
            if (text.length > 0) {
              children.push(text);
            }
          } else if (children.length &&
              text.length == 1 && text[0] == '\n') {
            children.push(text);
          } else {
            const trimmed = text.trim();
            if (trimmed.length > 0) {
              children.push(text);
            }
          }
          pos++;
        }
      }
      return children;
    }

    /**
     *    returns the text outside of texts until the first '<'
     */
    function parseText() {
      const start = pos;
      pos = S.indexOf(openBracket, pos) - 1;
      if (pos === -2) {
        pos = S.length;
      }
      return S.slice(start, pos + 1);
    }
    /**
     *    returns text until the first nonAlphabetic letter
     */
    const nameSpacer = '\r\n\t>/= ';

    /**
     * Parse text in current context
     * @return {string}
     */
    function parseName() {
      const start = pos;
      while (nameSpacer.indexOf(S[pos]) === -1 && S[pos]) {
        pos++;
      }
      return S.slice(start, pos);
    }

    /**
     * Parse text in current context
     * @param {boolean} preserveSpace Preserve the space between nodes
     * @return {shaka.extern.xml.Node | string}
     */
    function parseNode(preserveSpace) {
      pos++;
      const tagName = parseName();
      const attributes = {};
      let children = [];

      // parsing attributes
      while (S.charCodeAt(pos) !== closeBracketCC && S[pos]) {
        const c = S.charCodeAt(pos);
        // abcdefghijklmnopqrstuvwxyzABCDEFGHIJKLMNOPQRSTUVWXYZ'
        if ((c > 64 && c < 91) || (c > 96 && c < 123)) {
          const name = parseName();
          // search beginning of the string
          let code = S.charCodeAt(pos);
          while (code && code !== singleQuoteCC && code !== doubleQuoteCC &&
                !((code > 64 && code < 91) || (code > 96 && code < 123)) &&
                code !== closeBracketCC) {
            pos++;
            code = S.charCodeAt(pos);
          }
          let value = parseString();
          if (code === singleQuoteCC || code === doubleQuoteCC) {
            if (pos === -1) {
              /** @type {shaka.extern.xml.Node} */
              const node = {
                tagName,
                attributes,
                children,
                parent: null,
              };
              for (let i = 0; i < children.length; i++) {
                if (typeof children[i] !== 'string') {
                  children[i].parent = node;
                }
              }
              return node;
            }
          } else {
            value = null;
            pos--;
          }
          if (name.startsWith('xmlns:')) {
            const segs = name.split(':');
            shaka.util.TXml.setKnownNameSpace(
                /** @type {string} */ (value), segs[1]);
          }
          if (tagName === 'tt' &&
              name === 'xml:space' &&
              value === 'preserve') {
            preserveSpace = true;
          }
          attributes[name] = value;
        }
        pos++;
      }

      if (S.charCodeAt(pos - 1) !== slashCC) {
        pos++;
        const contents = parseChildren(tagName, preserveSpace);
        children = contents;
      } else {
        pos++;
      }
      /** @type {shaka.extern.xml.Node} */
      const node = {
        tagName,
        attributes,
        children,
        parent: null,
      };
      const childrenLength = children.length;
      for (let i = 0; i < childrenLength; i++) {
        const childrenValue = children[i];
        if (typeof childrenValue !== 'string') {
          childrenValue.parent = node;
        } else if (i == childrenLength - 1 && childrenValue == '\n') {
          children.pop();
        }
      }
      return node;
    }

    /**
     * Parse string in current context
     * @return {string}
     */
    function parseString() {
      const startChar = S[pos];
      const startpos = pos + 1;
      pos = S.indexOf(startChar, startpos);
      return S.slice(startpos, pos);
    }

    return parseChildren('');
  }

  /**
   * Verifies if the element is a TXml node.
   * @param {!shaka.extern.xml.Node} elem The XML element.
   * @return {!boolean} Is the element a TXml node
   */
  static isNode(elem) {
    return !!(elem.tagName);
  }

  /**
   * Checks if a node is of type text.
   * @param {!shaka.extern.xml.Node | string} elem The XML element.
   * @return {boolean} True if it is a text node.
   */
  static isText(elem) {
    return typeof elem === 'string';
  }

  /**
   * gets child XML elements.
   * @param {!shaka.extern.xml.Node} elem The parent XML element.
   * @return {!Array.<!shaka.extern.xml.Node>} The child XML elements.
   */
  static getChildNodes(elem) {
    const found = [];
    if (!elem.children) {
      return [];
    }
    for (const child of elem.children) {
      if (typeof child !== 'string') {
        found.push(child);
      }
    }
    return found;
  }

  /**
   * Finds child XML elements.
   * @param {!shaka.extern.xml.Node} elem The parent XML element.
   * @param {string} name The child XML element's tag name.
   * @return {!Array.<!shaka.extern.xml.Node>} The child XML elements.
   */
  static findChildren(elem, name) {
    const found = [];
    if (!elem.children) {
      return [];
    }
    for (const child of elem.children) {
      if (child.tagName === name) {
        found.push(child);
      }
    }
    return found;
  }

  /**
   * Gets inner text.
   * @param {!shaka.extern.xml.Node | string} node The XML element.
   * @return {?string} The text contents, or null if there are none.
   */
  static getTextContents(node) {
    const StringUtils = shaka.util.StringUtils;
    if (typeof node === 'string') {
      return StringUtils.htmlUnescape(node);
    }
    const textContent = node.children.reduce(
        (acc, curr) => (typeof curr === 'string' ? acc + curr : acc),
        '',
    );
    if (textContent === '') {
      return null;
    }
    return StringUtils.htmlUnescape(textContent);
  }

  /**
   * Gets the text contents of a node.
   * @param {!shaka.extern.xml.Node} node The XML element.
   * @return {?string} The text contents, or null if there are none.
   */
  static getContents(node) {
    if (!Array.from(node.children).every(
        (n) => typeof n === 'string' )) {
      return null;
    }

    // Read merged text content from all text nodes.
    let text = shaka.util.TXml.getTextContents(node);
    if (text) {
      text = text.trim();
    }
    return text;
  }

  /**
   * Finds child XML elements recursively.
   * @param {!shaka.extern.xml.Node} elem The parent XML element.
   * @param {string} name The child XML element's tag name.
   * @param {!Array.<!shaka.extern.xml.Node>} found accumulator for found nodes
   * @return {!Array.<!shaka.extern.xml.Node>} The child XML elements.
   */
  static getElementsByTagName(elem, name, found = []) {
    if (elem.tagName === name) {
      found.push(elem);
    }
    if (elem.children) {
      for (const child of elem.children) {
        shaka.util.TXml.getElementsByTagName(child, name, found);
      }
    }
    return found;
  }

  /**
   * Finds a child XML element.
   * @param {!shaka.extern.xml.Node} elem The parent XML element.
   * @param {string} name The child XML element's tag name.
   * @return {shaka.extern.xml.Node | null} The child XML element,
   *   or null if a child XML element
   *   does not exist with the given tag name OR if there exists more than one
   *   child XML element with the given tag name.
   */
  static findChild(elem, name) {
    const children = shaka.util.TXml.findChildren(elem, name);
    if (children.length != 1) {
      return null;
    }
    return children[0];
  }

  /**
   * Finds a namespace-qualified child XML element.
   * @param {!shaka.extern.xml.Node} elem The parent XML element.
   * @param {string} ns The child XML element's namespace URI.
   * @param {string} name The child XML element's local name.
   * @return {shaka.extern.xml.Node | null} The child XML element, or null
   *   if a child XML element
   *   does not exist with the given tag name OR if there exists more than one
   *   child XML element with the given tag name.
   */
  static findChildNS(elem, ns, name) {
    const children = shaka.util.TXml.findChildrenNS(elem, ns, name);
    if (children.length != 1) {
      return null;
    }
    return children[0];
  }

  /**
   * Parses an attribute by its name.
   * @param {!shaka.extern.xml.Node} elem The XML element.
   * @param {string} name The attribute name.
   * @param {function(string): (T|null)} parseFunction A function that parses
   *   the attribute.
   * @param {(T|null)=} defaultValue The attribute's default value, if not
   *   specified, the attibute's default value is null.
   * @return {(T|null)} The parsed attribute on success, or the attribute's
   *   default value if the attribute does not exist or could not be parsed.
   * @template T
   */
  static parseAttr(elem, name, parseFunction, defaultValue = null) {
    let parsedValue = null;

    const value = elem.attributes[name];
    if (value != null) {
      parsedValue = parseFunction(value);
    }
    return parsedValue == null ? defaultValue : parsedValue;
  }

  /**
   * Gets a namespace-qualified attribute.
   * @param {!shaka.extern.xml.Node} elem The element to get from.
   * @param {string} ns The namespace URI.
   * @param {string} name The local name of the attribute.
   * @return {?string} The attribute's value, or null if not present.
   */
  static getAttributeNS(elem, ns, name) {
    const schemaNS = shaka.util.TXml.getKnownNameSpace(ns);
    // Think this is equivalent
    const attribute = elem.attributes[`${schemaNS}:${name}`];
    return attribute || null;
  }

  /**
   * Finds namespace-qualified child XML elements.
   * @param {!shaka.extern.xml.Node} elem The parent XML element.
   * @param {string} ns The child XML element's namespace URI.
   * @param {string} name The child XML element's local name.
   * @return {!Array.<!shaka.extern.xml.Node>} The child XML elements.
   */
  static findChildrenNS(elem, ns, name) {
    const schemaNS = shaka.util.TXml.getKnownNameSpace(ns);
    const found = [];
    if (elem.children) {
      for (const child of elem.children) {
        if (child && child.tagName === `${schemaNS}:${name}`) {
          found.push(child);
        }
      }
    }
    return found;
  }

  /**
   * Gets a namespace-qualified attribute.
   * @param {!shaka.extern.xml.Node} elem The element to get from.
   * @param {!Array.<string>} nsList The lis of namespace URIs.
   * @param {string} name The local name of the attribute.
   * @return {?string} The attribute's value, or null if not present.
   */
  static getAttributeNSList(elem, nsList, name) {
    for (const ns of nsList) {
      const attr = shaka.util.TXml.getAttributeNS(
          elem, ns, name,
      );
      if (attr) {
        return attr;
      }
    }
    return null;
  }


  /**
   * Parses an XML date string.
   * @param {string} dateString
   * @return {?number} The parsed date in seconds on success; otherwise, return
   *   null.
   */
  static parseDate(dateString) {
    if (!dateString) {
      return null;
    }

    // Times in the manifest should be in UTC. If they don't specify a timezone,
    // Date.parse() will use the local timezone instead of UTC.  So manually add
    // the timezone if missing ('Z' indicates the UTC timezone).
    // Format: YYYY-MM-DDThh:mm:ss.ssssss
    if (/^\d+-\d+-\d+T\d+:\d+:\d+(\.\d+)?$/.test(dateString)) {
      dateString += 'Z';
    }

    const result = Date.parse(dateString);
    return isNaN(result) ? null : (result / 1000.0);
  }


  /**
   * Parses an XML duration string.
   * Negative values are not supported. Years and months are treated as exactly
   * 365 and 30 days respectively.
   * @param {string} durationString The duration string, e.g., "PT1H3M43.2S",
   *   which means 1 hour, 3 minutes, and 43.2 seconds.
   * @return {?number} The parsed duration in seconds on success; otherwise,
   *   return null.
   * @see {@link http://www.datypic.com/sc/xsd/t-xsd_duration.html}
   */
  static parseDuration(durationString) {
    if (!durationString) {
      return null;
    }

    const re = '^P(?:([0-9]*)Y)?(?:([0-9]*)M)?(?:([0-9]*)D)?' +
        '(?:T(?:([0-9]*)H)?(?:([0-9]*)M)?(?:([0-9.]*)S)?)?$';
    const matches = new RegExp(re).exec(durationString);

    if (!matches) {
      shaka.log.warning('Invalid duration string:', durationString);
      return null;
    }

    // Note: Number(null) == 0 but Number(undefined) == NaN.
    const years = Number(matches[1] || null);
    const months = Number(matches[2] || null);
    const days = Number(matches[3] || null);
    const hours = Number(matches[4] || null);
    const minutes = Number(matches[5] || null);
    const seconds = Number(matches[6] || null);

    // Assume a year always has 365 days and a month always has 30 days.
    const d = (60 * 60 * 24 * 365) * years +
        (60 * 60 * 24 * 30) * months +
        (60 * 60 * 24) * days +
        (60 * 60) * hours +
        60 * minutes +
        seconds;
    return isFinite(d) ? d : null;
  }


  /**
   * Parses a range string.
   * @param {string} rangeString The range string, e.g., "101-9213".
   * @return {?{start: number, end: number}} The parsed range on success;
   *   otherwise, return null.
   */
  static parseRange(rangeString) {
    const matches = /([0-9]+)-([0-9]+)/.exec(rangeString);

    if (!matches) {
      return null;
    }

    const start = Number(matches[1]);
    if (!isFinite(start)) {
      return null;
    }

    const end = Number(matches[2]);
    if (!isFinite(end)) {
      return null;
    }

    return {start: start, end: end};
  }


  /**
   * Parses an integer.
   * @param {string} intString The integer string.
   * @return {?number} The parsed integer on success; otherwise, return null.
   */
  static parseInt(intString) {
    const n = Number(intString);
    return (n % 1 === 0) ? n : null;
  }


  /**
   * Parses a positive integer.
   * @param {string} intString The integer string.
   * @return {?number} The parsed positive integer on success; otherwise,
   *   return null.
   */
  static parsePositiveInt(intString) {
    const n = Number(intString);
    return (n % 1 === 0) && (n > 0) ? n : null;
  }


  /**
   * Parses a non-negative integer.
   * @param {string} intString The integer string.
   * @return {?number} The parsed non-negative integer on success; otherwise,
   *   return null.
   */
  static parseNonNegativeInt(intString) {
    const n = Number(intString);
    return (n % 1 === 0) && (n >= 0) ? n : null;
  }


  /**
   * Parses a floating point number.
   * @param {string} floatString The floating point number string.
   * @return {?number} The parsed floating point number on success; otherwise,
   *   return null. May return -Infinity or Infinity.
   */
  static parseFloat(floatString) {
    const n = Number(floatString);
    return !isNaN(n) ? n : null;
  }


  /**
   * Parses a boolean.
   * @param {string} booleanString The boolean string.
   * @return {boolean} The boolean
   */
  static parseBoolean(booleanString) {
    if (!booleanString) {
      return false;
    }
    return booleanString.toLowerCase() === 'true';
  }


  /**
   * Evaluate a division expressed as a string.
   * @param {string} exprString
   *   The expression to evaluate, e.g. "200/2". Can also be a single number.
   * @return {?number} The evaluated expression as floating point number on
   *   success; otherwise return null.
   */
  static evalDivision(exprString) {
    let res;
    let n;
    if ((res = exprString.match(/^(\d+)\/(\d+)$/))) {
      n = Number(res[1]) / Number(res[2]);
    } else {
      n = Number(exprString);
    }
    return !isNaN(n) ? n : null;
  }

  /**
   * Parse xPath strings for segments and id targets.
   * @param {string} exprString
   * @return {Array<shaka.util.TXml.PathNode>}
   */
  static parseXpath(exprString) {
    const returnPaths = [];
    // Split string by paths but ignore '/' in quotes
    const paths = exprString
        .split(/\/+(?=(?:[^'"]*['"][^'"]*['"])*[^'"]*$)/);
    for (const path of paths) {
      const nodeName = path.match(/\b([A-Z])\w+/);

      // We only want the id attribute in which case
      // /'(.*?)'/ will suffice to get it.
      const idAttr = path.match(/(@id='(.*?)')/);
      if (nodeName) {
        returnPaths.push({
          name: nodeName[0],
          id: idAttr ?
            idAttr[0].match(/'(.*?)'/)[0].replaceAll('\'', '') : null,
        });
      }
    }
    return returnPaths;
  }

  /**
   * Parse xPath strings for segments and id targets.
   * @param {string} exprString
   * @return {!Array<!shaka.util.TXml.PathNode>}
   */
  static parseXpath(exprString) {
    const returnPaths = [];
    // Split string by paths but ignore '/' in quotes
    const paths = exprString
        .split(/\/+(?=(?:[^'"]*['"][^'"]*['"])*[^'"]*$)/);
    for (const path of paths) {
      const nodeName = path.match(/\b([A-Z])\w+/);

      // We only want the id attribute in which case
      // /'(.*?)'/ will suffice to get it.
      const idAttr = path.match(/(@id='(.*?)')/);
      if (nodeName) {
        returnPaths.push({
          name: nodeName[0],
          id: idAttr ?
            idAttr[0].match(/'(.*?)'/)[0].replaceAll('\'', '') : null,
        });
      }
    }
    return returnPaths;
  }


  /**
   * Converts a tXml node to DOM element.
   * @param {shaka.extern.xml.Node} node
   * @param {boolean=} doParents
   * @param {boolean=} doChildren
   * @return {!Element}
   */
  static txmlNodeToDomElement(node, doParents = true, doChildren = true) {
    const TXml = shaka.util.TXml;
    const element = document.createElement(node.tagName);

    for (const k in node.attributes) {
      const v = node.attributes[k];
      element.setAttribute(k, v);
    }

    if (doParents && node.parent) {
      const parentElement = TXml.txmlNodeToDomElement(
          node.parent, /* doParents= */ true, /* doChildren= */ false);
      parentElement.appendChild(element);
    }

    if (doChildren) {
      for (const child of node.children) {
        let childElement;
        if (typeof child == 'string') {
          childElement = new Text(child);
        } else {
          childElement = TXml.txmlNodeToDomElement(
              child, /* doParents= */ false, /* doChildren= */ true);
        }
        element.appendChild(childElement);
      }
    }

    return element;
  }
};

shaka.util.TXml.knownNameSpaces_ = new Map([]);

<<<<<<< HEAD
/**
 * @typedef {{
 *   name: !string,
 *   id: string
 * }}
 * @export
=======

/**
 * @typedef {{
 *   name: string,
 *   id: ?string
 * }}
>>>>>>> 0883c32c
 */
shaka.util.TXml.PathNode;<|MERGE_RESOLUTION|>--- conflicted
+++ resolved
@@ -734,32 +734,6 @@
     return !isNaN(n) ? n : null;
   }
 
-  /**
-   * Parse xPath strings for segments and id targets.
-   * @param {string} exprString
-   * @return {Array<shaka.util.TXml.PathNode>}
-   */
-  static parseXpath(exprString) {
-    const returnPaths = [];
-    // Split string by paths but ignore '/' in quotes
-    const paths = exprString
-        .split(/\/+(?=(?:[^'"]*['"][^'"]*['"])*[^'"]*$)/);
-    for (const path of paths) {
-      const nodeName = path.match(/\b([A-Z])\w+/);
-
-      // We only want the id attribute in which case
-      // /'(.*?)'/ will suffice to get it.
-      const idAttr = path.match(/(@id='(.*?)')/);
-      if (nodeName) {
-        returnPaths.push({
-          name: nodeName[0],
-          id: idAttr ?
-            idAttr[0].match(/'(.*?)'/)[0].replaceAll('\'', '') : null,
-        });
-      }
-    }
-    return returnPaths;
-  }
 
   /**
    * Parse xPath strings for segments and id targets.
@@ -830,20 +804,11 @@
 
 shaka.util.TXml.knownNameSpaces_ = new Map([]);
 
-<<<<<<< HEAD
-/**
- * @typedef {{
- *   name: !string,
- *   id: string
- * }}
- * @export
-=======
 
 /**
  * @typedef {{
  *   name: string,
  *   id: ?string
  * }}
->>>>>>> 0883c32c
  */
 shaka.util.TXml.PathNode;