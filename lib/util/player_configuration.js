/*! @license
 * Shaka Player
 * Copyright 2016 Google LLC
 * SPDX-License-Identifier: Apache-2.0
 */

goog.provide('shaka.util.PlayerConfiguration');

goog.require('goog.asserts');
goog.require('shaka.abr.SimpleAbrManager');
goog.require('shaka.config.AutoShowText');
goog.require('shaka.config.CodecSwitchingStrategy');
goog.require('shaka.log');
goog.require('shaka.net.NetworkingEngine');
goog.require('shaka.util.ConfigUtils');
goog.require('shaka.util.FairPlayUtils');
goog.require('shaka.util.LanguageUtils');
goog.require('shaka.util.ManifestParserUtils');
goog.require('shaka.util.Platform');


/**
 * @final
 * @export
 */
shaka.util.PlayerConfiguration = class {
  /**
   * @return {shaka.extern.PlayerConfiguration}
   * @export
   */
  static createDefault() {
    // This is a relatively safe default in the absence of clues from the
    // browser.  For slower connections, the default estimate may be too high.
    const bandwidthEstimate = 1e6; // 1Mbps

    let abrMaxHeight = Infinity;

    // Some browsers implement the Network Information API, which allows
    // retrieving information about a user's network connection.
    if (navigator.connection) {
      // If the user has checked a box in the browser to ask it to use less
      // data, the browser will expose this intent via connection.saveData.
      // When that is true, we will default the max ABR height to 360p. Apps
      // can override this if they wish.
      //
      // The decision to use 360p was somewhat arbitrary. We needed a default
      // limit, and rather than restrict to a certain bandwidth, we decided to
      // restrict resolution. This will implicitly restrict bandwidth and
      // therefore save data. We (Shaka+Chrome) judged that:
      //   - HD would be inappropriate
      //   - If a user is asking their browser to save data, 360p it reasonable
      //   - 360p would not look terrible on small mobile device screen
      // We also found that:
      //   - YouTube's website on mobile defaults to 360p (as of 2018)
      //   - iPhone 6, in portrait mode, has a physical resolution big enough
      //     for 360p widescreen, but a little smaller than 480p widescreen
      //     (https://apple.co/2yze4es)
      // If the content's lowest resolution is above 360p, AbrManager will use
      // the lowest resolution.
      if (navigator.connection.saveData) {
        abrMaxHeight = 360;
      }
    }

    const drm = {
      retryParameters: shaka.net.NetworkingEngine.defaultRetryParameters(),
      // These will all be verified by special cases in mergeConfigObjects_():
      servers: {},    // key is arbitrary key system ID, value must be string
      clearKeys: {},  // key is arbitrary key system ID, value must be string
      advanced: {},    // key is arbitrary key system ID, value is a record type
      delayLicenseRequestUntilPlayed: false,
      persistentSessionOnlinePlayback: false,
      persistentSessionsMetadata: [],
      initDataTransform: (initData, initDataType, drmInfo) => {
        if (shaka.util.Platform.isMediaKeysPolyfilled() &&
            initDataType == 'skd') {
          const cert = drmInfo.serverCertificate;
          const contentId =
              shaka.util.FairPlayUtils.defaultGetContentId(initData);
          initData = shaka.util.FairPlayUtils.initDataTransform(
              initData, contentId, cert);
        }
        return initData;
      },
      logLicenseExchange: false,
      updateExpirationTime: 1,
      preferredKeySystems: [],
      keySystemsMapping: {},
      // The Xbox One browser does not detect DRM key changes signalled by a
      // change in the PSSH in media segments. We need to parse PSSH from media
      // segments to detect key changes.
      parseInbandPsshEnabled: shaka.util.Platform.isXboxOne(),
      minHdcpVersion: '',
      ignoreDuplicateInitData: !shaka.util.Platform.isTizen2(),
    };

    // The Xbox One and PS4 only support the Playready DRM, so they should
    // prefer that key system by default to improve startup performance.
    if (shaka.util.Platform.isXboxOne() ||
        shaka.util.Platform.isPS4()) {
      drm.preferredKeySystems.push('com.microsoft.playready');
    }

    let codecSwitchingStrategy = shaka.config.CodecSwitchingStrategy.RELOAD;
    let multiTypeVariantsAllowed = false;
    if (shaka.util.Platform.supportsSmoothCodecSwitching()) {
      codecSwitchingStrategy = shaka.config.CodecSwitchingStrategy.SMOOTH;
      multiTypeVariantsAllowed = true;
    }

    const manifest = {
      retryParameters: shaka.net.NetworkingEngine.defaultRetryParameters(),
      availabilityWindowOverride: NaN,
      disableAudio: false,
      disableVideo: false,
      disableText: false,
      disableThumbnails: false,
      defaultPresentationDelay: 0,
      segmentRelativeVttTiming: false,
      raiseFatalErrorOnManifestUpdateRequestFailure: false,
      dash: {
        clockSyncUri: '',
        ignoreDrmInfo: false,
        disableXlinkProcessing: false,
        xlinkFailGracefully: false,
        ignoreMinBufferTime: false,
        autoCorrectDrift: true,
        initialSegmentLimit: 1000,
        ignoreSuggestedPresentationDelay: false,
        ignoreEmptyAdaptationSet: false,
        ignoreMaxSegmentDuration: false,
        keySystemsByURI: {
          'urn:uuid:1077efec-c0b2-4d02-ace3-3c1e52e2fb4b':
            'org.w3.clearkey',
          'urn:uuid:e2719d58-a985-b3c9-781a-b030af78d30e':
            'org.w3.clearkey',
          'urn:uuid:edef8ba9-79d6-4ace-a3c8-27dcd51d21ed':
            'com.widevine.alpha',
          'urn:uuid:9a04f079-9840-4286-ab92-e65be0885f95':
            'com.microsoft.playready',
          'urn:uuid:79f0049a-4098-8642-ab92-e65be0885f95':
            'com.microsoft.playready',
        },
        manifestPreprocessor:
            shaka.util.PlayerConfiguration.defaultManifestPreprocessor,
        manifestPreprocessorTXml:
            shaka.util.PlayerConfiguration.defaultManifestPreprocessorTXml,
        sequenceMode: false,
        enableAudioGroups: false,
        multiTypeVariantsAllowed,
        useStreamOnceInPeriodFlattening: false,
        updatePeriod: -1,
        enableFastSwitching: true,
      },
      hls: {
        ignoreTextStreamFailures: false,
        ignoreImageStreamFailures: false,
        defaultAudioCodec: 'mp4a.40.2',
        defaultVideoCodec: 'avc1.42E01E',
        ignoreManifestProgramDateTime: false,
        ignoreManifestProgramDateTimeForTypes: [],
        mediaPlaylistFullMimeType:
            'video/mp2t; codecs="avc1.42E01E, mp4a.40.2"',
        useSafariBehaviorForLive: true,
        liveSegmentsDelay: 3,
        sequenceMode: shaka.util.Platform.supportsSequenceMode(),
        ignoreManifestTimestampsInSegmentsMode: false,
        disableCodecGuessing: false,
        allowLowLatencyByteRangeOptimization: true,
      },
      mss: {
        manifestPreprocessor:
            shaka.util.PlayerConfiguration.defaultManifestPreprocessor,
        manifestPreprocessorTXml:
            shaka.util.PlayerConfiguration.defaultManifestPreprocessorTXml,
        sequenceMode: false,
        keySystemsBySystemId: {
          '9a04f079-9840-4286-ab92-e65be0885f95':
            'com.microsoft.playready',
          '79f0049a-4098-8642-ab92-e65be0885f95':
            'com.microsoft.playready',
        },
      },
    };

    const streaming = {
      retryParameters: shaka.net.NetworkingEngine.defaultRetryParameters(),
      // Need some operation in the callback or else closure may remove calls
      // to the function as it would be a no-op.  The operation can't just be a
      // log message, because those are stripped in the compiled build.
      failureCallback: (error) => {
        shaka.log.error('Unhandled streaming error', error);
        return shaka.util.ConfigUtils.referenceParametersAndReturn(
            [error],
            undefined);
      },
      // When low latency streaming is enabled, rebufferingGoal will default to
      // 0.01 if not specified.
      rebufferingGoal: 2,
      bufferingGoal: 10,
      bufferBehind: 30,
      evictionGoal: 1,
      ignoreTextStreamFailures: false,
      alwaysStreamText: false,
      startAtSegmentBoundary: false,
      gapDetectionThreshold: 0.5,
      gapJumpTimerTime: 0.25 /* seconds */,
      durationBackoff: 1,
      // Offset by 5 seconds since Chromecast takes a few seconds to start
      // playing after a seek, even when buffered.
      safeSeekOffset: 5,
      stallEnabled: true,
      stallThreshold: 1 /* seconds */,
      stallSkip: 0.1 /* seconds */,
      useNativeHlsOnSafari: true,
      useNativeHlsForFairPlay: true,
      // If we are within 2 seconds of the start of a live segment, fetch the
      // previous one.  This allows for segment drift, but won't download an
      // extra segment if we aren't close to the start.
      // When low latency streaming is enabled,  inaccurateManifestTolerance
      // will default to 0 if not specified.
      inaccurateManifestTolerance: 2,
      lowLatencyMode: false,
      autoLowLatencyMode: false,
      forceHTTP: false,
      forceHTTPS: false,
      preferNativeHls: false,
      updateIntervalSeconds: 1,
      dispatchAllEmsgBoxes: false,
      observeQualityChanges: false,
      maxDisabledTime: 30,
      parsePrftBox: false,
      // When low latency streaming is enabled, segmentPrefetchLimit will
      // default to 2 if not specified.
      segmentPrefetchLimit: 0,
      prefetchAudioLanguages: [],
      disableAudioPrefetch: false,
      disableTextPrefetch: false,
      disableVideoPrefetch: false,
      liveSync: false,
      liveSyncMaxLatency: 1,
      liveSyncPlaybackRate: 1.1,
      liveSyncMinLatency: 0,
      liveSyncMinPlaybackRate: 1,
      liveSyncPanicMode: false,
      liveSyncPanicThreshold: 60,
      allowMediaSourceRecoveries: true,
      minTimeBetweenRecoveries: 5,
      vodDynamicPlaybackRate: false,
      vodDynamicPlaybackRateLowBufferRate: 0.95,
      vodDynamicPlaybackRateBufferRatio: 0.5,
      infiniteLiveStreamDuration: false,
      preloadNextUrlWindow: 30,
<<<<<<< HEAD
      loadTimeout: 30,
=======
      clearDecodingCache: shaka.util.Platform.isPS4() ||
        shaka.util.Platform.isPS5(),
>>>>>>> e0eeb5b7
    };

    // WebOS, Tizen, Chromecast and Hisense have long hardware pipelines
    // that respond slowly to seeking.
    // Therefore we should not seek when we detect a stall
    // on one of these platforms.  Instead, default stallSkip to 0 to force the
    // stall detector to pause and play instead.
    if (shaka.util.Platform.isWebOS() ||
        shaka.util.Platform.isTizen() ||
        shaka.util.Platform.isChromecast() ||
        shaka.util.Platform.isHisense()) {
      streaming.stallSkip = 0;
    }

    const offline = {
      // We need to set this to a throw-away implementation for now as our
      // default implementation will need to reference other fields in the
      // config. We will set it to our intended implementation after we have
      // the top-level object created.
      // eslint-disable-next-line require-await
      trackSelectionCallback: async (tracks) => tracks,

      downloadSizeCallback: async (sizeEstimate) => {
        if (navigator.storage && navigator.storage.estimate) {
          const estimate = await navigator.storage.estimate();
          // Limit to 95% of quota.
          return estimate.usage + sizeEstimate < estimate.quota * 0.95;
        } else {
          return true;
        }
      },

      // Need some operation in the callback or else closure may remove calls
      // to the function as it would be a no-op.  The operation can't just be a
      // log message, because those are stripped in the compiled build.
      progressCallback: (content, progress) => {
        return shaka.util.ConfigUtils.referenceParametersAndReturn(
            [content, progress],
            undefined);
      },

      // By default we use persistent licenses as forces errors to surface if
      // a platform does not support offline licenses rather than causing
      // unexpected behaviours when someone tries to plays downloaded content
      // without a persistent license.
      usePersistentLicense: true,

      numberOfParallelDownloads: 5,
    };

    const abr = {
      enabled: true,
      useNetworkInformation: true,
      defaultBandwidthEstimate: bandwidthEstimate,
      switchInterval: 8,
      bandwidthUpgradeTarget: 0.85,
      bandwidthDowngradeTarget: 0.95,
      restrictions: {
        minWidth: 0,
        maxWidth: Infinity,
        minHeight: 0,
        maxHeight: abrMaxHeight,
        minPixels: 0,
        maxPixels: Infinity,
        minFrameRate: 0,
        maxFrameRate: Infinity,
        minBandwidth: 0,
        maxBandwidth: Infinity,
        minChannelsCount: 0,
        maxChannelsCount: Infinity,
      },
      advanced: {
        minTotalBytes: 128e3,
        minBytes: 16e3,
        fastHalfLife: 2,
        slowHalfLife: 5,
      },
      restrictToElementSize: false,
      restrictToScreenSize: false,
      ignoreDevicePixelRatio: false,
      clearBufferSwitch: false,
      safeMarginSwitch: 0,
      cacheLoadThreshold: 20,
    };

    const cmcd = {
      enabled: false,
      sessionId: '',
      contentId: '',
      rtpSafetyFactor: 5,
      useHeaders: false,
      includeKeys: [],
    };

    const cmsd = {
      enabled: true,
      applyMaximumSuggestedBitrate: true,
      estimatedThroughputWeightRatio: 0.5,
    };

    const lcevc = {
      enabled: false,
      dynamicPerformanceScaling: true,
      logLevel: 0,
      drawLogo: false,
    };

    const mediaSource = {
      codecSwitchingStrategy: codecSwitchingStrategy,
      addExtraFeaturesToSourceBuffer: (mimeType) => {
        return shaka.util.ConfigUtils.referenceParametersAndReturn(
            [mimeType],
            '');
      },
      forceTransmux: false,
      insertFakeEncryptionInInit: true,
      modifyCueCallback: (cue, uri) => {
        return shaka.util.ConfigUtils.referenceParametersAndReturn(
            [cue, uri],
            undefined);
      },
    };

    let customPlayheadTracker = false;
    let skipPlayDetection = false;
    let supportsMultipleMediaElements = true;
    if (shaka.util.Platform.isSmartTV()) {
      customPlayheadTracker = true;
      skipPlayDetection = true;
      supportsMultipleMediaElements = false;
    }

    const ads = {
      customPlayheadTracker,
      skipPlayDetection,
      supportsMultipleMediaElements,
    };

    const textDisplayer = {
      captionsUpdatePeriod: 0.25,
    };

    const AutoShowText = shaka.config.AutoShowText;

    /** @type {shaka.extern.PlayerConfiguration} */
    const config = {
      drm: drm,
      manifest: manifest,
      streaming: streaming,
      mediaSource: mediaSource,
      offline: offline,
      abrFactory: () => new shaka.abr.SimpleAbrManager(),
      abr: abr,
      autoShowText: AutoShowText.IF_SUBTITLES_MAY_BE_NEEDED,
      preferredAudioLanguage: '',
      preferredAudioLabel: '',
      preferredTextLanguage: '',
      preferredVariantRole: '',
      preferredTextRole: '',
      preferredAudioChannelCount: 2,
      preferredVideoHdrLevel: 'AUTO',
      preferredVideoLayout: '',
      preferredVideoLabel: '',
      preferredVideoCodecs: [],
      preferredAudioCodecs: [],
      preferForcedSubs: false,
      preferSpatialAudio: false,
      preferredDecodingAttributes: [],
      restrictions: {
        minWidth: 0,
        maxWidth: Infinity,
        minHeight: 0,
        maxHeight: Infinity,
        minPixels: 0,
        maxPixels: Infinity,
        minFrameRate: 0,
        maxFrameRate: Infinity,
        minBandwidth: 0,
        maxBandwidth: Infinity,
        minChannelsCount: 0,
        maxChannelsCount: Infinity,
      },
      playRangeStart: 0,
      playRangeEnd: Infinity,
      textDisplayer: textDisplayer,
      textDisplayFactory: () => null,
      cmcd: cmcd,
      cmsd: cmsd,
      lcevc: lcevc,
      ads: ads,
    };

    // Add this callback so that we can reference the preferred audio language
    // through the config object so that if it gets updated, we have the
    // updated value.
    // eslint-disable-next-line require-await
    offline.trackSelectionCallback = async (tracks) => {
      return shaka.util.PlayerConfiguration.defaultTrackSelect(
          tracks, config.preferredAudioLanguage,
          config.preferredVideoHdrLevel);
    };

    return config;
  }

  /**
   * Merges the given configuration changes into the given destination.  This
   * uses the default Player configurations as the template.
   *
   * @param {shaka.extern.PlayerConfiguration} destination
   * @param {!Object} updates
   * @param {shaka.extern.PlayerConfiguration=} template
   * @return {boolean}
   * @export
   */
  static mergeConfigObjects(destination, updates, template) {
    const overrides = {
      '.drm.keySystemsMapping': '',
      '.drm.servers': '',
      '.drm.clearKeys': '',
      '.drm.advanced': {
        distinctiveIdentifierRequired: false,
        persistentStateRequired: false,
        videoRobustness: '',
        audioRobustness: '',
        sessionType: '',
        serverCertificate: new Uint8Array(0),
        serverCertificateUri: '',
        individualizationServer: '',
        headers: {},
      },
    };
    return shaka.util.ConfigUtils.mergeConfigObjects(
        destination, updates,
        template || shaka.util.PlayerConfiguration.createDefault(), overrides,
        '');
  }

  /**
   * @param {!Array.<shaka.extern.Track>} tracks
   * @param {string} preferredAudioLanguage
   * @param {string} preferredVideoHdrLevel
   * @return {!Array.<shaka.extern.Track>}
   */
  static defaultTrackSelect(
      tracks, preferredAudioLanguage, preferredVideoHdrLevel) {
    const ContentType = shaka.util.ManifestParserUtils.ContentType;
    const LanguageUtils = shaka.util.LanguageUtils;

    let hdrLevel = preferredVideoHdrLevel;
    if (hdrLevel == 'AUTO') {
      // Auto detect the ideal HDR level.
      if (window.matchMedia('(color-gamut: p3)').matches) {
        hdrLevel = 'PQ';
      } else {
        hdrLevel = 'SDR';
      }
    }

    /** @type {!Array.<shaka.extern.Track>} */
    const allVariants = tracks.filter((track) => {
      if (track.type != 'variant') {
        return false;
      }
      if (track.hdr && track.hdr != hdrLevel) {
        return false;
      }
      return true;
    });

    /** @type {!Array.<shaka.extern.Track>} */
    let selectedVariants = [];

    // Find the locale that best matches our preferred audio locale.
    const closestLocale = LanguageUtils.findClosestLocale(
        preferredAudioLanguage,
        allVariants.map((variant) => variant.language));
    // If we found a locale that was close to our preference, then only use
    // variants that use that locale.
    if (closestLocale) {
      selectedVariants = allVariants.filter((variant) => {
        const locale = LanguageUtils.normalize(variant.language);
        return locale == closestLocale;
      });
    }

    // If we failed to get a language match, go with primary.
    if (selectedVariants.length == 0) {
      selectedVariants = allVariants.filter((variant) => {
        return variant.primary;
      });
    }

    // Otherwise, there is no good way to choose the language, so we don't
    // choose a language at all.
    if (selectedVariants.length == 0) {
      // Issue a warning, but only if the content has multiple languages.
      // Otherwise, this warning would just be noise.
      const languages = new Set(allVariants.map((track) => {
        return track.language;
      }));

      if (languages.size > 1) {
        shaka.log.warning('Could not choose a good audio track based on ' +
                          'language preferences or primary tracks.  An ' +
                          'arbitrary language will be stored!');
      }

      // Default back to all variants.
      selectedVariants = allVariants;
    }

    // From previously selected variants, choose the SD ones (height <= 480).
    const tracksByHeight = selectedVariants.filter((track) => {
      return track.height && track.height <= 480;
    });

    // If variants don't have video or no video with height <= 480 was
    // found, proceed with the previously selected tracks.
    if (tracksByHeight.length) {
      // Sort by resolution, then select all variants which match the height
      // of the highest SD res.  There may be multiple audio bitrates for the
      // same video resolution.
      tracksByHeight.sort((a, b) => {
        // The items in this list have already been screened for height, but the
        // compiler doesn't know that.
        goog.asserts.assert(a.height != null, 'Null height');
        goog.asserts.assert(b.height != null, 'Null height');

        return b.height - a.height;
      });
      selectedVariants = tracksByHeight.filter((track) => {
        return track.height == tracksByHeight[0].height;
      });
    }

    /** @type {!Array.<shaka.extern.Track>} */
    const selectedTracks = [];

    // If there are multiple matches at different audio bitrates, select the
    // middle bandwidth one.
    if (selectedVariants.length) {
      const middleIndex = Math.floor(selectedVariants.length / 2);
      selectedVariants.sort((a, b) => a.bandwidth - b.bandwidth);
      selectedTracks.push(selectedVariants[middleIndex]);
    }

    // Since this default callback is used primarily by our own demo app and by
    // app developers who haven't thought about which tracks they want, we
    // should select all image/text tracks, regardless of language.  This makes
    // for a better demo for us, and does not rely on user preferences for the
    // unconfigured app.
    for (const track of tracks) {
      if (track.type == ContentType.TEXT || track.type == ContentType.IMAGE) {
        selectedTracks.push(track);
      }
    }

    return selectedTracks;
  }

  /**
   * @param {!Element} element
   * @return {!Element}
   */
  static defaultManifestPreprocessor(element) {
    return shaka.util.ConfigUtils.referenceParametersAndReturn(
        [element],
        element);
  }

  /**
   * @param {!shaka.extern.xml.Node} element
   * @return {!shaka.extern.xml.Node}
   */
  static defaultManifestPreprocessorTXml(element) {
    return shaka.util.ConfigUtils.referenceParametersAndReturn(
        [element],
        element);
  }
};<|MERGE_RESOLUTION|>--- conflicted
+++ resolved
@@ -251,12 +251,9 @@
       vodDynamicPlaybackRateBufferRatio: 0.5,
       infiniteLiveStreamDuration: false,
       preloadNextUrlWindow: 30,
-<<<<<<< HEAD
       loadTimeout: 30,
-=======
       clearDecodingCache: shaka.util.Platform.isPS4() ||
         shaka.util.Platform.isPS5(),
->>>>>>> e0eeb5b7
     };
 
     // WebOS, Tizen, Chromecast and Hisense have long hardware pipelines
