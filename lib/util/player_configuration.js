--- conflicted
+++ resolved
@@ -270,46 +270,12 @@
       crossBoundaryStrategy: shaka.config.CrossBoundaryStrategy.KEEP,
     };
 
-<<<<<<< HEAD
-=======
-    // WebOS, Tizen, Chromecast and Hisense have long hardware pipelines
-    // that respond slowly to seeking.
-    // Therefore we should not seek when we detect a stall
-    // on one of these platforms.  Instead, default stallSkip to 0 to force the
-    // stall detector to pause and play instead.
-    if (shaka.util.Platform.isWebOS() ||
-        shaka.util.Platform.isTizen() ||
-        shaka.util.Platform.isChromecast() ||
-        shaka.util.Platform.isHisense()) {
-      streaming.stallSkip = 0;
-    }
-
-    if (shaka.util.Platform.isLegacyEdge() ||
-        shaka.util.Platform.isXboxOne()) {
-      streaming.gapPadding = 0.01;
-    }
-
-    if (shaka.util.Platform.isTizen()) {
-      streaming.gapPadding = 2;
-    }
-
-    if (shaka.util.Platform.isWebOS3()) {
-      streaming.crossBoundaryStrategy =
-          shaka.config.CrossBoundaryStrategy.RESET;
-    }
-
-    if (shaka.util.Platform.isTizen3()) {
-      streaming.crossBoundaryStrategy =
-          shaka.config.CrossBoundaryStrategy.RESET_TO_ENCRYPTED;
-    }
-
     const networking = {
       forceHTTP: false,
       forceHTTPS: false,
       minBytesForProgressEvents: minBytes,
     };
 
->>>>>>> 34eaeb62
     const offline = {
       // We need to set this to a throw-away implementation for now as our
       // default implementation will need to reference other fields in the
