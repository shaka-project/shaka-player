--- conflicted
+++ resolved
@@ -257,15 +257,13 @@
       useHeaders: false,
     };
 
-<<<<<<< HEAD
     const lcevc = {
       dynamicPerformanceScaling: true,
       logLevel: 0,
       drawLogo: false,
     };
-=======
+
     const AutoShowText = shaka.config.AutoShowText;
->>>>>>> db686640
 
     /** @type {shaka.extern.PlayerConfiguration} */
     const config = {
