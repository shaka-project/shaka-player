--- conflicted
+++ resolved
@@ -82,7 +82,7 @@
       response: false,
     };
 
-     /**
+    /**
      * @private {boolean}
      */
     this.muted_ = false;
@@ -128,16 +128,11 @@
     this.playbackPlayTime_ = 0;
     this.playbackPlayingTime_ = 0;
     this.startTimeOfLoad_ = 0;
-<<<<<<< HEAD
-    this.msdSent_ = false;
-    this.muted_ = false;
-=======
     this.msdSent_ = {
       request: false,
       response: false,
     };
 
->>>>>>> 97c28c91
     this.video_ = null;
     this.eventManager_.removeAll();
   }
@@ -305,13 +300,6 @@
    */
   applyResponseSegmentData(response, context) {
     try {
-<<<<<<< HEAD
-      if (!this.config_.enabled) {
-        return;
-      }
-
-=======
->>>>>>> 97c28c91
       const data = this.getDataForSegment_(context, response.uri);
       this.applyResponse_(response, data);
     } catch (error) {
@@ -447,41 +435,42 @@
   setupEventListeners_() {
     // Mute/Unmute
     this.eventManager_.listen(this.video_, 'volumechange', () => {
-      if(!this.muted_) {
+      if (!this.muted_) {
         this.muted_ = true;
         this.reportEvent_('m');
       } else {
         this.muted_ = false;
-        this.reportEvent_('um')
+        this.reportEvent_('um');
       }
     });
 
     // Playback Playing
     this.eventManager_.listen(
-      this.video_, 'playing', () => {
-        this.onPlaybackPlaying_();
-      }
+        this.video_, 'playing', () => {
+          this.onPlaybackPlaying_();
+        },
     );
 
     // Play
-    this.eventManager_.listen(this.video_, 'play', () => { 
+    this.eventManager_.listen(this.video_, 'play', () => {
       this.onPlaybackPlay_();
-      this.reportEvent_('ps', { sta: 'p' });
+      this.reportEvent_('ps', {sta: 'p'});
     });
 
     // Pause
     this.eventManager_.listen(this.video_, 'pause', () => {
-      this.reportEvent_('ps', { sta: 'a' })}
+      this.reportEvent_('ps', {sta: 'a'});
+    },
     );
-      
+
     // Seeking
-    this.eventManager_.listen(this.video_, 'seeking', () => 
-      this.reportEvent_('ps', { sta: 'k' })
+    this.eventManager_.listen(this.video_, 'seeking', () =>
+      this.reportEvent_('ps', {sta: 'k'}),
     );
 
     // Playback Ended
-    this.eventManager_.listen(this.video_, 'ended', () => 
-      this.reportEvent_('ps', { sta: 'e' })
+    this.eventManager_.listen(this.video_, 'ended', () =>
+      this.reportEvent_('ps', {sta: 'e'}),
     );
   }
 
@@ -490,7 +479,6 @@
    * @param {CmcdData} extraData
    * @private
    */
-  /** @suppress {checkDebuggerStatement} */
   reportEvent_(eventType, extraData = {}) {
     const data = Object.assign(
         {
@@ -630,27 +618,12 @@
    * @private
    */
   applyResponse_(response, data = {}) {
-<<<<<<< HEAD
-    if (!this.config_.enabled) {
-      return;
-    }
-
-=======
->>>>>>> 97c28c91
     const targets = this.config_.targets;
     if (!targets) {
       return;
     }
 
     const responseTargets = targets.filter(
-<<<<<<< HEAD
-        (target) => target.mode === 'response',
-    );
-
-    for (const target of responseTargets) {
-      const output = this.getGenericData_(data);
-      const baseURL = target.url;
-=======
         (target) =>
           target.mode === shaka.util.CmcdManager.CmcdMode.RESPONSE &&
         target.enabled === true,
@@ -683,7 +656,6 @@
       let request = null;
       const retryParams =
           shaka.net.NetworkingEngine.defaultRetryParameters();
->>>>>>> 97c28c91
 
       if (target.useHeaders) {
         const headers = shaka.util.CmcdManager.toHeaders(output);
@@ -691,16 +663,12 @@
           return;
         }
 
-<<<<<<< HEAD
-        Object.assign(response.headers, headers);
-=======
         request = shaka.net.NetworkingEngine.makeRequest(
             [baseURL], retryParams,
         );
 
         Object.assign(response.headers, headers);
         Object.assign(request.headers, headers);
->>>>>>> 97c28c91
       } else {
         const queryStringRaw = shaka.util.CmcdManager.toQuery(output);
 
@@ -708,42 +676,6 @@
           return;
         }
 
-<<<<<<< HEAD
-        const encodedUri = encodeURIComponent(queryStringRaw);
-        const encodedQueryString = 'CMCD=' + encodedUri;
-        response.uri = shaka.util.CmcdManager.appendQueryToUri(
-            response.uri,
-            encodedQueryString,
-        );
-
-        const netEngine = new shaka.net.NetworkingEngine();
-        netEngine.configure({
-          forceHTTP: false,
-          forceHTTPS: false,
-          minBytesForProgressEvents: 1024,
-        });
-
-        const retryParams =
-          shaka.net.NetworkingEngine.defaultRetryParameters();
-
-        const request = shaka.net.NetworkingEngine.makeRequest(
-            [`${baseURL}?${encodedQueryString}`], retryParams,
-        );
-
-        const requestType = shaka.net.NetworkingEngine.RequestType.SEGMENT;
-        const operation = netEngine.request(requestType, request);
-
-        operation.promise.then( (requestResponse) => {
-          shaka.log.debug(`response_networking_engine: ${requestResponse}`);
-
-          const text =
-            shaka.util.StringUtils.fromUTF8(requestResponse.data);
-
-          shaka.log.debug(`text: ${text}`);
-        });
-      }
-    };
-=======
         response.uri = shaka.util.CmcdManager.appendQueryToUri(
             baseURL,
             queryStringRaw,
@@ -776,7 +708,6 @@
     );
 
     return includeKeys;
->>>>>>> 97c28c91
   }
 
   /**
