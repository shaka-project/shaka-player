/*! @license
 * Shaka Player
 * Copyright 2016 Google LLC
 * SPDX-License-Identifier: Apache-2.0
 */

goog.provide('shaka.util.CmcdManager');

goog.require('goog.Uri');

goog.require('shaka.log');
goog.require('shaka.net.NetworkingEngine');
goog.require('shaka.util.ArrayUtils');
goog.require('shaka.util.EventManager');

goog.requireType('shaka.media.SegmentReference');

/**
 * @summary
 * A CmcdManager maintains CMCD state as well as a collection of utility
 * functions.
 */
shaka.util.CmcdManager = class {
  /**
   * @param {shaka.util.CmcdManager.PlayerInterface} playerInterface
   * @param {shaka.extern.CmcdConfiguration} config
   */
  constructor(playerInterface, config) {
    /** @private {shaka.util.CmcdManager.PlayerInterface} */
    this.playerInterface_ = playerInterface;

    /** @private {?shaka.extern.CmcdConfiguration} */
    this.config_ = config;

    /** @private {!Map<!shaka.extern.Request, number>} */
    this.requestTimestampMap_ = new Map();

    /**
     * Streaming format
     *
     * @private {(shaka.util.CmcdManager.StreamingFormat|undefined)}
     */
    this.sf_ = undefined;

    /**
     * @private {boolean}
     */
    this.playbackStarted_ = false;

    /**
     * @private {boolean}
     */
    this.buffering_ = true;

    /**
     * @private {boolean}
     */
    this.starved_ = false;

    /**
     * @private {boolean}
     */
    this.lowLatency_ = false;

    /**
     * @private {number|undefined}
     */
    this.playbackPlayTime_ = undefined;

    /**
     * @private {number|undefined}
     */
    this.playbackPlayingTime_ = undefined;

    /**
     * @private {number}
     */
    this.startTimeOfLoad_ = 0;

    /**
     * @private {{request: boolean, response: boolean}}
     */
    this.msdSent_ = {
      request: false,
      response: false,
    };

    /**
     * @private {!Object<string, {request: number, response: number}>}
     */
    this.cmcdSequenceNumbers_ = {};

    /**
     * @private {shaka.util.EventManager}
     */
    this.eventManager_ = new shaka.util.EventManager();

    /** @private {HTMLMediaElement} */
    this.video_ = null;
  }


  /**
   * Set media element and setup event listeners
   * @param {HTMLMediaElement} mediaElement The video element
   */
  setMediaElement(mediaElement) {
    this.video_ = mediaElement;
    this.setupEventListeners_();
  }

  /**
   * Called by the Player to provide an updated configuration any time it
   * changes.
   *
   * @param {shaka.extern.CmcdConfiguration} config
   */
  configure(config) {
    this.config_ = config;
  }


  /**
   * Resets the CmcdManager.
   */
  reset() {
    this.requestTimestampMap_.clear();
    this.playbackStarted_ = false;
    this.buffering_ = true;
    this.starved_ = false;
    this.lowLatency_ = false;
    this.playbackPlayTime_ = 0;
    this.playbackPlayingTime_ = 0;
    this.startTimeOfLoad_ = 0;
    this.msdSent_ = {
      request: false,
      response: false,
    };

    this.cmcdSequenceNumbers_ = {};

    this.video_ = null;
    this.eventManager_.removeAll();
  }

  /**
   * Set the buffering state
   *
   * @param {boolean} buffering
   */
  setBuffering(buffering) {
    if (!buffering && !this.playbackStarted_) {
      this.playbackStarted_ = true;
    }

    if (this.playbackStarted_ && buffering) {
      this.starved_ = true;
    }

    this.buffering_ = buffering;
  }

  /**
   * Set the low latency
   *
   * @param {boolean} lowLatency
   */
  setLowLatency(lowLatency) {
    this.lowLatency_ = lowLatency;

    const StreamingFormat = shaka.util.CmcdManager.StreamingFormat;
    if (this.lowLatency_) {
      if (this.sf_ == StreamingFormat.DASH) {
        this.sf_ = StreamingFormat.LOW_LATENCY_DASH;
      } else if (this.sf_ == StreamingFormat.HLS) {
        this.sf_ = StreamingFormat.LOW_LATENCY_HLS;
      }
    } else {
      if (this.sf_ == StreamingFormat.LOW_LATENCY_DASH) {
        this.sf_ = StreamingFormat.DASH;
      } else if (this.sf_ == StreamingFormat.LOW_LATENCY_HLS) {
        this.sf_ = StreamingFormat.HLS;
      }
    }
  }

  /**
   * Set start time of load if autoplay is enabled
   *
   * @param {number} startTimeOfLoad
   */
  setStartTimeOfLoad(startTimeOfLoad) {
    if (!this.config_ || !this.config_.enabled) {
      return;
    }
    if (this.video_ && this.video_.autoplay) {
      const playResult = this.video_.play();
      if (playResult) {
        playResult.then(() => {
          this.startTimeOfLoad_ = startTimeOfLoad;
        }).catch((e) => {
          this.startTimeOfLoad_ = 0;
        });
      }
    }
  }

  /**
   * Apply CMCD data to a request.
   *
   * @param {!shaka.net.NetworkingEngine.RequestType} type
   *   The request type
   * @param {!shaka.extern.Request} request
   *   The request to apply CMCD data to
   * @param {shaka.extern.RequestContext=} context
   *   The request context
   */
  applyRequestData(type, request, context = {}) {
    if (!this.config_.enabled) {
      return;
    }

    if (request.method === 'HEAD') {
      this.applyRequest_(request, {});
      return;
    }

    const RequestType = shaka.net.NetworkingEngine.RequestType;
    const ObjectType = shaka.util.CmcdManager.ObjectType;

    switch (type) {
      case RequestType.MANIFEST:
        this.applyManifestData(request, context);
        break;

      case RequestType.SEGMENT:
        this.applyRequestSegmentData(request, context);
        break;

      case RequestType.LICENSE:
      case RequestType.SERVER_CERTIFICATE:
      case RequestType.KEY:
        this.applyRequest_(request, {ot: ObjectType.KEY});
        break;

      case RequestType.TIMING:
        this.applyRequest_(request, {ot: ObjectType.OTHER});
        break;
    }
  }

  /**
   * Apply CMCD data to a response.
   *
   * @param {!shaka.net.NetworkingEngine.RequestType} type
   *   The request type
   * @param {!shaka.extern.Response} response
   *   The response to apply CMCD data to
   * @param {shaka.extern.RequestContext=} context
   *   The request context
   */
  applyResponseData(type, response, context = {}) {
    const RequestType = shaka.net.NetworkingEngine.RequestType;

    switch (type) {
      case RequestType.SEGMENT:
        this.applyResponseSegmentData(response, context);
        break;
    }
  }

  /**
   * Apply CMCD data to a manifest request.
   *
   * @param {!shaka.extern.Request} request
   *   The request to apply CMCD data to
   * @param {shaka.extern.RequestContext} context
   *   The request context
   */
  applyManifestData(request, context) {
    try {
      if (!this.config_.enabled) {
        return;
      }

      if (context.type) {
        this.sf_ = this.getStreamFormat_(context.type);
      }

      this.applyRequest_(request, {
        ot: shaka.util.CmcdManager.ObjectType.MANIFEST,
        su: !this.playbackStarted_,
      });
    } catch (error) {
      shaka.log.warnOnce('CMCD_MANIFEST_ERROR',
          'Could not generate manifest CMCD data.', error);
    }
  }

  /**
   * Apply CMCD data to a segment response
   *
   * @param {!shaka.extern.Response} response
   * @param {shaka.extern.RequestContext} context
   *   The request context
   */
  applyResponseSegmentData(response, context) {
    try {
      const data = this.getDataForSegment_(context, response.uri);

      if (response.originalRequest &&
          response.originalRequest.timeToFirstByte != null) {
        data.ttfb = response.originalRequest.timeToFirstByte;
      }

      if (response.timeMs != null) {
        data.ttlb = response.timeMs;
      }

      const originalRequestUrl = response.originalUri || response.uri;
      data.url = this.removeCmcdQueryFromUri_(
          originalRequestUrl);

      if (this.requestTimestampMap_.has(response.originalRequest)) {
        data.ts = this.requestTimestampMap_.get(response.originalRequest);
        this.requestTimestampMap_.delete(response.originalRequest);
      } else if (!data.ts) {
        data.ts = Date.now();
      }

      this.applyResponse_(response, data);
    } catch (error) {
      shaka.log.warnOnce(
          'CMCD_SEGMENT_ERROR',
          'Could not generate response segment CMCD data.',
          error,
      );
    }
  }

  /**
   * Apply CMCD data to a segment request
   *
   * @param {!shaka.extern.Request} request
   * @param {shaka.extern.RequestContext} context
   *   The request context
   */
  applyRequestSegmentData(request, context) {
    try {
      if (!this.config_.enabled) {
        return;
      }

      const data = this.getDataForSegment_(context, request.uris[0]);
      data.ts = Date.now();
      this.requestTimestampMap_.set(request, data.ts);
      this.applyRequest_(request, data);
    } catch (error) {
      shaka.log.warnOnce(
          'CMCD_SEGMENT_ERROR',
          'Could not generate segment CMCD data.', error,
      );
    }
  }

  /**
   * Apply CMCD data to a text request
   *
   * @param {!shaka.extern.Request} request
   */
  applyTextData(request) {
    try {
      if (!this.config_.enabled) {
        return;
      }

      this.applyRequest_(request, {
        ot: shaka.util.CmcdManager.ObjectType.CAPTION,
        su: true,
      });
    } catch (error) {
      shaka.log.warnOnce('CMCD_TEXT_ERROR',
          'Could not generate text CMCD data.', error);
    }
  }

  /**
   * Removes the CMCD query parameter from a URI.
   *
   * @param {string} uri
   * @return {string}
   * @private
   */
  removeCmcdQueryFromUri_(uri) {
    if (!uri.includes('CMCD=')) {
      return uri;
    }

    try {
      const url = new URL(uri);
      url.searchParams.delete('CMCD');

      return url.toString();
    } catch (error) {
      shaka.log.error('Failed to parse URI for CMCD removal:', uri, error);
      return uri;
    }
  }

  /**
   * Apply CMCD data to streams loaded via src=.
   *
   * @param {string} uri
   * @param {string} mimeType
   * @return {string}
   */
  appendSrcData(uri, mimeType) {
    try {
      if (!this.config_.enabled) {
        return uri;
      }

      const data = this.createData_();
      data.ot = this.getObjectTypeFromMimeType_(mimeType);
      data.su = true;

      const query = shaka.util.CmcdManager.toQuery(data);

      return shaka.util.CmcdManager.appendQueryToUri(uri, query);
    } catch (error) {
      shaka.log.warnOnce('CMCD_SRC_ERROR',
          'Could not generate src CMCD data.', error);
      return uri;
    }
  }

  /**
   * Apply CMCD data to side car text track uri.
   *
   * @param {string} uri
   * @return {string}
   */
  appendTextTrackData(uri) {
    try {
      if (!this.config_.enabled) {
        return uri;
      }

      const data = this.createData_();
      data.ot = shaka.util.CmcdManager.ObjectType.CAPTION;
      data.su = true;

      const query = shaka.util.CmcdManager.toQuery(data);

      return shaka.util.CmcdManager.appendQueryToUri(uri, query);
    } catch (error) {
      shaka.log.warnOnce('CMCD_TEXT_TRACK_ERROR',
          'Could not generate text track CMCD data.', error);
      return uri;
    }
  }

  /**
   * Set playbackPlayTime_ when the play event is triggered
   * @private
   */
  onPlaybackPlay_() {
    if (!this.playbackPlayTime_) {
      this.playbackPlayTime_ = Date.now();
    }
  }

  /**
   * Set playbackPlayingTime_
   * @private
   */
  onPlaybackPlaying_() {
    if (!this.playbackPlayingTime_) {
      this.playbackPlayingTime_ = Date.now();
    }
  }

  /**
   * Setup event listeners.
   * @private
   */
  setupEventListeners_() {
    const onPlaybackPlay = () => this.onPlaybackPlay_();
    this.eventManager_.listenOnce(
        this.video_, 'play', onPlaybackPlay);

    const onPlaybackPlaying = () => this.onPlaybackPlaying_();
    this.eventManager_.listenOnce(
        this.video_, 'playing', onPlaybackPlaying);
  }

  /**
   * Create baseline CMCD data
   *
   * @return {CmcdData}
   * @private
   */
  createData_() {
    if (!this.config_.sessionId) {
      this.config_.sessionId = window.crypto.randomUUID();
    }
    return {
      v: this.config_.version,
      sf: this.sf_,
      sid: this.config_.sessionId,
      cid: this.config_.contentId,
      mtp: this.playerInterface_.getBandwidthEstimate() / 1000,
    };
  }

  /**
   * Apply CMCD data to a request.
   *
   * @param {!shaka.extern.Request} request The request to apply CMCD data to
   * @param {!CmcdData} data The data object
   * @private
   */
  applyRequest_(request, data) {
    if (!this.config_.enabled) {
      return;
    }

    const rawOutput = this.getGenericData_(
        data, shaka.util.CmcdManager.CmcdMode.REQUEST,
    );

    const requestTargetConfig = {
      mode: shaka.util.CmcdManager.CmcdMode.REQUEST,
      useHeaders: this.config_.useHeaders,
      includeKeys: this.config_.includeKeys || [],
    };

    const targetKey = this.getCmcdTargetHash_(requestTargetConfig);

    if (!this.cmcdSequenceNumbers_[targetKey]) {
      this.cmcdSequenceNumbers_[targetKey] = {request: 1, response: 1};
    }

    rawOutput.sn = this.cmcdSequenceNumbers_[targetKey].request++;

    const includeKeys = this.config_.includeKeys || [];
    const version = this.config_.version;
    const allowedKeys = (version == shaka.util.CmcdManager.Version.VERSION_2) ?
        Array.from(new Set([
          ...shaka.util.CmcdManager.CmcdKeys.V2CommonKeys,
          ...shaka.util.CmcdManager.CmcdKeys.V2RequestModeKeys,
        ])) :
        shaka.util.CmcdManager.CmcdKeys.V1Keys;

    const allowedKeysRequestMode = this.checkValidKeys_(
        includeKeys,
        allowedKeys,
        shaka.util.CmcdManager.CmcdMode.REQUEST,
    );

    const output = this.filterKeys_(rawOutput, allowedKeysRequestMode);

    this.applyCmcdDataToRequest_(output, request, this.config_.useHeaders);
  }

  /**
   * Apply CMCD data to a response.
   *
   * @param {!shaka.extern.Response} response The request to apply CMCD data to
   * @param {!CmcdData} data The data object
   * @private
   */
  applyResponse_(response, data) {
    const targets = this.config_.targets;
    if (!targets) {
      return;
    }

    const responseTargets = targets.filter(
        (target) =>
          target.mode === shaka.util.CmcdManager.CmcdMode.RESPONSE &&
        target.enabled === true,
    );

    const version = this.config_.version;
    const allowedKeys = (version == shaka.util.CmcdManager.Version.VERSION_2) ?
        Array.from(new Set([
          ...shaka.util.CmcdManager.CmcdKeys.V2CommonKeys,
          ...shaka.util.CmcdManager.CmcdKeys.V2ResponseModeKeys,
        ])) :
        shaka.util.CmcdManager.CmcdKeys.V1Keys;

    data.rc = response.status || 0;

    const rawOutput = this.getGenericData_(
        data,
        shaka.util.CmcdManager.CmcdMode.RESPONSE,
    );

    if (response.headers && response.headers['CMSD-Static']) {
      rawOutput.cmsds = btoa(response.headers['CMSD-Static']);
    }

    if (response.headers && response.headers['CMSD-Dynamic']) {
      rawOutput.cmsdd = btoa(response.headers['CMSD-Dynamic']);
    }

    for (const target of responseTargets) {
      const includeKeys = target.includeKeys || [];
      const allowedKeysResponseMode = this.checkValidKeys_(
          includeKeys,
          allowedKeys,
          shaka.util.CmcdManager.CmcdMode.RESPONSE,
      );

      const targetKey = this.getCmcdTargetHash_(target);
      if (!this.cmcdSequenceNumbers_[targetKey]) {
        this.cmcdSequenceNumbers_[targetKey] = {request: 1, response: 1};
      }

      rawOutput.sn = this.cmcdSequenceNumbers_[targetKey].response++;

      const output = this.filterKeys_(rawOutput, allowedKeysResponseMode);

      this.sendCmcdRequest_(output, target, response);
    }
  }

  /**
   * Creates and sends a new, out-of-band request to a CMCD endpoint.
   * This is used for event and response reporting.
   *
   * @param {!CmcdData} cmcdData The CMCD data to send.
   * @param {shaka.extern.CmcdTarget} target The CMCD target configuration.
   * @param {shaka.extern.Response=} response Optional response object
   *  to update, used by the applyResponse flow.
   * @private
   */
  sendCmcdRequest_(cmcdData, target, response) {
    const retryParams = shaka.net.NetworkingEngine.defaultRetryParameters();
    let request = null;
    const baseURL = target.url;

    if (target.useHeaders) {
      const headers = shaka.util.CmcdManager.toHeaders(cmcdData);
      if (!Object.keys(headers).length) {
        return;
      }
      if (response) {
        Object.assign(response.headers, headers);
      }
      request = shaka.net.NetworkingEngine.makeRequest([baseURL], retryParams);
      Object.assign(request.headers, headers);
    } else {
      const queryString = shaka.util.CmcdManager.toQuery(cmcdData);
      if (!queryString) {
        return;
      }
      const finalUri = shaka.util.CmcdManager.appendQueryToUri(
          baseURL, queryString);
      if (response) {
        response.uri = finalUri;
      }
      request = shaka.net.NetworkingEngine.makeRequest([finalUri], retryParams);
    }
    const requestType = shaka.net.NetworkingEngine.RequestType.CMCD;
    const networkingEngine = this.playerInterface_.getNetworkingEngine();
    networkingEngine.request(requestType, request);
  }

  /**
   * Modifies an existing request object by adding CMCD data to it.
   *
   * @param {!CmcdData} output The CMCD data to apply.
   * @param {!shaka.extern.Request} request The request object to modify.
   * @param {boolean} useHeaders Whether to use headers or query parameters.
   * @private
   */
  applyCmcdDataToRequest_(output, request, useHeaders) {
    if (useHeaders) {
      const headers = shaka.util.CmcdManager.toHeaders(output);
      if (!Object.keys(headers).length) {
        return;
      }

      Object.assign(request.headers, headers);
    } else {
      const query = shaka.util.CmcdManager.toQuery(output);
      if (!query) {
        return;
      }

      request.uris = request.uris.map((uri) => {
        return shaka.util.CmcdManager.appendQueryToUri(uri, query);
      });
    }
  }

  /**
   * Checks if the keys in `includeKeys` are valid against a list of
   * `allowedKeys`. It logs an error for any invalid key and returns a new array
   * containing only the valid keys. If `includeKeys` is empty or not provided,
   * it returns all `allowedKeys`.
   *
   * @param {Array<string>} includeKeys Keys to validate.
   * @param {Array<string>} allowedKeys The list of allowed keys.
   * @param {string} mode Mode ('query', 'header' or 'event') for error logging.
   *
   * @return {Array<string>} A new array containing only the valid keys.
   * @private
   */
  checkValidKeys_(includeKeys, allowedKeys, mode) {
    if (!includeKeys || includeKeys.length === 0) {
      return allowedKeys;
    }

    for (const key of includeKeys) {
      if (!allowedKeys.includes(key)) {
        shaka.log.error(`CMCD Key "${key}" is not allowed for ${mode} mode`);
      }
    }

    includeKeys = includeKeys.filter((key) =>
      allowedKeys.includes(key),
    );

    return includeKeys;
  }

  /**
   * Filter the CMCD data object to include only the keys specified in the
   * configuration.
   *
   * @param {CmcdData} data
   * @param {Array<string>} includeKeys
   *
   * @return {CmcdData}
   * @private
   */
  filterKeys_(data, includeKeys) {
    return Object.keys(data).reduce((acc, key) => {
      if (includeKeys.includes(key)) {
        acc[key] = data[key];
      }
      return acc;
    }, {});
  }

  /**
   * The CMCD object type.
   *
   * @param {shaka.extern.RequestContext} context
   *   The request context
   * @return {shaka.util.CmcdManager.ObjectType|undefined}
   * @private
   */
  getObjectType_(context) {
    if (context.type ===
        shaka.net.NetworkingEngine.AdvancedRequestType.INIT_SEGMENT) {
      return shaka.util.CmcdManager.ObjectType.INIT;
    }

    const stream = context.stream;

    if (!stream) {
      return undefined;
    }

    const type = stream.type;

    if (type == 'video') {
      if (stream.codecs && stream.codecs.includes(',')) {
        return shaka.util.CmcdManager.ObjectType.MUXED;
      }
      return shaka.util.CmcdManager.ObjectType.VIDEO;
    }

    if (type == 'audio') {
      return shaka.util.CmcdManager.ObjectType.AUDIO;
    }

    if (type == 'text') {
      if (stream.mimeType === 'application/mp4') {
        return shaka.util.CmcdManager.ObjectType.TIMED_TEXT;
      }
      return shaka.util.CmcdManager.ObjectType.CAPTION;
    }

    return undefined;
  }

  /**
   * The CMCD object type from mimeType.
   *
   * @param {!string} mimeType
   * @return {(shaka.util.CmcdManager.ObjectType|undefined)}
   * @private
   */
  getObjectTypeFromMimeType_(mimeType) {
    switch (mimeType.toLowerCase()) {
      case 'audio/mp4':
      case 'audio/webm':
      case 'audio/ogg':
      case 'audio/mpeg':
      case 'audio/aac':
      case 'audio/flac':
      case 'audio/wav':
        return shaka.util.CmcdManager.ObjectType.AUDIO;

      case 'video/webm':
      case 'video/mp4':
      case 'video/mpeg':
      case 'video/mp2t':
        return shaka.util.CmcdManager.ObjectType.MUXED;

      case 'application/x-mpegurl':
      case 'application/vnd.apple.mpegurl':
      case 'application/dash+xml':
      case 'video/vnd.mpeg.dash.mpd':
      case 'application/vnd.ms-sstr+xml':
        return shaka.util.CmcdManager.ObjectType.MANIFEST;

      default:
        return undefined;
    }
  }

  /**
   * Creates a stable string key from a configuration object.
   * This is used to uniquely identify a CMCD target.
   *
   * @param {!Object} obj The object to hash.
   * @return {string}
   * @private
   */
  getCmcdTargetHash_(obj) {
    const sortedObj = Object.keys(obj).sort().reduce(
        (acc, key) => {
          if (key !== 'enabled') {
            acc[key] = obj[key];
          }
          return acc;
        },
        {},
    );
    return JSON.stringify(sortedObj);
  }

  /**
   * Get the buffer length for a media type in milliseconds
   *
   * @param {string} type
   * @return {number}
   * @private
   */
  getBufferLength_(type) {
    const ranges = this.playerInterface_.getBufferedInfo()[type];

    if (!ranges.length) {
      return NaN;
    }

    const start = this.playerInterface_.getCurrentTime();
    const range = ranges.find((r) => r.start <= start && r.end >= start);

    if (!range) {
      return NaN;
    }

    return (range.end - start) * 1000;
  }

  /**
   * Get the remaining buffer length for a media type in milliseconds
   *
   * @param {string} type
   * @return {number}
   * @private
   */
  getRemainingBufferLength_(type) {
    const ranges = this.playerInterface_.getBufferedInfo()[type];

    if (!ranges.length) {
      return 0;
    }

    const start = this.playerInterface_.getCurrentTime();
    const range = ranges.find((r) => r.start <= start && r.end >= start);

    if (!range) {
      return 0;
    }

    return (range.end - start) * 1000;
  }

  /**
   * Constructs a relative path from a URL
   *
   * @param {string} url
   * @param {string} base
   * @return {string}
   * @private
   */
  urlToRelativePath_(url, base) {
    const to = new URL(url);
    const from = new URL(base);

    if (to.origin !== from.origin) {
      return url;
    }

    const toPath = to.pathname.split('/').slice(1);
    const fromPath = from.pathname.split('/').slice(1, -1);

    // remove common parents
    while (toPath[0] === fromPath[0]) {
      toPath.shift();
      fromPath.shift();
    }

    // add back paths
    while (fromPath.length) {
      fromPath.shift();
      toPath.unshift('..');
    }

    return toPath.join('/');
  }

  /**
   * Calculate measured start delay
   *
   * @return {number|undefined}
   * @param {!string} mode CMCD Mode [Response, Request]
   * @private
   */
  calculateMSD_(mode) {
    if (!this.msdSent_[mode] &&
        this.playbackPlayingTime_ &&
        this.playbackPlayTime_) {
      const startTime = this.startTimeOfLoad_ || this.playbackPlayTime_;
      return this.playbackPlayingTime_ - startTime;
    }
    return undefined;
  }


  /**
   * Calculate requested maximum throughput
   *
   * @param {shaka.extern.Stream} stream
   * @param {shaka.media.SegmentReference} segment
   * @return {number}
   * @private
   */
  calculateRtp_(stream, segment) {
    const playbackRate = this.playerInterface_.getPlaybackRate() || 1;
    const currentBufferLevel =
        this.getRemainingBufferLength_(stream.type) || 500;
    const bandwidth = stream.bandwidth;
    if (!bandwidth) {
      return NaN;
    }
    const segmentDuration = segment.endTime - segment.startTime;
    // Calculate file size in kilobits
    const segmentSize = bandwidth * segmentDuration / 1000;
    // Calculate time available to load file in seconds
    const timeToLoad = (currentBufferLevel / playbackRate) / 1000;
    // Calculate the exact bandwidth required
    const minBandwidth = segmentSize / timeToLoad;
    // Include a safety buffer
    return minBandwidth * this.config_.rtpSafetyFactor;
  }

  /**
   * Get the stream format
   *
   * @param {shaka.net.NetworkingEngine.AdvancedRequestType} type
   *   The request's advanced type
   * @return {(shaka.util.CmcdManager.StreamingFormat|undefined)}
   * @private
   */
  getStreamFormat_(type) {
    const AdvancedRequestType = shaka.net.NetworkingEngine.AdvancedRequestType;

    switch (type) {
      case AdvancedRequestType.MPD:
        if (this.lowLatency_) {
          return shaka.util.CmcdManager.StreamingFormat.LOW_LATENCY_DASH;
        }
        return shaka.util.CmcdManager.StreamingFormat.DASH;

      case AdvancedRequestType.MASTER_PLAYLIST:
      case AdvancedRequestType.MEDIA_PLAYLIST:
        if (this.lowLatency_) {
          return shaka.util.CmcdManager.StreamingFormat.LOW_LATENCY_HLS;
        }
        return shaka.util.CmcdManager.StreamingFormat.HLS;

      case AdvancedRequestType.MSS:
        return shaka.util.CmcdManager.StreamingFormat.SMOOTH;
    }

    return undefined;
  }

  /**
   * Get the stream type
   *
   * @return {shaka.util.CmcdManager.StreamType}
   * @private
   */
  getStreamType_() {
    const isLive = this.playerInterface_.isLive();
    if (isLive) {
      return shaka.util.CmcdManager.StreamType.LIVE;
    } else {
      return shaka.util.CmcdManager.StreamType.VOD;
    }
  }

  /**
   * Get the highest bandwidth for a given type.
   *
   * @param {shaka.util.CmcdManager.ObjectType|undefined} type
   * @return {number}
   * @private
   */
  getTopBandwidth_(type) {
    const variants = this.playerInterface_.getVariantTracks();
    if (!variants.length) {
      return NaN;
    }

    let top = variants[0];

    for (const variant of variants) {
      if (variant.type === 'variant' && variant.bandwidth > top.bandwidth) {
        top = variant;
      }
    }

    const ObjectType = shaka.util.CmcdManager.ObjectType;

    switch (type) {
      case ObjectType.VIDEO:
        return top.videoBandwidth || NaN;

      case ObjectType.AUDIO:
        return top.audioBandwidth || NaN;

      default:
        return top.bandwidth;
    }
  }

  /**
   * Get CMCD data for a segment.
   *
   * @param {shaka.extern.RequestContext} context
   *   The request context
   * @param {?string} requestUri
   * @return {!CmcdData}
   * @private
   */
  getDataForSegment_(context, requestUri) {
    const segment = context.segment;

    let duration = 0;
    if (segment) {
      duration = segment.endTime - segment.startTime;
    }

    const data = {
      d: duration * 1000,
      st: this.getStreamType_(),
    };

    data.ot = this.getObjectType_(context);

    const ObjectType = shaka.util.CmcdManager.ObjectType;
    const isMedia = data.ot === ObjectType.VIDEO ||
        data.ot === ObjectType.AUDIO ||
        data.ot === ObjectType.MUXED ||
        data.ot === ObjectType.TIMED_TEXT;

    const stream = context.stream;
    if (stream) {
      const playbackRate = this.playerInterface_.getPlaybackRate();
      if (isMedia) {
        data.bl = this.getBufferLength_(stream.type);
        if (data.ot !== ObjectType.TIMED_TEXT) {
          const remainingBufferLength =
              this.getRemainingBufferLength_(stream.type);
          if (playbackRate) {
            data.dl = remainingBufferLength / Math.abs(playbackRate);
          } else {
            data.dl = remainingBufferLength;
          }
        }
      }

      if (stream.bandwidth) {
        data.br = stream.bandwidth / 1000;
      }

      if (stream.segmentIndex && segment) {
        const reverse = playbackRate < 0;
        const iterator = stream.segmentIndex.getIteratorForTime(
            segment.endTime, /* allowNonIndependent= */ true, reverse);
        if (iterator) {
          const nextSegment = iterator.next().value;
          if (nextSegment && nextSegment != segment) {
            if (requestUri && !shaka.util.ArrayUtils.equal(
                segment.getUris(), nextSegment.getUris())) {
              data.nor = this.urlToRelativePath_(
                  nextSegment.getUris()[0], requestUri);
            }
            if ((nextSegment.startByte || nextSegment.endByte) &&
                (segment.startByte != nextSegment.startByte ||
                segment.endByte != nextSegment.endByte)) {
              let range = nextSegment.startByte + '-';
              if (nextSegment.endByte) {
                range += nextSegment.endByte;
              }
              data.nrr = range;
            }
          }
        }
        const rtp = this.calculateRtp_(stream, segment);
        if (!isNaN(rtp)) {
          data.rtp = rtp;
        }
      }
    }

    if (isMedia && data.ot !== ObjectType.TIMED_TEXT) {
      data.tb = this.getTopBandwidth_(data.ot) / 1000;
    }

    return data;
  }


  /**
   * Get generic CMCD data.
   *
   * @param {!CmcdData} data The data object
   * @param {!shaka.util.CmcdManager.CmcdMode} mode
   * @return {!CmcdData}
   * @private
   */
  getGenericData_(data, mode) {
    // Apply baseline data
    Object.assign(data, this.createData_());

    data.pr = this.playerInterface_.getPlaybackRate();

    const isVideo = data.ot === shaka.util.CmcdManager.ObjectType.VIDEO ||
        data.ot === shaka.util.CmcdManager.ObjectType.MUXED;

    if (this.starved_ && isVideo) {
      data.bs = true;
      data.su = true;
      this.starved_ = false;
    }

    if (data.su == null) {
      data.su = this.buffering_;
    }

    if (this.playerInterface_.isLive()) {
      data.ltc = this.playerInterface_.getLiveLatency();
    }

    const msd = this.calculateMSD_(mode);
    if (msd != undefined && !this.msdSent_[mode]) {
      data.msd = msd;
      this.msdSent_[mode] = true;
    }

    return data;
  }

  /**
   * Serialize a CMCD data object according to the rules defined in the
   * section 3.2 of
   * [CTA-5004](https://cdn.cta.tech/cta/media/media/resources/standards/pdfs/cta-5004-final.pdf).
   *
   * @param {CmcdData} data The CMCD data object
   * @return {string}
   */
  static serialize(data) {
    const results = [];
    const isValid = (value) =>
      !Number.isNaN(value) && value != null && value !== '' && value !== false;
    const toRounded = (value) => Math.round(value);
    const toHundred = (value) => toRounded(value / 100) * 100;
    const toUrlSafe = (value) => encodeURIComponent(value);
    const formatters = {
      br: toRounded,
      d: toRounded,
      bl: toHundred,
      dl: toHundred,
      mtp: toHundred,
      nor: toUrlSafe,
      rtp: toHundred,
      tb: toRounded,
      ttfb: toRounded,
      ttlb: toRounded,
    };

    const keys = Object.keys(data || {}).sort();

    for (const key of keys) {
      let value = data[key];

      // ignore invalid values
      if (!isValid(value)) {
        continue;
      }

      // Version should only be reported if not equal to 1.
      if (key === 'v' && value === 1) {
        continue;
      }

      // Playback rate should only be sent if not equal to 1.
      if (key == 'pr' && value === 1) {
        continue;
      }

      // Certain values require special formatting
      const formatter = formatters[key];
      if (formatter) {
        value = formatter(value);
      }

      // Serialize the key/value pair
      const type = typeof value;
      let result;

      if (type === 'string' && key !== 'ot' && key !== 'sf' && key !== 'st') {
        result = `${key}=${JSON.stringify(value)}`;
      } else if (type === 'boolean') {
        result = key;
      } else if (type === 'symbol') {
        result = `${key}=${value.description}`;
      } else {
        result = `${key}=${value}`;
      }

      results.push(result);
    }

    return results.join(',');
  }

  /**
   * Convert a CMCD data object to request headers according to the rules
   * defined in the section 2.1 and 3.2 of
   * [CTA-5004](https://cdn.cta.tech/cta/media/media/resources/standards/pdfs/cta-5004-final.pdf).
   *
   * @param {CmcdData} data The CMCD data object
   * @return {!Object}
   */
  static toHeaders(data) {
    const keys = Object.keys(data);
    const headers = {};
    const headerNames = ['Object', 'Request', 'Session', 'Status'];
    const headerGroups = [{}, {}, {}, {}];
    const headerMap = {
<<<<<<< HEAD
      br: 0, d: 0, ot: 0, tb: 0,
      bl: 1, dl: 1, mtp: 1, nor: 1, nrr: 1, su: 1, ltc: 1, sn: 1,
=======
      br: 0, d: 0, ot: 0, tb: 0, url: 0,
      bl: 1, dl: 1, mtp: 1, nor: 1, nrr: 1, su: 1, ltc: 1, ttfb: 1, ttlb: 1,
      ts: 1, rc: 1, cmsdd: 1, cmsds: 1,
>>>>>>> 5abfc000
      cid: 2, pr: 2, sf: 2, sid: 2, st: 2, v: 2, msd: 2,
      bs: 3, rtp: 3,
    };

    for (const key of keys) {
      // Unmapped fields are mapped to the Request header
      const index = (headerMap[key] != null) ? headerMap[key] : 1;
      headerGroups[index][key] = data[key];
    }

    for (let i = 0; i < headerGroups.length; i++) {
      const value = shaka.util.CmcdManager.serialize(headerGroups[i]);
      if (value) {
        headers[`CMCD-${headerNames[i]}`] = value;
      }
    }

    return headers;
  }

  /**
   * Convert a CMCD data object to query args according to the rules
   * defined in the section 2.2 and 3.2 of
   * [CTA-5004](https://cdn.cta.tech/cta/media/media/resources/standards/pdfs/cta-5004-final.pdf).
   *
   * @param {CmcdData} data The CMCD data object
   * @return {string}
   */
  static toQuery(data) {
    return shaka.util.CmcdManager.serialize(data);
  }

  /**
   * Append query args to a uri.
   *
   * @param {string} uri
   * @param {string} query
   * @return {string}
   */
  static appendQueryToUri(uri, query) {
    if (!query) {
      return uri;
    }

    if (uri.includes('offline:')) {
      return uri;
    }

    const url = new goog.Uri(uri);
    url.getQueryData().set('CMCD', query);
    return url.toString();
  }
};


/**
 * @typedef {{
 *   getBandwidthEstimate: function():number,
 *   getBufferedInfo: function():shaka.extern.BufferedInfo,
 *   getCurrentTime: function():number,
 *   getPlaybackRate: function():number,
 *   getVariantTracks: function():Array<shaka.extern.Track>,
 *   isLive: function():boolean,
 *   getLiveLatency: function():number,
 *   getNetworkingEngine: function():shaka.net.NetworkingEngine,
 * }}
 *
 * @property {function():number} getBandwidthEstimate
 *   Get the estimated bandwidth in bits per second.
 * @property {function():shaka.extern.BufferedInfo} getBufferedInfo
 *   Get information about what the player has buffered.
 * @property {function():number} getCurrentTime
 *   Get the current time
 * @property {function():number} getPlaybackRate
 *   Get the playback rate
 * @property {function():Array<shaka.extern.Track>} getVariantTracks
 *   Get the variant tracks
 * @property {function():boolean} isLive
 *   Get if the player is playing live content.
 * @property {function():number} getLiveLatency
 *   Get latency in milliseconds between the live edge and what's currently
 *   playing.
 * @property {function():shaka.net.NetworkingEngine} getNetworkingEngine
 *  Gets a reference to the Player's networking engine.
 * Used to make requests through Shaka's networking plugins.
 */
shaka.util.CmcdManager.PlayerInterface;


/**
 * @enum {string}
 */
shaka.util.CmcdManager.ObjectType = {
  MANIFEST: 'm',
  AUDIO: 'a',
  VIDEO: 'v',
  MUXED: 'av',
  INIT: 'i',
  CAPTION: 'c',
  TIMED_TEXT: 'tt',
  KEY: 'k',
  OTHER: 'o',
};

/**
 * @enum {number}
 */
shaka.util.CmcdManager.Version = {
  VERSION_1: 1,
  VERSION_2: 2,
};

/**
 * @enum {string}
 */
shaka.util.CmcdManager.StreamType = {
  VOD: 'v',
  LIVE: 'l',
};


/**
 * @enum {string}
 * @export
 */
shaka.util.CmcdManager.StreamingFormat = {
  DASH: 'd',
  LOW_LATENCY_DASH: 'ld',
  HLS: 'h',
  LOW_LATENCY_HLS: 'lh',
  SMOOTH: 's',
  OTHER: 'o',
};


/**
 * @enum {Array<string>}
 */
shaka.util.CmcdManager.CmcdKeys = {
  V1Keys: [
    'br', 'bl', 'bs', 'cid', 'd',
    'dl', 'mtp', 'nor', 'nrr',
    'ot', 'pr', 'rtp', 'sf', 'sid', 'st',
    'su', 'tb', 'v',
  ],
  V2CommonKeys: [
    'br', 'ab', 'bl', 'tbl', 'bs',
    'cdn', 'cid', 'ltc', 'mtp',
    'pr', 'sf', 'sid', 'bg', 'sta',
    'st', 'ts', 'tpb', 'tb', 'lb',
    'tab', 'lab', 'pt', 'ec', 'msd',
    'v', 'sn',
  ],
  V2RequestModeKeys: [
    'ab', 'bl', 'tbl', 'bs', 'cdn',
    'cid', 'd', 'dl', 'ltc', 'mtp',
    'nor', 'ot', 'pr', 'rtp', 'sf',
    'sid', 'bg', 'sta', 'st', 'su',
    'ts', 'tpb', 'tb', 'lb', 'tab',
    'lab', 'pt', 'ec', 'msd', 'v',
  ],
  V2ResponseModeKeys: [
    'd', 'dl', 'nor', 'ot', 'rtp',
    'rc', 'su', 'ttfb', 'ttfbb',
    'ttlb', 'url', 'cmsdd', 'cmsds',
  ],
};

/**
 * @enum {string}
 */
shaka.util.CmcdManager.CmcdMode = {
  REQUEST: 'request',
  RESPONSE: 'response',
};<|MERGE_RESOLUTION|>--- conflicted
+++ resolved
@@ -1271,14 +1271,9 @@
     const headerNames = ['Object', 'Request', 'Session', 'Status'];
     const headerGroups = [{}, {}, {}, {}];
     const headerMap = {
-<<<<<<< HEAD
-      br: 0, d: 0, ot: 0, tb: 0,
-      bl: 1, dl: 1, mtp: 1, nor: 1, nrr: 1, su: 1, ltc: 1, sn: 1,
-=======
       br: 0, d: 0, ot: 0, tb: 0, url: 0,
       bl: 1, dl: 1, mtp: 1, nor: 1, nrr: 1, su: 1, ltc: 1, ttfb: 1, ttlb: 1,
-      ts: 1, rc: 1, cmsdd: 1, cmsds: 1,
->>>>>>> 5abfc000
+      ts: 1, rc: 1, cmsdd: 1, cmsds: 1, sn: 1,
       cid: 2, pr: 2, sf: 2, sid: 2, st: 2, v: 2, msd: 2,
       bs: 3, rtp: 3,
     };
