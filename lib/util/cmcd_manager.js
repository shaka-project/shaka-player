/*! @license
 * Shaka Player
 * Copyright 2016 Google LLC
 * SPDX-License-Identifier: Apache-2.0
 */

goog.provide('shaka.util.CmcdManager');

goog.require('goog.Uri');
goog.require('shaka.log');
goog.require('shaka.net.NetworkingEngine');
goog.require('shaka.util.ArrayUtils');
goog.require('shaka.util.EventManager');
goog.require('shaka.util.Timer');

goog.requireType('shaka.media.SegmentReference');

/**
 * @summary
 * A CmcdManager maintains CMCD state as well as a collection of utility
 * functions.
 */
shaka.util.CmcdManager = class {
  /**
   * @param {shaka.util.CmcdManager.PlayerInterface} playerInterface
   * @param {shaka.extern.CmcdConfiguration} config
   */
  constructor(playerInterface, config) {
    /** @private {shaka.util.CmcdManager.PlayerInterface} */
    this.playerInterface_ = playerInterface;

    /** @private {?shaka.extern.CmcdConfiguration} */
    this.config_ = config;

    /**
     * Streaming format
     *
     * @private {(shaka.util.CmcdManager.StreamingFormat|undefined)}
     */
    this.sf_ = undefined;

    /**
     * @private {boolean}
     */
    this.playbackStarted_ = false;

    /**
     * @private {boolean}
     */
    this.buffering_ = true;

    /**
     * @private {boolean}
     */
    this.starved_ = false;

    /**
     * @private {boolean}
     */
    this.lowLatency_ = false;

    /**
     * @private {number|undefined}
     */
    this.playbackPlayTime_ = undefined;

    /**
     * @private {number|undefined}
     */
    this.playbackPlayingTime_ = undefined;

    /**
     * @private {number}
     */
    this.startTimeOfLoad_ = 0;

    /**
     * @private {{request: boolean, response: boolean}}
     */
    this.msdSent_ = {
      request: false,
      response: false,
    };

    /**
     * @private {boolean}
     */
    this.muted_ = false;

    /**
     * @private {shaka.util.EventManager}
     */
    this.eventManager_ = new shaka.util.EventManager();

    /** @private {HTMLMediaElement} */
    this.video_ = null;

    /** @private {string|undefined} */
    this.sta_ = undefined;
  }


  /**
   * Set media element and setup event listeners
   * @param {HTMLMediaElement} mediaElement The video element
   */
  setMediaElement(mediaElement) {
    this.video_ = mediaElement;
    this.setupEventListeners_();
  }

  /**
   * Called by the Player to provide an updated configuration any time it
   * changes.
   *
   * @param {shaka.extern.CmcdConfiguration} config
   */
  configure(config) {
    this.config_ = config;
    this.setupEventModeTimeInterval_();
  }


  /**
   * Resets the CmcdManager.
   */
  reset() {
    this.playbackStarted_ = false;
    this.buffering_ = true;
    this.starved_ = false;
    this.lowLatency_ = false;
    this.playbackPlayTime_ = 0;
    this.playbackPlayingTime_ = 0;
    this.startTimeOfLoad_ = 0;
    this.msdSent_ = {
      request: false,
      response: false,
    };

    this.video_ = null;
    this.eventManager_.removeAll();
  }

  /**
   * Set the buffering state
   *
   * @param {boolean} buffering
   */
  setBuffering(buffering) {
    if (!buffering && !this.playbackStarted_) {
      this.playbackStarted_ = true;
    }

    if (this.playbackStarted_ && buffering) {
      this.starved_ = true;
    }

    this.buffering_ = buffering;
  }

  /**
   * Set the low latency
   *
   * @param {boolean} lowLatency
   */
  setLowLatency(lowLatency) {
    this.lowLatency_ = lowLatency;

    const StreamingFormat = shaka.util.CmcdManager.StreamingFormat;
    if (this.lowLatency_) {
      if (this.sf_ == StreamingFormat.DASH) {
        this.sf_ = StreamingFormat.LOW_LATENCY_DASH;
      } else if (this.sf_ == StreamingFormat.HLS) {
        this.sf_ = StreamingFormat.LOW_LATENCY_HLS;
      }
    } else {
      if (this.sf_ == StreamingFormat.LOW_LATENCY_DASH) {
        this.sf_ = StreamingFormat.DASH;
      } else if (this.sf_ == StreamingFormat.LOW_LATENCY_HLS) {
        this.sf_ = StreamingFormat.HLS;
      }
    }
  }

  /**
   * Set start time of load if autoplay is enabled
   *
   * @param {number} startTimeOfLoad
   */
  setStartTimeOfLoad(startTimeOfLoad) {
    if (!this.config_ || !this.config_.enabled) {
      return;
    }
    if (this.video_ && this.video_.autoplay) {
      const playResult = this.video_.play();
      if (playResult) {
        playResult.then(() => {
          this.startTimeOfLoad_ = startTimeOfLoad;
        }).catch((e) => {
          this.startTimeOfLoad_ = 0;
        });
      }
    }
  }

  /**
   * Apply CMCD data to a request.
   *
   * @param {!shaka.net.NetworkingEngine.RequestType} type
   *   The request type
   * @param {!shaka.extern.Request} request
   *   The request to apply CMCD data to
   * @param {shaka.extern.RequestContext=} context
   *   The request context
   */
  applyRequestData(type, request, context = {}) {
    if (!this.config_.enabled) {
      return;
    }

    if (request.method === 'HEAD') {
      this.applyRequest_(request);
      return;
    }

    const RequestType = shaka.net.NetworkingEngine.RequestType;
    const ObjectType = shaka.util.CmcdManager.ObjectType;

    switch (type) {
      case RequestType.MANIFEST:
        this.applyManifestData(request, context);
        break;

      case RequestType.SEGMENT:
        this.applyRequestSegmentData(request, context);
        break;

      case RequestType.LICENSE:
      case RequestType.SERVER_CERTIFICATE:
      case RequestType.KEY:
        this.applyRequest_(request, {ot: ObjectType.KEY});
        break;

      case RequestType.TIMING:
        this.applyRequest_(request, {ot: ObjectType.OTHER});
        break;
    }
  }

  /**
   * Apply CMCD data to a response.
   *
   * @param {!shaka.net.NetworkingEngine.RequestType} type
   *   The request type
   * @param {!shaka.extern.Response} response
   *   The response to apply CMCD data to
   * @param {shaka.extern.RequestContext=} context
   *   The request context
   */
  applyResponseData(type, response, context = {}) {
    const RequestType = shaka.net.NetworkingEngine.RequestType;

    switch (type) {
      case RequestType.SEGMENT:
        this.applyResponseSegmentData(response, context);
        break;
    }
  }

  /**
   * Apply CMCD data to a manifest request.
   *
   * @param {!shaka.extern.Request} request
   *   The request to apply CMCD data to
   * @param {shaka.extern.RequestContext} context
   *   The request context
   */
  applyManifestData(request, context) {
    try {
      if (!this.config_.enabled) {
        return;
      }

      if (context.type) {
        this.sf_ = this.getStreamFormat_(context.type);
      }

      this.applyRequest_(request, {
        ot: shaka.util.CmcdManager.ObjectType.MANIFEST,
        su: !this.playbackStarted_,
      });
    } catch (error) {
      shaka.log.warnOnce('CMCD_MANIFEST_ERROR',
          'Could not generate manifest CMCD data.', error);
    }
  }

  /**
   * Apply CMCD data to a segment response
   *
   * @param {!shaka.extern.Response} response
   * @param {shaka.extern.RequestContext} context
   *   The request context
   */
  applyResponseSegmentData(response, context) {
    try {
      const data = this.getDataForSegment_(context, response.uri);
      this.applyResponse_(response, data);
    } catch (error) {
      shaka.log.warnOnce(
          'CMCD_SEGMENT_ERROR',
          'Could not generate response segment CMCD data.',
          error,
      );
    }
  }

  /**
   * Apply CMCD data to a segment request
   *
   * @param {!shaka.extern.Request} request
   * @param {shaka.extern.RequestContext} context
   *   The request context
   */
  applyRequestSegmentData(request, context) {
    try {
      if (!this.config_.enabled) {
        return;
      }

      const data = this.getDataForSegment_(context, request.uris[0]);
      this.applyRequest_(request, data);
    } catch (error) {
      shaka.log.warnOnce(
          'CMCD_SEGMENT_ERROR',
          'Could not generate segment CMCD data.', error,
      );
    }
  }

  /**
   * Apply CMCD data to a text request
   *
   * @param {!shaka.extern.Request} request
   */
  applyTextData(request) {
    try {
      if (!this.config_.enabled) {
        return;
      }

      this.applyRequest_(request, {
        ot: shaka.util.CmcdManager.ObjectType.CAPTION,
        su: true,
      });
    } catch (error) {
      shaka.log.warnOnce('CMCD_TEXT_ERROR',
          'Could not generate text CMCD data.', error);
    }
  }

  /**
   * Apply CMCD data to streams loaded via src=.
   *
   * @param {string} uri
   * @param {string} mimeType
   * @return {string}
   */
  appendSrcData(uri, mimeType) {
    try {
      if (!this.config_.enabled) {
        return uri;
      }

      const data = this.createData_();
      data.ot = this.getObjectTypeFromMimeType_(mimeType);
      data.su = true;

      const query = shaka.util.CmcdManager.toQuery(data);

      return shaka.util.CmcdManager.appendQueryToUri(uri, query);
    } catch (error) {
      shaka.log.warnOnce('CMCD_SRC_ERROR',
          'Could not generate src CMCD data.', error);
      return uri;
    }
  }

  /**
   * Apply CMCD data to side car text track uri.
   *
   * @param {string} uri
   * @return {string}
   */
  appendTextTrackData(uri) {
    try {
      if (!this.config_.enabled) {
        return uri;
      }

      const data = this.createData_();
      data.ot = shaka.util.CmcdManager.ObjectType.CAPTION;
      data.su = true;

      const query = shaka.util.CmcdManager.toQuery(data);

      return shaka.util.CmcdManager.appendQueryToUri(uri, query);
    } catch (error) {
      shaka.log.warnOnce('CMCD_TEXT_TRACK_ERROR',
          'Could not generate text track CMCD data.', error);
      return uri;
    }
  }

  /**
   * Set playbackPlayTime_ when the play event is triggered
   * @private
   */
  onPlaybackPlay_() {
    if (!this.playbackPlayTime_) {
      this.playbackPlayTime_ = Date.now();
    }
  }

  /**
   * Set playbackPlayingTime_
   * @private
   */
  onPlaybackPlaying_() {
    if (!this.playbackPlayingTime_) {
      this.playbackPlayingTime_ = Date.now();
    }
  }

  /**
<<<<<<< HEAD
   * Setup event listeners for CMCD event mode calculation
   * @private
   */
  setupEventListeners_() {
    // Mute/Unmute
    this.eventManager_.listen(this.video_, 'volumechange', () => {
      if (!this.muted_) {
        this.muted_ = true;
        this.reportEvent_('m');
      } else {
        this.muted_ = false;
        this.reportEvent_('um');
      }
    });

    // Playback Playing
    this.eventManager_.listen(
        this.video_, 'playing', () => {
          this.onPlaybackPlaying_();
        },
    );

    // Play
    this.eventManager_.listen(this.video_, 'play', () => {
      this.onPlaybackPlay_();
      this.reportEvent_('ps', {sta: 'p'});
    });

    // Pause
    this.eventManager_.listen(this.video_, 'pause', () => {
      this.reportEvent_('ps', {sta: 'a'});
    },
    );

    // Seeking
    this.eventManager_.listen(this.video_, 'seeking', () =>
      this.reportEvent_('ps', {sta: 'k'}),
    );

    // Playback Ended
    this.eventManager_.listen(this.video_, 'ended', () =>
      this.reportEvent_('ps', {sta: 'e'}),
    );
  }

  /**
   * Sets up TimeInterval timer for CMCD 'EVENT' mode targets.
   * @private
   */
  setupEventModeTimeInterval_() {
    const CMCD_V2_TIME_INTERVAL_DEFAULT_VALUE = 10;
    const targets = this.config_.targets;

    if (!targets) {
      return;
    }

    const eventTargets = targets.filter(
        (target) => target.mode === shaka.util.CmcdManager.CmcdMode.EVENT &&
      target.enabled === true,
    );

    for (const target of eventTargets) {
      let timeInterval = target.timeInterval;
      if (!timeInterval) {
        timeInterval = CMCD_V2_TIME_INTERVAL_DEFAULT_VALUE;
      }

      if (timeInterval >= 1) {
        const TIME_INTERVAL_EVENT_KEY = 't';
        const eventModeTimer = new shaka.util.Timer(
            () => this.reportEvent_(TIME_INTERVAL_EVENT_KEY),
        );
        eventModeTimer.tickEvery(timeInterval);
      }
    }
=======
   * Setup event listeners.
   * @private
   */
  setupEventListeners_() {
    const onPlaybackPlay = () => this.onPlaybackPlay_();
    this.eventManager_.listenOnce(
        this.video_, 'play', onPlaybackPlay);

    const onPlaybackPlaying = () => this.onPlaybackPlaying_();
    this.eventManager_.listenOnce(
        this.video_, 'playing', onPlaybackPlaying);
>>>>>>> a6fef5d7
  }

  /**
   * Create baseline CMCD data
   *
   * @return {CmcdData}
   * @private
   */
  createData_() {
    if (!this.config_.sessionId) {
      this.config_.sessionId = window.crypto.randomUUID();
    }
    return {
      v: this.config_.version,
      sf: this.sf_,
      sid: this.config_.sessionId,
      cid: this.config_.contentId,
      mtp: this.playerInterface_.getBandwidthEstimate() / 1000,
    };
  }

  /**
   * @param {string} eventType
   * @param {CmcdData} extraData
   * @private
   */
  reportEvent_(eventType, extraData = {}) {
    const data = Object.assign(
        {
          e: eventType,
          ts: Date.now(),
        },
        extraData,
    );

    const version = this.config_.version;
    const targets = this.config_.targets;
    if (version < shaka.util.CmcdManager.Version.VERSION_2 || !targets) {
      return;
    }

    const eventTargets = targets.filter(
        (target) => target.mode === shaka.util.CmcdManager.CmcdMode.EVENT &&
      target.enabled === true,
    );

    const allowedKeys = Array.from(new Set([
      ...shaka.util.CmcdManager.CmcdKeys.V2CommonKeys,
      ...shaka.util.CmcdManager.CmcdKeys.V2EventKeys,
    ]));

    const allowedEvents = shaka.util.CmcdManager.CmcdKeys.CmcdV2ReportingEvents;

    for (const target of eventTargets) {
      const includeKeys = target.includeKeys || [];

      let includeEvents = target.events || [];
      includeEvents = includeEvents.filter((e) => allowedEvents.includes(e));

      includeEvents = this.checkValidKeys_(
          includeEvents,
          allowedEvents,
          shaka.util.CmcdManager.CmcdMode.EVENT,
      );

      const allowedKeysEventMode = this.checkValidKeys_(
          includeKeys,
          allowedKeys,
          shaka.util.CmcdManager.CmcdMode.EVENT,
      );

      if (data['e'] === 'ps' && !includeEvents.includes(data['sta'])) {
        continue;
      }

      const output = this.filterKeys_(data, allowedKeysEventMode);
      this.sendCmcdRequest_(output, target);
    }
  }

  /**
   * Apply CMCD data to a request.
   *
   * @param {!shaka.extern.Request} request The request to apply CMCD data to
   * @param {!CmcdData} data The data object
   * @param {boolean} useHeaders Send data via request headers
   * @private
   */
  applyRequest_(request, data = {}, useHeaders = this.config_.useHeaders) {
    if (!this.config_.enabled) {
      return;
    }

    const rawOutput = this.getGenericData_(
        data, shaka.util.CmcdManager.CmcdMode.REQUEST,
    );

    const includeKeys = this.config_.includeKeys || [];
    const version = this.config_.version;
    const allowedKeys = (version == shaka.util.CmcdManager.Version.VERSION_2) ?
      Array.from(new Set([
        ...shaka.util.CmcdManager.CmcdKeys.V2CommonKeys,
        ...shaka.util.CmcdManager.CmcdKeys.V2RequestModeKeys,
      ])) :
      shaka.util.CmcdManager.CmcdKeys.V1Keys;

    const allowedKeysRequestMode = this.checkValidKeys_(
        includeKeys,
        allowedKeys,
        shaka.util.CmcdManager.CmcdMode.REQUEST,
    );

    const output = this.filterKeys_(rawOutput, allowedKeysRequestMode);
<<<<<<< HEAD
=======

>>>>>>> a6fef5d7
    this.applyCmcdDataToRequest_(output, request, useHeaders);
  }

  /**
   * Apply CMCD data to a response.
   *
   * @param {!shaka.extern.Response} response The request to apply CMCD data to
   * @param {!CmcdData} data The data object
   * @private
   */
  applyResponse_(response, data = {}) {
    const targets = this.config_.targets;
    if (!targets) {
      return;
    }

    const responseTargets = targets.filter(
        (target) =>
          target.mode === shaka.util.CmcdManager.CmcdMode.RESPONSE &&
        target.enabled === true,
    );

    const version = this.config_.version;
    const allowedKeys = (version == shaka.util.CmcdManager.Version.VERSION_2) ?
      Array.from(new Set([
        ...shaka.util.CmcdManager.CmcdKeys.V2CommonKeys,
        ...shaka.util.CmcdManager.CmcdKeys.V2ResponseModeKeys,
      ])) :
      shaka.util.CmcdManager.CmcdKeys.V1Keys;

    const rawOutput = this.getGenericData_(
        data,
        shaka.util.CmcdManager.CmcdMode.RESPONSE,
    );

    for (const target of responseTargets) {
      const includeKeys = target.includeKeys || [];
      const allowedKeysResponseMode = this.checkValidKeys_(
          includeKeys,
          allowedKeys,
          shaka.util.CmcdManager.CmcdMode.RESPONSE,
      );

      const output = this.filterKeys_(rawOutput, allowedKeysResponseMode);
      this.sendCmcdRequest_(output, target, response);
    }
<<<<<<< HEAD
  };
=======
  }
>>>>>>> a6fef5d7

  /**
   * Creates and sends a new, out-of-band request to a CMCD endpoint.
   * This is used for event and response reporting.
   *
   * @param {!CmcdData} cmcdData The CMCD data to send.
   * @param {shaka.extern.CmcdTarget} target The CMCD target configuration.
<<<<<<< HEAD
   * @param {shaka.extern.Response=} responseToModify Optional response object
   *  to update, used by the applyResponse flow.
   * @private
   */
  sendCmcdRequest_(cmcdData, target, responseToModify = undefined) {
    const retryParams = shaka.net.NetworkingEngine.defaultRetryParameters();
    let request = null;
    const baseURL = target.url;

    if (target.useHeaders) {
      const headers = shaka.util.CmcdManager.toHeaders(cmcdData);
      if (!Object.keys(headers).length) {
        return;
      }
      if (responseToModify) {
        Object.assign(responseToModify.headers, headers);
      }
      request = shaka.net.NetworkingEngine.makeRequest([baseURL], retryParams);
      Object.assign(request.headers, headers);
    } else {
      const queryString = shaka.util.CmcdManager.toQuery(cmcdData);
      if (!queryString) {
        return;
      }
      const finalUri = shaka.util.CmcdManager.appendQueryToUri(
          baseURL, queryString);
      if (responseToModify) {
        responseToModify.uri = finalUri;
      }
      request = shaka.net.NetworkingEngine.makeRequest([finalUri], retryParams);
    }

    const requestType = shaka.net.NetworkingEngine.RequestType.CMCD;
    const networkingEngine = this.playerInterface_.getNetworkingEngine();
    networkingEngine.request(requestType, request);
  }

=======
   * @param {shaka.extern.Response=} response Optional response object
   *  to update, used by the applyResponse flow.
   * @private
   */
  sendCmcdRequest_(cmcdData, target, response) {
    const retryParams = shaka.net.NetworkingEngine.defaultRetryParameters();
    let request = null;
    const baseURL = target.url;

    if (target.useHeaders) {
      const headers = shaka.util.CmcdManager.toHeaders(cmcdData);
      if (!Object.keys(headers).length) {
        return;
      }
      if (response) {
        Object.assign(response.headers, headers);
      }
      request = shaka.net.NetworkingEngine.makeRequest([baseURL], retryParams);
      Object.assign(request.headers, headers);
    } else {
      const queryString = shaka.util.CmcdManager.toQuery(cmcdData);
      if (!queryString) {
        return;
      }
      const finalUri = shaka.util.CmcdManager.appendQueryToUri(
          baseURL, queryString);
      if (response) {
        response.uri = finalUri;
      }
      request = shaka.net.NetworkingEngine.makeRequest([finalUri], retryParams);
    }
    const requestType = shaka.net.NetworkingEngine.RequestType.CMCD;
    const networkingEngine = this.playerInterface_.getNetworkingEngine();
    networkingEngine.request(requestType, request);
  }

>>>>>>> a6fef5d7
  /**
   * Modifies an existing request object by adding CMCD data to it.
   *
   * @param {!CmcdData} output The CMCD data to apply.
   * @param {!shaka.extern.Request} request The request object to modify.
   * @param {boolean} useHeaders Whether to use headers or query parameters.
   * @private
   */
  applyCmcdDataToRequest_(output, request, useHeaders) {
    if (useHeaders) {
      const headers = shaka.util.CmcdManager.toHeaders(output);
<<<<<<< HEAD
      if (Object.keys(headers).length) {
        Object.assign(request.headers, headers);
      }
    } else {
      const query = shaka.util.CmcdManager.toQuery(output);
      if (query) {
        request.uris = request.uris.map((uri) => {
          return shaka.util.CmcdManager.appendQueryToUri(uri, query);
        });
      }
=======
      if (!Object.keys(headers).length) {
        return;
      }

      Object.assign(request.headers, headers);
    } else {
      const query = shaka.util.CmcdManager.toQuery(output);
      if (!query) {
        return;
      }

      request.uris = request.uris.map((uri) => {
        return shaka.util.CmcdManager.appendQueryToUri(uri, query);
      });
>>>>>>> a6fef5d7
    }
  }

  /**
   * Checks if the keys in `includeKeys` are valid against a list of
   * `allowedKeys`. It logs an error for any invalid key and returns a new array
   * containing only the valid keys. If `includeKeys` is empty or not provided,
   * it returns all `allowedKeys`.
   *
   * @param {Array<string>} includeKeys Keys to validate.
   * @param {Array<string>} allowedKeys The list of allowed keys.
   * @param {string} mode Mode ('query', 'header' or 'event') for error logging.
   *
   * @return {Array<string>} A new array containing only the valid keys.
   * @private
   */
  checkValidKeys_(includeKeys, allowedKeys, mode) {
    if (!includeKeys || includeKeys.length === 0) {
      return allowedKeys;
    }

    for (const key of includeKeys) {
      if (!allowedKeys.includes(key)) {
        shaka.log.error(`CMCD Key "${key}" is not allowed for ${mode} mode`);
      }
    }

    includeKeys = includeKeys.filter((key) =>
      allowedKeys.includes(key),
    );

    return includeKeys;
  }

  /**
   * Filter the CMCD data object to include only the keys specified in the
   * configuration.
   *
   * @param {CmcdData} data
   * @param {Array<string>} includeKeys
   *
   * @return {CmcdData}
   * @private
   */
  filterKeys_(data, includeKeys) {
    return Object.keys(data).reduce((acc, key) => {
      if (includeKeys.includes(key)) {
        acc[key] = data[key];
      }
      return acc;
    }, {});
  }

  /**
   * The CMCD object type.
   *
   * @param {shaka.extern.RequestContext} context
   *   The request context
   * @return {shaka.util.CmcdManager.ObjectType|undefined}
   * @private
   */
  getObjectType_(context) {
    if (context.type ===
        shaka.net.NetworkingEngine.AdvancedRequestType.INIT_SEGMENT) {
      return shaka.util.CmcdManager.ObjectType.INIT;
    }

    const stream = context.stream;

    if (!stream) {
      return undefined;
    }

    const type = stream.type;

    if (type == 'video') {
      if (stream.codecs && stream.codecs.includes(',')) {
        return shaka.util.CmcdManager.ObjectType.MUXED;
      }
      return shaka.util.CmcdManager.ObjectType.VIDEO;
    }

    if (type == 'audio') {
      return shaka.util.CmcdManager.ObjectType.AUDIO;
    }

    if (type == 'text') {
      if (stream.mimeType === 'application/mp4') {
        return shaka.util.CmcdManager.ObjectType.TIMED_TEXT;
      }
      return shaka.util.CmcdManager.ObjectType.CAPTION;
    }

    return undefined;
  }

  /**
   * The CMCD object type from mimeType.
   *
   * @param {!string} mimeType
   * @return {(shaka.util.CmcdManager.ObjectType|undefined)}
   * @private
   */
  getObjectTypeFromMimeType_(mimeType) {
    switch (mimeType.toLowerCase()) {
      case 'audio/mp4':
      case 'audio/webm':
      case 'audio/ogg':
      case 'audio/mpeg':
      case 'audio/aac':
      case 'audio/flac':
      case 'audio/wav':
        return shaka.util.CmcdManager.ObjectType.AUDIO;

      case 'video/webm':
      case 'video/mp4':
      case 'video/mpeg':
      case 'video/mp2t':
        return shaka.util.CmcdManager.ObjectType.MUXED;

      case 'application/x-mpegurl':
      case 'application/vnd.apple.mpegurl':
      case 'application/dash+xml':
      case 'video/vnd.mpeg.dash.mpd':
      case 'application/vnd.ms-sstr+xml':
        return shaka.util.CmcdManager.ObjectType.MANIFEST;

      default:
        return undefined;
    }
  }

  /**
   * Get the buffer length for a media type in milliseconds
   *
   * @param {string} type
   * @return {number}
   * @private
   */
  getBufferLength_(type) {
    const ranges = this.playerInterface_.getBufferedInfo()[type];

    if (!ranges.length) {
      return NaN;
    }

    const start = this.playerInterface_.getCurrentTime();
    const range = ranges.find((r) => r.start <= start && r.end >= start);

    if (!range) {
      return NaN;
    }

    return (range.end - start) * 1000;
  }

  /**
   * Get the remaining buffer length for a media type in milliseconds
   *
   * @param {string} type
   * @return {number}
   * @private
   */
  getRemainingBufferLength_(type) {
    const ranges = this.playerInterface_.getBufferedInfo()[type];

    if (!ranges.length) {
      return 0;
    }

    const start = this.playerInterface_.getCurrentTime();
    const range = ranges.find((r) => r.start <= start && r.end >= start);

    if (!range) {
      return 0;
    }

    return (range.end - start) * 1000;
  }

  /**
   * Constructs a relative path from a URL
   *
   * @param {string} url
   * @param {string} base
   * @return {string}
   * @private
   */
  urlToRelativePath_(url, base) {
    const to = new URL(url);
    const from = new URL(base);

    if (to.origin !== from.origin) {
      return url;
    }

    const toPath = to.pathname.split('/').slice(1);
    const fromPath = from.pathname.split('/').slice(1, -1);

    // remove common parents
    while (toPath[0] === fromPath[0]) {
      toPath.shift();
      fromPath.shift();
    }

    // add back paths
    while (fromPath.length) {
      fromPath.shift();
      toPath.unshift('..');
    }

    return toPath.join('/');
  }

  /**
   * Calculate measured start delay
   *
   * @return {number|undefined}
   * @param {!string} mode CMCD Mode [Response, Request]
   * @private
   */
  calculateMSD_(mode) {
    if (!this.msdSent_[mode] &&
        this.playbackPlayingTime_ &&
        this.playbackPlayTime_) {
      const startTime = this.startTimeOfLoad_ || this.playbackPlayTime_;
      return this.playbackPlayingTime_ - startTime;
    }
    return undefined;
  }


  /**
   * Calculate requested maximum throughput
   *
   * @param {shaka.extern.Stream} stream
   * @param {shaka.media.SegmentReference} segment
   * @return {number}
   * @private
   */
  calculateRtp_(stream, segment) {
    const playbackRate = this.playerInterface_.getPlaybackRate() || 1;
    const currentBufferLevel =
        this.getRemainingBufferLength_(stream.type) || 500;
    const bandwidth = stream.bandwidth;
    if (!bandwidth) {
      return NaN;
    }
    const segmentDuration = segment.endTime - segment.startTime;
    // Calculate file size in kilobits
    const segmentSize = bandwidth * segmentDuration / 1000;
    // Calculate time available to load file in seconds
    const timeToLoad = (currentBufferLevel / playbackRate) / 1000;
    // Calculate the exact bandwidth required
    const minBandwidth = segmentSize / timeToLoad;
    // Include a safety buffer
    return minBandwidth * this.config_.rtpSafetyFactor;
  }

  /**
   * Get the stream format
   *
   * @param {shaka.net.NetworkingEngine.AdvancedRequestType} type
   *   The request's advanced type
   * @return {(shaka.util.CmcdManager.StreamingFormat|undefined)}
   * @private
   */
  getStreamFormat_(type) {
    const AdvancedRequestType = shaka.net.NetworkingEngine.AdvancedRequestType;

    switch (type) {
      case AdvancedRequestType.MPD:
        if (this.lowLatency_) {
          return shaka.util.CmcdManager.StreamingFormat.LOW_LATENCY_DASH;
        }
        return shaka.util.CmcdManager.StreamingFormat.DASH;

      case AdvancedRequestType.MASTER_PLAYLIST:
      case AdvancedRequestType.MEDIA_PLAYLIST:
        if (this.lowLatency_) {
          return shaka.util.CmcdManager.StreamingFormat.LOW_LATENCY_HLS;
        }
        return shaka.util.CmcdManager.StreamingFormat.HLS;

      case AdvancedRequestType.MSS:
        return shaka.util.CmcdManager.StreamingFormat.SMOOTH;
    }

    return undefined;
  }

  /**
   * Get the stream type
   *
   * @return {shaka.util.CmcdManager.StreamType}
   * @private
   */
  getStreamType_() {
    const isLive = this.playerInterface_.isLive();
    if (isLive) {
      return shaka.util.CmcdManager.StreamType.LIVE;
    } else {
      return shaka.util.CmcdManager.StreamType.VOD;
    }
  }

  /**
   * Get the highest bandwidth for a given type.
   *
   * @param {shaka.util.CmcdManager.ObjectType|undefined} type
   * @return {number}
   * @private
   */
  getTopBandwidth_(type) {
    const variants = this.playerInterface_.getVariantTracks();
    if (!variants.length) {
      return NaN;
    }

    let top = variants[0];

    for (const variant of variants) {
      if (variant.type === 'variant' && variant.bandwidth > top.bandwidth) {
        top = variant;
      }
    }

    const ObjectType = shaka.util.CmcdManager.ObjectType;

    switch (type) {
      case ObjectType.VIDEO:
        return top.videoBandwidth || NaN;

      case ObjectType.AUDIO:
        return top.audioBandwidth || NaN;

      default:
        return top.bandwidth;
    }
  }

  /**
   * Get CMCD data for a segment.
   *
   * @param {shaka.extern.RequestContext} context
   *   The request context
   * @param {?string} requestUri
   * @return {!CmcdData}
   * @private
   */
  getDataForSegment_(context, requestUri) {
    const segment = context.segment;

    let duration = 0;
    if (segment) {
      duration = segment.endTime - segment.startTime;
    }

    const data = {
      d: duration * 1000,
      st: this.getStreamType_(),
    };

    data.ot = this.getObjectType_(context);

    const ObjectType = shaka.util.CmcdManager.ObjectType;
    const isMedia = data.ot === ObjectType.VIDEO ||
        data.ot === ObjectType.AUDIO ||
        data.ot === ObjectType.MUXED ||
        data.ot === ObjectType.TIMED_TEXT;

    const stream = context.stream;
    if (stream) {
      const playbackRate = this.playerInterface_.getPlaybackRate();
      if (isMedia) {
        data.bl = this.getBufferLength_(stream.type);
        if (data.ot !== ObjectType.TIMED_TEXT) {
          const remainingBufferLength =
              this.getRemainingBufferLength_(stream.type);
          if (playbackRate) {
            data.dl = remainingBufferLength / Math.abs(playbackRate);
          } else {
            data.dl = remainingBufferLength;
          }
        }
      }

      if (stream.bandwidth) {
        data.br = stream.bandwidth / 1000;
      }

      if (stream.segmentIndex && segment) {
        const reverse = playbackRate < 0;
        const iterator = stream.segmentIndex.getIteratorForTime(
            segment.endTime, /* allowNonIndependent= */ true, reverse);
        if (iterator) {
          const nextSegment = iterator.next().value;
          if (nextSegment && nextSegment != segment) {
            if (requestUri && !shaka.util.ArrayUtils.equal(
                segment.getUris(), nextSegment.getUris())) {
              data.nor = this.urlToRelativePath_(
                  nextSegment.getUris()[0], requestUri);
            }
            if ((nextSegment.startByte || nextSegment.endByte) &&
                (segment.startByte != nextSegment.startByte ||
                segment.endByte != nextSegment.endByte)) {
              let range = nextSegment.startByte + '-';
              if (nextSegment.endByte) {
                range += nextSegment.endByte;
              }
              data.nrr = range;
            }
          }
        }
        const rtp = this.calculateRtp_(stream, segment);
        if (!isNaN(rtp)) {
          data.rtp = rtp;
        }
      }
    }

    if (isMedia && data.ot !== ObjectType.TIMED_TEXT) {
      data.tb = this.getTopBandwidth_(data.ot) / 1000;
    }

    return data;
  }


  /**
   * Get generic CMCD data.
   *
   * @param {!CmcdData} data The data object
   * @param {!string} mode CMCD Mode
   * @return {!CmcdData}
   * @private
   */
  getGenericData_(data = {}, mode = shaka.util.CmcdManager.CmcdMode.REQUEST) {
    // Apply baseline data
    Object.assign(data, this.createData_());

    data.pr = this.playerInterface_.getPlaybackRate();

    const isVideo = data.ot === shaka.util.CmcdManager.ObjectType.VIDEO ||
        data.ot === shaka.util.CmcdManager.ObjectType.MUXED;

    if (this.starved_ && isVideo) {
      data.bs = true;
      data.su = true;
      this.starved_ = false;
    }

    if (data.su == null) {
      data.su = this.buffering_;
    }

    if (this.playerInterface_.isLive()) {
      data.ltc = this.playerInterface_.getLiveLatency();
    }

    const msd = this.calculateMSD_(mode);
    if (msd != undefined && !this.msdSent_[mode]) {
      data.msd = msd;
      this.msdSent_[mode] = true;
    }

    return data;
  }

  /**
   * Serialize a CMCD data object according to the rules defined in the
   * section 3.2 of
   * [CTA-5004](https://cdn.cta.tech/cta/media/media/resources/standards/pdfs/cta-5004-final.pdf).
   *
   * @param {CmcdData} data The CMCD data object
   * @return {string}
   */
  static serialize(data) {
    const results = [];
    const isValid = (value) =>
      !Number.isNaN(value) && value != null && value !== '' && value !== false;
    const toRounded = (value) => Math.round(value);
    const toHundred = (value) => toRounded(value / 100) * 100;
    const toUrlSafe = (value) => encodeURIComponent(value);
    const formatters = {
      br: toRounded,
      d: toRounded,
      bl: toHundred,
      dl: toHundred,
      mtp: toHundred,
      nor: toUrlSafe,
      rtp: toHundred,
      tb: toRounded,
    };

    const keys = Object.keys(data || {}).sort();

    for (const key of keys) {
      let value = data[key];

      // ignore invalid values
      if (!isValid(value)) {
        continue;
      }

      // Version should only be reported if not equal to 1.
      if (key === 'v' && value === 1) {
        continue;
      }

      // Playback rate should only be sent if not equal to 1.
      if (key == 'pr' && value === 1) {
        continue;
      }

      // Certain values require special formatting
      const formatter = formatters[key];
      if (formatter) {
        value = formatter(value);
      }

      // Serialize the key/value pair
      const type = typeof value;
      let result;

      if (type === 'string' && key !== 'ot' && key !== 'sf' && key !== 'st') {
        result = `${key}=${JSON.stringify(value)}`;
      } else if (type === 'boolean') {
        result = key;
      } else if (type === 'symbol') {
        result = `${key}=${value.description}`;
      } else {
        result = `${key}=${value}`;
      }

      results.push(result);
    }

    return results.join(',');
  }

  /**
   * Convert a CMCD data object to request headers according to the rules
   * defined in the section 2.1 and 3.2 of
   * [CTA-5004](https://cdn.cta.tech/cta/media/media/resources/standards/pdfs/cta-5004-final.pdf).
   *
   * @param {CmcdData} data The CMCD data object
   * @return {!Object}
   */
  static toHeaders(data) {
    const keys = Object.keys(data);
    const headers = {};
    const headerNames = ['Object', 'Request', 'Session', 'Status'];
    const headerGroups = [{}, {}, {}, {}];
    const headerMap = {
      br: 0, d: 0, ot: 0, tb: 0,
      bl: 1, dl: 1, mtp: 1, nor: 1, nrr: 1, su: 1, ltc: 1,
      cid: 2, pr: 2, sf: 2, sid: 2, st: 2, v: 2, msd: 2,
      bs: 3, rtp: 3,
    };

    for (const key of keys) {
      // Unmapped fields are mapped to the Request header
      const index = (headerMap[key] != null) ? headerMap[key] : 1;
      headerGroups[index][key] = data[key];
    }

    for (let i = 0; i < headerGroups.length; i++) {
      const value = shaka.util.CmcdManager.serialize(headerGroups[i]);
      if (value) {
        headers[`CMCD-${headerNames[i]}`] = value;
      }
    }

    return headers;
  }

  /**
   * Convert a CMCD data object to query args according to the rules
   * defined in the section 2.2 and 3.2 of
   * [CTA-5004](https://cdn.cta.tech/cta/media/media/resources/standards/pdfs/cta-5004-final.pdf).
   *
   * @param {CmcdData} data The CMCD data object
   * @return {string}
   */
  static toQuery(data) {
    return shaka.util.CmcdManager.serialize(data);
  }

  /**
   * Append query args to a uri.
   *
   * @param {string} uri
   * @param {string} query
   * @return {string}
   */
  static appendQueryToUri(uri, query) {
    if (!query) {
      return uri;
    }

    if (uri.includes('offline:')) {
      return uri;
    }

    const url = new goog.Uri(uri);
    url.getQueryData().set('CMCD', query);
    return url.toString();
  }
};


/**
 * @typedef {{
 *   getBandwidthEstimate: function():number,
 *   getBufferedInfo: function():shaka.extern.BufferedInfo,
 *   getCurrentTime: function():number,
 *   getPlaybackRate: function():number,
 *   getVariantTracks: function():Array<shaka.extern.Track>,
 *   isLive: function():boolean,
 *   getLiveLatency: function():number,
 *   getNetworkingEngine: function():shaka.net.NetworkingEngine,
 * }}
 *
 * @property {function():number} getBandwidthEstimate
 *   Get the estimated bandwidth in bits per second.
 * @property {function():shaka.extern.BufferedInfo} getBufferedInfo
 *   Get information about what the player has buffered.
 * @property {function():number} getCurrentTime
 *   Get the current time
 * @property {function():number} getPlaybackRate
 *   Get the playback rate
 * @property {function():Array<shaka.extern.Track>} getVariantTracks
 *   Get the variant tracks
 * @property {function():boolean} isLive
 *   Get if the player is playing live content.
 * @property {function():number} getLiveLatency
 *   Get latency in milliseconds between the live edge and what's currently
 *   playing.
 * @property {function():shaka.net.NetworkingEngine} getNetworkingEngine
 *  Gets a reference to the Player's networking engine.
 * Used to make requests through Shaka's networking plugins.
 */
shaka.util.CmcdManager.PlayerInterface;


/**
 * @enum {string}
 */
shaka.util.CmcdManager.ObjectType = {
  MANIFEST: 'm',
  AUDIO: 'a',
  VIDEO: 'v',
  MUXED: 'av',
  INIT: 'i',
  CAPTION: 'c',
  TIMED_TEXT: 'tt',
  KEY: 'k',
  OTHER: 'o',
};

/**
 * @enum {number}
 */
shaka.util.CmcdManager.Version = {
  VERSION_1: 1,
  VERSION_2: 2,
};

/**
 * @enum {string}
 */
shaka.util.CmcdManager.StreamType = {
  VOD: 'v',
  LIVE: 'l',
};


/**
 * @enum {string}
 * @export
 */
shaka.util.CmcdManager.StreamingFormat = {
  DASH: 'd',
  LOW_LATENCY_DASH: 'ld',
  HLS: 'h',
  LOW_LATENCY_HLS: 'lh',
  SMOOTH: 's',
  OTHER: 'o',
};


/**
 * @enum {Array<string>}
 */
shaka.util.CmcdManager.CmcdKeys = {
  V1Keys: [
    'br', 'bl', 'bs', 'cid', 'd',
    'dl', 'mtp', 'nor', 'nrr',
    'ot', 'pr', 'rtp', 'sf', 'sid', 'st',
    'su', 'tb', 'v',
  ],
  V2CommonKeys: [
    'br', 'ab', 'bl', 'tbl', 'bs',
    'cdn', 'cid', 'ltc', 'mtp',
    'pr', 'sf', 'sid', 'bg', 'sta',
    'st', 'ts', 'tpb', 'tb', 'lb',
    'tab', 'lab', 'pt', 'ec', 'msd',
    'v',
  ],
  V2RequestModeKeys: [
    'ab', 'bl', 'tbl', 'bs', 'cdn',
    'cid', 'd', 'dl', 'ltc', 'mtp',
    'nor', 'ot', 'pr', 'rtp', 'sf',
    'sid', 'bg', 'sta', 'st', 'su',
    'ts', 'tpb', 'tb', 'lb', 'tab',
    'lab', 'pt', 'ec', 'msd', 'v',
  ],
  V2ResponseModeKeys: [
    'd', 'dl', 'nor', 'ot', 'rtp',
    'rc', 'su', 'ttfb', 'ttfbb',
    'ttlb', 'url', 'cmsdd', 'cmsds',
  ],
  V2EventKeys: [
    'e', 'sta',
  ],
  CmcdV2EventType: [
    'ps',   // Play State: Change in Play State
    'e',    // Error: An error event
    't',    // Time Interval: A periodic report sent on a time interval.
    'c',    // Content Id: Change of the Content Id
    'b',    // Backgrounded mode: Change in the application's backgrounded state
    'm',    // Mute: Player muted
    'um',   // Unmute: Player unmuted
    'pe',   // Player Expand: Player view was expanded
    'pc',   // Player Collapse: Player view was collapsed
  ],
  CmcdV2ReportingEvents: [
    's', // Start
    'p', // Playing
    'a', // Paused
    'w', // Waiting
    'k', // Seeking
    'r', // Rebuffering
    'f', // Fatal Error
    'e', // Ended
    't', // Time Interval
  ],
};

/**
 * @enum {string}
 */
shaka.util.CmcdManager.CmcdMode = {
  REQUEST: 'request',
  RESPONSE: 'response',
  EVENT: 'event',
};<|MERGE_RESOLUTION|>--- conflicted
+++ resolved
@@ -433,11 +433,17 @@
   }
 
   /**
-<<<<<<< HEAD
-   * Setup event listeners for CMCD event mode calculation
+   * Setup event listeners
    * @private
    */
   setupEventListeners_() {
+    // Playback Playing
+    this.eventManager_.listen(
+        this.video_, 'playing', () => {
+          this.onPlaybackPlaying_();
+        },
+    );
+
     // Mute/Unmute
     this.eventManager_.listen(this.video_, 'volumechange', () => {
       if (!this.muted_) {
@@ -449,13 +455,6 @@
       }
     });
 
-    // Playback Playing
-    this.eventManager_.listen(
-        this.video_, 'playing', () => {
-          this.onPlaybackPlaying_();
-        },
-    );
-
     // Play
     this.eventManager_.listen(this.video_, 'play', () => {
       this.onPlaybackPlay_();
@@ -510,19 +509,6 @@
         eventModeTimer.tickEvery(timeInterval);
       }
     }
-=======
-   * Setup event listeners.
-   * @private
-   */
-  setupEventListeners_() {
-    const onPlaybackPlay = () => this.onPlaybackPlay_();
-    this.eventManager_.listenOnce(
-        this.video_, 'play', onPlaybackPlay);
-
-    const onPlaybackPlaying = () => this.onPlaybackPlaying_();
-    this.eventManager_.listenOnce(
-        this.video_, 'playing', onPlaybackPlaying);
->>>>>>> a6fef5d7
   }
 
   /**
@@ -636,10 +622,6 @@
     );
 
     const output = this.filterKeys_(rawOutput, allowedKeysRequestMode);
-<<<<<<< HEAD
-=======
-
->>>>>>> a6fef5d7
     this.applyCmcdDataToRequest_(output, request, useHeaders);
   }
 
@@ -686,11 +668,7 @@
       const output = this.filterKeys_(rawOutput, allowedKeysResponseMode);
       this.sendCmcdRequest_(output, target, response);
     }
-<<<<<<< HEAD
-  };
-=======
-  }
->>>>>>> a6fef5d7
+  }
 
   /**
    * Creates and sends a new, out-of-band request to a CMCD endpoint.
@@ -698,12 +676,11 @@
    *
    * @param {!CmcdData} cmcdData The CMCD data to send.
    * @param {shaka.extern.CmcdTarget} target The CMCD target configuration.
-<<<<<<< HEAD
-   * @param {shaka.extern.Response=} responseToModify Optional response object
+   * @param {shaka.extern.Response=} response Optional response object
    *  to update, used by the applyResponse flow.
    * @private
    */
-  sendCmcdRequest_(cmcdData, target, responseToModify = undefined) {
+  sendCmcdRequest_(cmcdData, target, response) {
     const retryParams = shaka.net.NetworkingEngine.defaultRetryParameters();
     let request = null;
     const baseURL = target.url;
@@ -713,8 +690,8 @@
       if (!Object.keys(headers).length) {
         return;
       }
-      if (responseToModify) {
-        Object.assign(responseToModify.headers, headers);
+      if (response) {
+        Object.assign(response.headers, headers);
       }
       request = shaka.net.NetworkingEngine.makeRequest([baseURL], retryParams);
       Object.assign(request.headers, headers);
@@ -725,55 +702,16 @@
       }
       const finalUri = shaka.util.CmcdManager.appendQueryToUri(
           baseURL, queryString);
-      if (responseToModify) {
-        responseToModify.uri = finalUri;
+      if (response) {
+        response.uri = finalUri;
       }
       request = shaka.net.NetworkingEngine.makeRequest([finalUri], retryParams);
     }
-
     const requestType = shaka.net.NetworkingEngine.RequestType.CMCD;
     const networkingEngine = this.playerInterface_.getNetworkingEngine();
     networkingEngine.request(requestType, request);
   }
 
-=======
-   * @param {shaka.extern.Response=} response Optional response object
-   *  to update, used by the applyResponse flow.
-   * @private
-   */
-  sendCmcdRequest_(cmcdData, target, response) {
-    const retryParams = shaka.net.NetworkingEngine.defaultRetryParameters();
-    let request = null;
-    const baseURL = target.url;
-
-    if (target.useHeaders) {
-      const headers = shaka.util.CmcdManager.toHeaders(cmcdData);
-      if (!Object.keys(headers).length) {
-        return;
-      }
-      if (response) {
-        Object.assign(response.headers, headers);
-      }
-      request = shaka.net.NetworkingEngine.makeRequest([baseURL], retryParams);
-      Object.assign(request.headers, headers);
-    } else {
-      const queryString = shaka.util.CmcdManager.toQuery(cmcdData);
-      if (!queryString) {
-        return;
-      }
-      const finalUri = shaka.util.CmcdManager.appendQueryToUri(
-          baseURL, queryString);
-      if (response) {
-        response.uri = finalUri;
-      }
-      request = shaka.net.NetworkingEngine.makeRequest([finalUri], retryParams);
-    }
-    const requestType = shaka.net.NetworkingEngine.RequestType.CMCD;
-    const networkingEngine = this.playerInterface_.getNetworkingEngine();
-    networkingEngine.request(requestType, request);
-  }
-
->>>>>>> a6fef5d7
   /**
    * Modifies an existing request object by adding CMCD data to it.
    *
@@ -785,18 +723,6 @@
   applyCmcdDataToRequest_(output, request, useHeaders) {
     if (useHeaders) {
       const headers = shaka.util.CmcdManager.toHeaders(output);
-<<<<<<< HEAD
-      if (Object.keys(headers).length) {
-        Object.assign(request.headers, headers);
-      }
-    } else {
-      const query = shaka.util.CmcdManager.toQuery(output);
-      if (query) {
-        request.uris = request.uris.map((uri) => {
-          return shaka.util.CmcdManager.appendQueryToUri(uri, query);
-        });
-      }
-=======
       if (!Object.keys(headers).length) {
         return;
       }
@@ -811,7 +737,6 @@
       request.uris = request.uris.map((uri) => {
         return shaka.util.CmcdManager.appendQueryToUri(uri, query);
       });
->>>>>>> a6fef5d7
     }
   }
 
