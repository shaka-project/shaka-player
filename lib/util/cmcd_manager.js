/*! @license
 * Shaka Player
 * Copyright 2016 Google LLC
 * SPDX-License-Identifier: Apache-2.0
 */

goog.provide('shaka.util.CmcdManager');

goog.require('goog.Uri');
goog.require('shaka.log');
goog.require('shaka.net.NetworkingEngine');
goog.require('shaka.util.ArrayUtils');
goog.require('shaka.util.EventManager');

goog.requireType('shaka.media.SegmentReference');

/**
 * @summary
 * A CmcdManager maintains CMCD state as well as a collection of utility
 * functions.
 */
shaka.util.CmcdManager = class {
  /**
   * @param {shaka.util.CmcdManager.PlayerInterface} playerInterface
   * @param {shaka.extern.CmcdConfiguration} config
   */
  constructor(playerInterface, config) {
    /** @private {shaka.util.CmcdManager.PlayerInterface} */
    this.playerInterface_ = playerInterface;

    /** @private {?shaka.extern.CmcdConfiguration} */
    this.config_ = config;

    /** @private {!Map<!shaka.extern.Request, number>} */
    this.requestTimestampMap_ = new Map();

    /**
     * Streaming format
     *
     * @private {(shaka.util.CmcdManager.StreamingFormat|undefined)}
     */
    this.sf_ = undefined;

    /**
     * @private {boolean}
     */
    this.playbackStarted_ = false;

    /**
     * @private {boolean}
     */
    this.buffering_ = true;

    /**
     * @private {boolean}
     */
    this.starved_ = false;

    /**
     * @private {boolean}
     */
    this.lowLatency_ = false;

    /**
     * @private {number|undefined}
     */
    this.playbackPlayTime_ = undefined;

    /**
     * @private {number|undefined}
     */
    this.playbackPlayingTime_ = undefined;

    /**
     * @private {number}
     */
    this.startTimeOfLoad_ = 0;

    /**
     * @private {{request: boolean, response: boolean}}
     */
    this.msdSent_ = {
      request: false,
      response: false,
    };

    /**
     * @private {shaka.util.EventManager}
     */
    this.eventManager_ = new shaka.util.EventManager();

    /** @private {HTMLMediaElement} */
    this.video_ = null;
  }


  /**
   * Set media element and setup event listeners
   * @param {HTMLMediaElement} mediaElement The video element
   */
  setMediaElement(mediaElement) {
    this.video_ = mediaElement;
    this.setupEventListeners_();
  }

  /**
   * Called by the Player to provide an updated configuration any time it
   * changes.
   *
   * @param {shaka.extern.CmcdConfiguration} config
   */
  configure(config) {
    this.config_ = config;
  }


  /**
   * Resets the CmcdManager.
   */
  reset() {
    this.requestTimestampMap_.clear();
    this.playbackStarted_ = false;
    this.buffering_ = true;
    this.starved_ = false;
    this.lowLatency_ = false;
    this.playbackPlayTime_ = 0;
    this.playbackPlayingTime_ = 0;
    this.startTimeOfLoad_ = 0;
    this.msdSent_ = {
      request: false,
      response: false,
    };

    this.video_ = null;
    this.eventManager_.removeAll();
  }

  /**
   * Set the buffering state
   *
   * @param {boolean} buffering
   */
  setBuffering(buffering) {
    if (!buffering && !this.playbackStarted_) {
      this.playbackStarted_ = true;
    }

    if (this.playbackStarted_ && buffering) {
      this.starved_ = true;
    }

    this.buffering_ = buffering;
  }

  /**
   * Set the low latency
   *
   * @param {boolean} lowLatency
   */
  setLowLatency(lowLatency) {
    this.lowLatency_ = lowLatency;

    const StreamingFormat = shaka.util.CmcdManager.StreamingFormat;
    if (this.lowLatency_) {
      if (this.sf_ == StreamingFormat.DASH) {
        this.sf_ = StreamingFormat.LOW_LATENCY_DASH;
      } else if (this.sf_ == StreamingFormat.HLS) {
        this.sf_ = StreamingFormat.LOW_LATENCY_HLS;
      }
    } else {
      if (this.sf_ == StreamingFormat.LOW_LATENCY_DASH) {
        this.sf_ = StreamingFormat.DASH;
      } else if (this.sf_ == StreamingFormat.LOW_LATENCY_HLS) {
        this.sf_ = StreamingFormat.HLS;
      }
    }
  }

  /**
   * Set start time of load if autoplay is enabled
   *
   * @param {number} startTimeOfLoad
   */
  setStartTimeOfLoad(startTimeOfLoad) {
    if (!this.config_ || !this.config_.enabled) {
      return;
    }
    if (this.video_ && this.video_.autoplay) {
      const playResult = this.video_.play();
      if (playResult) {
        playResult.then(() => {
          this.startTimeOfLoad_ = startTimeOfLoad;
        }).catch((e) => {
          this.startTimeOfLoad_ = 0;
        });
      }
    }
  }

  /**
   * Apply CMCD data to a request.
   *
   * @param {!shaka.net.NetworkingEngine.RequestType} type
   *   The request type
   * @param {!shaka.extern.Request} request
   *   The request to apply CMCD data to
   * @param {shaka.extern.RequestContext=} context
   *   The request context
   */
  applyRequestData(type, request, context = {}) {
    if (!this.config_.enabled) {
      return;
    }

    if (request.method === 'HEAD') {
      this.applyRequest_(request, {});
      return;
    }

    const RequestType = shaka.net.NetworkingEngine.RequestType;
    const ObjectType = shaka.util.CmcdManager.ObjectType;

    switch (type) {
      case RequestType.MANIFEST:
        this.applyManifestData(request, context);
        break;

      case RequestType.SEGMENT:
        this.applyRequestSegmentData(request, context);
        break;

      case RequestType.LICENSE:
      case RequestType.SERVER_CERTIFICATE:
      case RequestType.KEY:
        this.applyRequest_(request, {ot: ObjectType.KEY});
        break;

      case RequestType.TIMING:
        this.applyRequest_(request, {ot: ObjectType.OTHER});
        break;
    }
  }

  /**
   * Apply CMCD data to a response.
   *
   * @param {!shaka.net.NetworkingEngine.RequestType} type
   *   The request type
   * @param {!shaka.extern.Response} response
   *   The response to apply CMCD data to
   * @param {shaka.extern.RequestContext=} context
   *   The request context
   */
  applyResponseData(type, response, context = {}) {
    const RequestType = shaka.net.NetworkingEngine.RequestType;

    switch (type) {
      case RequestType.SEGMENT:
        this.applyResponseSegmentData(response, context);
        break;
    }
  }

  /**
   * Apply CMCD data to a manifest request.
   *
   * @param {!shaka.extern.Request} request
   *   The request to apply CMCD data to
   * @param {shaka.extern.RequestContext} context
   *   The request context
   */
  applyManifestData(request, context) {
    try {
      if (!this.config_.enabled) {
        return;
      }

      if (context.type) {
        this.sf_ = this.getStreamFormat_(context.type);
      }

      this.applyRequest_(request, {
        ot: shaka.util.CmcdManager.ObjectType.MANIFEST,
        su: !this.playbackStarted_,
      });
    } catch (error) {
      shaka.log.warnOnce('CMCD_MANIFEST_ERROR',
          'Could not generate manifest CMCD data.', error);
    }
  }

  /**
   * Apply CMCD data to a segment response
   *
   * @param {!shaka.extern.Response} response
   * @param {shaka.extern.RequestContext} context
   *   The request context
   */
  applyResponseSegmentData(response, context) {
    try {
      const data = this.getDataForSegment_(context, response.uri);

      if (this.requestTimestampMap_.has(response.originalRequest)) {
        data.ts = this.requestTimestampMap_.get(response.originalRequest);
        this.requestTimestampMap_.delete(response.originalRequest);
      } else if (!data.ts) {
        data.ts = Date.now();
      }
      this.applyResponse_(response, data);
    } catch (error) {
      shaka.log.warnOnce(
          'CMCD_SEGMENT_ERROR',
          'Could not generate response segment CMCD data.',
          error,
      );
    }
  }

  /**
   * Apply CMCD data to a segment request
   *
   * @param {!shaka.extern.Request} request
   * @param {shaka.extern.RequestContext} context
   *   The request context
   */
  applyRequestSegmentData(request, context) {
    try {
      if (!this.config_.enabled) {
        return;
      }

      const data = this.getDataForSegment_(context, request.uris[0]);
      data.ts = Date.now();
      this.requestTimestampMap_.set(request, data.ts);
      this.applyRequest_(request, data);
    } catch (error) {
      shaka.log.warnOnce(
          'CMCD_SEGMENT_ERROR',
          'Could not generate segment CMCD data.', error,
      );
    }
  }

  /**
   * Apply CMCD data to a text request
   *
   * @param {!shaka.extern.Request} request
   */
  applyTextData(request) {
    try {
      if (!this.config_.enabled) {
        return;
      }

      this.applyRequest_(request, {
        ot: shaka.util.CmcdManager.ObjectType.CAPTION,
        su: true,
      });
    } catch (error) {
      shaka.log.warnOnce('CMCD_TEXT_ERROR',
          'Could not generate text CMCD data.', error);
    }
  }

  /**
   * Apply CMCD data to streams loaded via src=.
   *
   * @param {string} uri
   * @param {string} mimeType
   * @return {string}
   */
  appendSrcData(uri, mimeType) {
    try {
      if (!this.config_.enabled) {
        return uri;
      }

      const data = this.createData_();
      data.ot = this.getObjectTypeFromMimeType_(mimeType);
      data.su = true;

      const query = shaka.util.CmcdManager.toQuery(data);

      return shaka.util.CmcdManager.appendQueryToUri(uri, query);
    } catch (error) {
      shaka.log.warnOnce('CMCD_SRC_ERROR',
          'Could not generate src CMCD data.', error);
      return uri;
    }
  }

  /**
   * Apply CMCD data to side car text track uri.
   *
   * @param {string} uri
   * @return {string}
   */
  appendTextTrackData(uri) {
    try {
      if (!this.config_.enabled) {
        return uri;
      }

      const data = this.createData_();
      data.ot = shaka.util.CmcdManager.ObjectType.CAPTION;
      data.su = true;

      const query = shaka.util.CmcdManager.toQuery(data);

      return shaka.util.CmcdManager.appendQueryToUri(uri, query);
    } catch (error) {
      shaka.log.warnOnce('CMCD_TEXT_TRACK_ERROR',
          'Could not generate text track CMCD data.', error);
      return uri;
    }
  }

  /**
   * Set playbackPlayTime_ when the play event is triggered
   * @private
   */
  onPlaybackPlay_() {
    if (!this.playbackPlayTime_) {
      this.playbackPlayTime_ = Date.now();
    }
  }

  /**
   * Set playbackPlayingTime_
   * @private
   */
  onPlaybackPlaying_() {
    if (!this.playbackPlayingTime_) {
      this.playbackPlayingTime_ = Date.now();
    }
  }

  /**
   * Setup event listeners.
   * @private
   */
  setupEventListeners_() {
    const onPlaybackPlay = () => this.onPlaybackPlay_();
    this.eventManager_.listenOnce(
        this.video_, 'play', onPlaybackPlay);

    const onPlaybackPlaying = () => this.onPlaybackPlaying_();
    this.eventManager_.listenOnce(
        this.video_, 'playing', onPlaybackPlaying);
  }

  /**
   * Create baseline CMCD data
   *
   * @return {CmcdData}
   * @private
   */
  createData_() {
    if (!this.config_.sessionId) {
      this.config_.sessionId = window.crypto.randomUUID();
    }
    return {
      v: this.config_.version,
      sf: this.sf_,
      sid: this.config_.sessionId,
      cid: this.config_.contentId,
      mtp: this.playerInterface_.getBandwidthEstimate() / 1000,
    };
  }

  /**
   * Apply CMCD data to a request.
   *
   * @param {!shaka.extern.Request} request The request to apply CMCD data to
   * @param {!CmcdData} data The data object
   * @private
   */
  applyRequest_(request, data) {
    if (!this.config_.enabled) {
      return;
    }

    const rawOutput = this.getGenericData_(
        data, shaka.util.CmcdManager.CmcdMode.REQUEST,
    );

    const includeKeys = this.config_.includeKeys || [];
    const version = this.config_.version;
    const allowedKeys = (version == shaka.util.CmcdManager.Version.VERSION_2) ?
        Array.from(new Set([
          ...shaka.util.CmcdManager.CmcdKeys.V2CommonKeys,
          ...shaka.util.CmcdManager.CmcdKeys.V2RequestModeKeys,
        ])) :
        shaka.util.CmcdManager.CmcdKeys.V1Keys;

    const allowedKeysRequestMode = this.checkValidKeys_(
        includeKeys,
        allowedKeys,
        shaka.util.CmcdManager.CmcdMode.REQUEST,
    );

    const output = this.filterKeys_(rawOutput, allowedKeysRequestMode);

    this.applyCmcdDataToRequest_(output, request, this.config_.useHeaders);
  }

  /**
   * Apply CMCD data to a response.
   *
   * @param {!shaka.extern.Response} response The request to apply CMCD data to
   * @param {!CmcdData} data The data object
   * @private
   */
  applyResponse_(response, data) {
    const targets = this.config_.targets;
    if (!targets) {
      return;
    }

    const responseTargets = targets.filter(
        (target) =>
          target.mode === shaka.util.CmcdManager.CmcdMode.RESPONSE &&
        target.enabled === true,
    );

    const version = this.config_.version;
    const allowedKeys = (version == shaka.util.CmcdManager.Version.VERSION_2) ?
        Array.from(new Set([
          ...shaka.util.CmcdManager.CmcdKeys.V2CommonKeys,
          ...shaka.util.CmcdManager.CmcdKeys.V2ResponseModeKeys,
        ])) :
        shaka.util.CmcdManager.CmcdKeys.V1Keys;

    data.rc = response.status || 0;

    const rawOutput = this.getGenericData_(
        data,
        shaka.util.CmcdManager.CmcdMode.RESPONSE,
    );

    for (const target of responseTargets) {
      const includeKeys = target.includeKeys || [];
      const allowedKeysResponseMode = this.checkValidKeys_(
          includeKeys,
          allowedKeys,
          shaka.util.CmcdManager.CmcdMode.RESPONSE,
      );

      const output = this.filterKeys_(rawOutput, allowedKeysResponseMode);
      this.sendCmcdRequest_(output, target, response);
    }
  }

  /**
   * Creates and sends a new, out-of-band request to a CMCD endpoint.
   * This is used for event and response reporting.
   *
   * @param {!CmcdData} cmcdData The CMCD data to send.
   * @param {shaka.extern.CmcdTarget} target The CMCD target configuration.
   * @param {shaka.extern.Response=} response Optional response object
   *  to update, used by the applyResponse flow.
   * @private
   */
  sendCmcdRequest_(cmcdData, target, response) {
    const retryParams = shaka.net.NetworkingEngine.defaultRetryParameters();
    let request = null;
    const baseURL = target.url;

    if (target.useHeaders) {
      const headers = shaka.util.CmcdManager.toHeaders(cmcdData);
      if (!Object.keys(headers).length) {
        return;
      }
      if (response) {
        Object.assign(response.headers, headers);
      }
      request = shaka.net.NetworkingEngine.makeRequest([baseURL], retryParams);
      Object.assign(request.headers, headers);
    } else {
      const queryString = shaka.util.CmcdManager.toQuery(cmcdData);
      if (!queryString) {
        return;
      }
      const finalUri = shaka.util.CmcdManager.appendQueryToUri(
          baseURL, queryString);
      if (response) {
        response.uri = finalUri;
      }
      request = shaka.net.NetworkingEngine.makeRequest([finalUri], retryParams);
    }
    const requestType = shaka.net.NetworkingEngine.RequestType.CMCD;
    const networkingEngine = this.playerInterface_.getNetworkingEngine();
    networkingEngine.request(requestType, request);
  }

  /**
   * Modifies an existing request object by adding CMCD data to it.
   *
   * @param {!CmcdData} output The CMCD data to apply.
   * @param {!shaka.extern.Request} request The request object to modify.
   * @param {boolean} useHeaders Whether to use headers or query parameters.
   * @private
   */
  applyCmcdDataToRequest_(output, request, useHeaders) {
    if (useHeaders) {
      const headers = shaka.util.CmcdManager.toHeaders(output);
      if (!Object.keys(headers).length) {
        return;
      }

      Object.assign(request.headers, headers);
    } else {
      const query = shaka.util.CmcdManager.toQuery(output);
      if (!query) {
        return;
      }

      request.uris = request.uris.map((uri) => {
        return shaka.util.CmcdManager.appendQueryToUri(uri, query);
      });
    }
  }

  /**
   * Checks if the keys in `includeKeys` are valid against a list of
   * `allowedKeys`. It logs an error for any invalid key and returns a new array
   * containing only the valid keys. If `includeKeys` is empty or not provided,
   * it returns all `allowedKeys`.
   *
   * @param {Array<string>} includeKeys Keys to validate.
   * @param {Array<string>} allowedKeys The list of allowed keys.
   * @param {string} mode Mode ('query', 'header' or 'event') for error logging.
   *
   * @return {Array<string>} A new array containing only the valid keys.
   * @private
   */
  checkValidKeys_(includeKeys, allowedKeys, mode) {
    if (!includeKeys || includeKeys.length === 0) {
      return allowedKeys;
    }

    for (const key of includeKeys) {
      if (!allowedKeys.includes(key)) {
        shaka.log.error(`CMCD Key "${key}" is not allowed for ${mode} mode`);
      }
    }

    includeKeys = includeKeys.filter((key) =>
      allowedKeys.includes(key),
    );

    return includeKeys;
  }

  /**
   * Filter the CMCD data object to include only the keys specified in the
   * configuration.
   *
   * @param {CmcdData} data
   * @param {Array<string>} includeKeys
   *
   * @return {CmcdData}
   * @private
   */
  filterKeys_(data, includeKeys) {
    return Object.keys(data).reduce((acc, key) => {
      if (includeKeys.includes(key)) {
        acc[key] = data[key];
      }
      return acc;
    }, {});
  }

  /**
   * The CMCD object type.
   *
   * @param {shaka.extern.RequestContext} context
   *   The request context
   * @return {shaka.util.CmcdManager.ObjectType|undefined}
   * @private
   */
  getObjectType_(context) {
    if (context.type ===
        shaka.net.NetworkingEngine.AdvancedRequestType.INIT_SEGMENT) {
      return shaka.util.CmcdManager.ObjectType.INIT;
    }

    const stream = context.stream;

    if (!stream) {
      return undefined;
    }

    const type = stream.type;

    if (type == 'video') {
      if (stream.codecs && stream.codecs.includes(',')) {
        return shaka.util.CmcdManager.ObjectType.MUXED;
      }
      return shaka.util.CmcdManager.ObjectType.VIDEO;
    }

    if (type == 'audio') {
      return shaka.util.CmcdManager.ObjectType.AUDIO;
    }

    if (type == 'text') {
      if (stream.mimeType === 'application/mp4') {
        return shaka.util.CmcdManager.ObjectType.TIMED_TEXT;
      }
      return shaka.util.CmcdManager.ObjectType.CAPTION;
    }

    return undefined;
  }

  /**
   * The CMCD object type from mimeType.
   *
   * @param {!string} mimeType
   * @return {(shaka.util.CmcdManager.ObjectType|undefined)}
   * @private
   */
  getObjectTypeFromMimeType_(mimeType) {
    switch (mimeType.toLowerCase()) {
      case 'audio/mp4':
      case 'audio/webm':
      case 'audio/ogg':
      case 'audio/mpeg':
      case 'audio/aac':
      case 'audio/flac':
      case 'audio/wav':
        return shaka.util.CmcdManager.ObjectType.AUDIO;

      case 'video/webm':
      case 'video/mp4':
      case 'video/mpeg':
      case 'video/mp2t':
        return shaka.util.CmcdManager.ObjectType.MUXED;

      case 'application/x-mpegurl':
      case 'application/vnd.apple.mpegurl':
      case 'application/dash+xml':
      case 'video/vnd.mpeg.dash.mpd':
      case 'application/vnd.ms-sstr+xml':
        return shaka.util.CmcdManager.ObjectType.MANIFEST;

      default:
        return undefined;
    }
  }

  /**
   * Get the buffer length for a media type in milliseconds
   *
   * @param {string} type
   * @return {number}
   * @private
   */
  getBufferLength_(type) {
    const ranges = this.playerInterface_.getBufferedInfo()[type];

    if (!ranges.length) {
      return NaN;
    }

    const start = this.playerInterface_.getCurrentTime();
    const range = ranges.find((r) => r.start <= start && r.end >= start);

    if (!range) {
      return NaN;
    }

    return (range.end - start) * 1000;
  }

  /**
   * Get the remaining buffer length for a media type in milliseconds
   *
   * @param {string} type
   * @return {number}
   * @private
   */
  getRemainingBufferLength_(type) {
    const ranges = this.playerInterface_.getBufferedInfo()[type];

    if (!ranges.length) {
      return 0;
    }

    const start = this.playerInterface_.getCurrentTime();
    const range = ranges.find((r) => r.start <= start && r.end >= start);

    if (!range) {
      return 0;
    }

    return (range.end - start) * 1000;
  }

  /**
   * Constructs a relative path from a URL
   *
   * @param {string} url
   * @param {string} base
   * @return {string}
   * @private
   */
  urlToRelativePath_(url, base) {
    const to = new URL(url);
    const from = new URL(base);

    if (to.origin !== from.origin) {
      return url;
    }

    const toPath = to.pathname.split('/').slice(1);
    const fromPath = from.pathname.split('/').slice(1, -1);

    // remove common parents
    while (toPath[0] === fromPath[0]) {
      toPath.shift();
      fromPath.shift();
    }

    // add back paths
    while (fromPath.length) {
      fromPath.shift();
      toPath.unshift('..');
    }

    return toPath.join('/');
  }

  /**
   * Calculate measured start delay
   *
   * @return {number|undefined}
   * @param {!string} mode CMCD Mode [Response, Request]
   * @private
   */
  calculateMSD_(mode) {
    if (!this.msdSent_[mode] &&
        this.playbackPlayingTime_ &&
        this.playbackPlayTime_) {
      const startTime = this.startTimeOfLoad_ || this.playbackPlayTime_;
      return this.playbackPlayingTime_ - startTime;
    }
    return undefined;
  }


  /**
   * Calculate requested maximum throughput
   *
   * @param {shaka.extern.Stream} stream
   * @param {shaka.media.SegmentReference} segment
   * @return {number}
   * @private
   */
  calculateRtp_(stream, segment) {
    const playbackRate = this.playerInterface_.getPlaybackRate() || 1;
    const currentBufferLevel =
        this.getRemainingBufferLength_(stream.type) || 500;
    const bandwidth = stream.bandwidth;
    if (!bandwidth) {
      return NaN;
    }
    const segmentDuration = segment.endTime - segment.startTime;
    // Calculate file size in kilobits
    const segmentSize = bandwidth * segmentDuration / 1000;
    // Calculate time available to load file in seconds
    const timeToLoad = (currentBufferLevel / playbackRate) / 1000;
    // Calculate the exact bandwidth required
    const minBandwidth = segmentSize / timeToLoad;
    // Include a safety buffer
    return minBandwidth * this.config_.rtpSafetyFactor;
  }

  /**
   * Get the stream format
   *
   * @param {shaka.net.NetworkingEngine.AdvancedRequestType} type
   *   The request's advanced type
   * @return {(shaka.util.CmcdManager.StreamingFormat|undefined)}
   * @private
   */
  getStreamFormat_(type) {
    const AdvancedRequestType = shaka.net.NetworkingEngine.AdvancedRequestType;

    switch (type) {
      case AdvancedRequestType.MPD:
        if (this.lowLatency_) {
          return shaka.util.CmcdManager.StreamingFormat.LOW_LATENCY_DASH;
        }
        return shaka.util.CmcdManager.StreamingFormat.DASH;

      case AdvancedRequestType.MASTER_PLAYLIST:
      case AdvancedRequestType.MEDIA_PLAYLIST:
        if (this.lowLatency_) {
          return shaka.util.CmcdManager.StreamingFormat.LOW_LATENCY_HLS;
        }
        return shaka.util.CmcdManager.StreamingFormat.HLS;

      case AdvancedRequestType.MSS:
        return shaka.util.CmcdManager.StreamingFormat.SMOOTH;
    }

    return undefined;
  }

  /**
   * Get the stream type
   *
   * @return {shaka.util.CmcdManager.StreamType}
   * @private
   */
  getStreamType_() {
    const isLive = this.playerInterface_.isLive();
    if (isLive) {
      return shaka.util.CmcdManager.StreamType.LIVE;
    } else {
      return shaka.util.CmcdManager.StreamType.VOD;
    }
  }

  /**
   * Get the highest bandwidth for a given type.
   *
   * @param {shaka.util.CmcdManager.ObjectType|undefined} type
   * @return {number}
   * @private
   */
  getTopBandwidth_(type) {
    const variants = this.playerInterface_.getVariantTracks();
    if (!variants.length) {
      return NaN;
    }

    let top = variants[0];

    for (const variant of variants) {
      if (variant.type === 'variant' && variant.bandwidth > top.bandwidth) {
        top = variant;
      }
    }

    const ObjectType = shaka.util.CmcdManager.ObjectType;

    switch (type) {
      case ObjectType.VIDEO:
        return top.videoBandwidth || NaN;

      case ObjectType.AUDIO:
        return top.audioBandwidth || NaN;

      default:
        return top.bandwidth;
    }
  }

  /**
   * Get CMCD data for a segment.
   *
   * @param {shaka.extern.RequestContext} context
   *   The request context
   * @param {?string} requestUri
   * @return {!CmcdData}
   * @private
   */
  getDataForSegment_(context, requestUri) {
    const segment = context.segment;

    let duration = 0;
    if (segment) {
      duration = segment.endTime - segment.startTime;
    }

    const data = {
      d: duration * 1000,
      st: this.getStreamType_(),
    };

    data.ot = this.getObjectType_(context);

    const ObjectType = shaka.util.CmcdManager.ObjectType;
    const isMedia = data.ot === ObjectType.VIDEO ||
        data.ot === ObjectType.AUDIO ||
        data.ot === ObjectType.MUXED ||
        data.ot === ObjectType.TIMED_TEXT;

    const stream = context.stream;
    if (stream) {
      const playbackRate = this.playerInterface_.getPlaybackRate();
      if (isMedia) {
        data.bl = this.getBufferLength_(stream.type);
        if (data.ot !== ObjectType.TIMED_TEXT) {
          const remainingBufferLength =
              this.getRemainingBufferLength_(stream.type);
          if (playbackRate) {
            data.dl = remainingBufferLength / Math.abs(playbackRate);
          } else {
            data.dl = remainingBufferLength;
          }
        }
      }

      if (stream.bandwidth) {
        data.br = stream.bandwidth / 1000;
      }

      if (stream.segmentIndex && segment) {
        const reverse = playbackRate < 0;
        const iterator = stream.segmentIndex.getIteratorForTime(
            segment.endTime, /* allowNonIndependent= */ true, reverse);
        if (iterator) {
          const nextSegment = iterator.next().value;
          if (nextSegment && nextSegment != segment) {
            if (requestUri && !shaka.util.ArrayUtils.equal(
                segment.getUris(), nextSegment.getUris())) {
              data.nor = this.urlToRelativePath_(
                  nextSegment.getUris()[0], requestUri);
            }
            if ((nextSegment.startByte || nextSegment.endByte) &&
                (segment.startByte != nextSegment.startByte ||
                segment.endByte != nextSegment.endByte)) {
              let range = nextSegment.startByte + '-';
              if (nextSegment.endByte) {
                range += nextSegment.endByte;
              }
              data.nrr = range;
            }
          }
        }
        const rtp = this.calculateRtp_(stream, segment);
        if (!isNaN(rtp)) {
          data.rtp = rtp;
        }
      }
    }

    if (isMedia && data.ot !== ObjectType.TIMED_TEXT) {
      data.tb = this.getTopBandwidth_(data.ot) / 1000;
    }

    return data;
  }


  /**
   * Get generic CMCD data.
   *
   * @param {!CmcdData} data The data object
   * @param {!shaka.util.CmcdManager.CmcdMode} mode
   * @return {!CmcdData}
   * @private
   */
  getGenericData_(data, mode) {
    // Apply baseline data
    Object.assign(data, this.createData_());

    data.pr = this.playerInterface_.getPlaybackRate();

    const isVideo = data.ot === shaka.util.CmcdManager.ObjectType.VIDEO ||
        data.ot === shaka.util.CmcdManager.ObjectType.MUXED;

    if (this.starved_ && isVideo) {
      data.bs = true;
      data.su = true;
      this.starved_ = false;
    }

    if (data.su == null) {
      data.su = this.buffering_;
    }

    if (this.playerInterface_.isLive()) {
      data.ltc = this.playerInterface_.getLiveLatency();
    }

    const msd = this.calculateMSD_(mode);
    if (msd != undefined && !this.msdSent_[mode]) {
      data.msd = msd;
      this.msdSent_[mode] = true;
    }

    return data;
  }

  /**
   * Serialize a CMCD data object according to the rules defined in the
   * section 3.2 of
   * [CTA-5004](https://cdn.cta.tech/cta/media/media/resources/standards/pdfs/cta-5004-final.pdf).
   *
   * @param {CmcdData} data The CMCD data object
   * @return {string}
   */
  static serialize(data) {
    const results = [];
    const isValid = (value) =>
      !Number.isNaN(value) && value != null && value !== '' && value !== false;
    const toRounded = (value) => Math.round(value);
    const toHundred = (value) => toRounded(value / 100) * 100;
    const toUrlSafe = (value) => encodeURIComponent(value);
    const formatters = {
      br: toRounded,
      d: toRounded,
      bl: toHundred,
      dl: toHundred,
      mtp: toHundred,
      nor: toUrlSafe,
      rtp: toHundred,
      tb: toRounded,
    };

    const keys = Object.keys(data || {}).sort();

    for (const key of keys) {
      let value = data[key];

      // ignore invalid values
      if (!isValid(value)) {
        continue;
      }

      // Version should only be reported if not equal to 1.
      if (key === 'v' && value === 1) {
        continue;
      }

      // Playback rate should only be sent if not equal to 1.
      if (key == 'pr' && value === 1) {
        continue;
      }

      // Certain values require special formatting
      const formatter = formatters[key];
      if (formatter) {
        value = formatter(value);
      }

      // Serialize the key/value pair
      const type = typeof value;
      let result;

      if (type === 'string' && key !== 'ot' && key !== 'sf' && key !== 'st') {
        result = `${key}=${JSON.stringify(value)}`;
      } else if (type === 'boolean') {
        result = key;
      } else if (type === 'symbol') {
        result = `${key}=${value.description}`;
      } else {
        result = `${key}=${value}`;
      }

      results.push(result);
    }

    return results.join(',');
  }

  /**
   * Convert a CMCD data object to request headers according to the rules
   * defined in the section 2.1 and 3.2 of
   * [CTA-5004](https://cdn.cta.tech/cta/media/media/resources/standards/pdfs/cta-5004-final.pdf).
   *
   * @param {CmcdData} data The CMCD data object
   * @return {!Object}
   */
  static toHeaders(data) {
    const keys = Object.keys(data);
    const headers = {};
    const headerNames = ['Object', 'Request', 'Session', 'Status'];
    const headerGroups = [{}, {}, {}, {}];
    const headerMap = {
      br: 0, d: 0, ot: 0, tb: 0,
<<<<<<< HEAD
      bl: 1, dl: 1, mtp: 1, nor: 1, nrr: 1, su: 1, ltc: 1, rc: 1,
=======
      bl: 1, dl: 1, mtp: 1, nor: 1, nrr: 1, su: 1, ltc: 1, ts: 1,
>>>>>>> 9ab921ae
      cid: 2, pr: 2, sf: 2, sid: 2, st: 2, v: 2, msd: 2,
      bs: 3, rtp: 3,
    };

    for (const key of keys) {
      // Unmapped fields are mapped to the Request header
      const index = (headerMap[key] != null) ? headerMap[key] : 1;
      headerGroups[index][key] = data[key];
    }

    for (let i = 0; i < headerGroups.length; i++) {
      const value = shaka.util.CmcdManager.serialize(headerGroups[i]);
      if (value) {
        headers[`CMCD-${headerNames[i]}`] = value;
      }
    }

    return headers;
  }

  /**
   * Convert a CMCD data object to query args according to the rules
   * defined in the section 2.2 and 3.2 of
   * [CTA-5004](https://cdn.cta.tech/cta/media/media/resources/standards/pdfs/cta-5004-final.pdf).
   *
   * @param {CmcdData} data The CMCD data object
   * @return {string}
   */
  static toQuery(data) {
    return shaka.util.CmcdManager.serialize(data);
  }

  /**
   * Append query args to a uri.
   *
   * @param {string} uri
   * @param {string} query
   * @return {string}
   */
  static appendQueryToUri(uri, query) {
    if (!query) {
      return uri;
    }

    if (uri.includes('offline:')) {
      return uri;
    }

    const url = new goog.Uri(uri);
    url.getQueryData().set('CMCD', query);
    return url.toString();
  }
};


/**
 * @typedef {{
 *   getBandwidthEstimate: function():number,
 *   getBufferedInfo: function():shaka.extern.BufferedInfo,
 *   getCurrentTime: function():number,
 *   getPlaybackRate: function():number,
 *   getVariantTracks: function():Array<shaka.extern.Track>,
 *   isLive: function():boolean,
 *   getLiveLatency: function():number,
 *   getNetworkingEngine: function():shaka.net.NetworkingEngine,
 * }}
 *
 * @property {function():number} getBandwidthEstimate
 *   Get the estimated bandwidth in bits per second.
 * @property {function():shaka.extern.BufferedInfo} getBufferedInfo
 *   Get information about what the player has buffered.
 * @property {function():number} getCurrentTime
 *   Get the current time
 * @property {function():number} getPlaybackRate
 *   Get the playback rate
 * @property {function():Array<shaka.extern.Track>} getVariantTracks
 *   Get the variant tracks
 * @property {function():boolean} isLive
 *   Get if the player is playing live content.
 * @property {function():number} getLiveLatency
 *   Get latency in milliseconds between the live edge and what's currently
 *   playing.
 * @property {function():shaka.net.NetworkingEngine} getNetworkingEngine
 *  Gets a reference to the Player's networking engine.
 * Used to make requests through Shaka's networking plugins.
 */
shaka.util.CmcdManager.PlayerInterface;


/**
 * @enum {string}
 */
shaka.util.CmcdManager.ObjectType = {
  MANIFEST: 'm',
  AUDIO: 'a',
  VIDEO: 'v',
  MUXED: 'av',
  INIT: 'i',
  CAPTION: 'c',
  TIMED_TEXT: 'tt',
  KEY: 'k',
  OTHER: 'o',
};

/**
 * @enum {number}
 */
shaka.util.CmcdManager.Version = {
  VERSION_1: 1,
  VERSION_2: 2,
};

/**
 * @enum {string}
 */
shaka.util.CmcdManager.StreamType = {
  VOD: 'v',
  LIVE: 'l',
};


/**
 * @enum {string}
 * @export
 */
shaka.util.CmcdManager.StreamingFormat = {
  DASH: 'd',
  LOW_LATENCY_DASH: 'ld',
  HLS: 'h',
  LOW_LATENCY_HLS: 'lh',
  SMOOTH: 's',
  OTHER: 'o',
};


/**
 * @enum {Array<string>}
 */
shaka.util.CmcdManager.CmcdKeys = {
  V1Keys: [
    'br', 'bl', 'bs', 'cid', 'd',
    'dl', 'mtp', 'nor', 'nrr',
    'ot', 'pr', 'rtp', 'sf', 'sid', 'st',
    'su', 'tb', 'v',
  ],
  V2CommonKeys: [
    'br', 'ab', 'bl', 'tbl', 'bs',
    'cdn', 'cid', 'ltc', 'mtp',
    'pr', 'sf', 'sid', 'bg', 'sta',
    'st', 'ts', 'tpb', 'tb', 'lb',
    'tab', 'lab', 'pt', 'ec', 'msd',
    'v',
  ],
  V2RequestModeKeys: [
    'ab', 'bl', 'tbl', 'bs', 'cdn',
    'cid', 'd', 'dl', 'ltc', 'mtp',
    'nor', 'ot', 'pr', 'rtp', 'sf',
    'sid', 'bg', 'sta', 'st', 'su',
    'ts', 'tpb', 'tb', 'lb', 'tab',
    'lab', 'pt', 'ec', 'msd', 'v',
  ],
  V2ResponseModeKeys: [
    'd', 'dl', 'nor', 'ot', 'rtp',
    'rc', 'su', 'ttfb', 'ttfbb',
    'ttlb', 'url', 'cmsdd', 'cmsds',
  ],
};

/**
 * @enum {string}
 */
shaka.util.CmcdManager.CmcdMode = {
  REQUEST: 'request',
  RESPONSE: 'response',
};<|MERGE_RESOLUTION|>--- conflicted
+++ resolved
@@ -1174,11 +1174,7 @@
     const headerGroups = [{}, {}, {}, {}];
     const headerMap = {
       br: 0, d: 0, ot: 0, tb: 0,
-<<<<<<< HEAD
-      bl: 1, dl: 1, mtp: 1, nor: 1, nrr: 1, su: 1, ltc: 1, rc: 1,
-=======
-      bl: 1, dl: 1, mtp: 1, nor: 1, nrr: 1, su: 1, ltc: 1, ts: 1,
->>>>>>> 9ab921ae
+      bl: 1, dl: 1, mtp: 1, nor: 1, nrr: 1, su: 1, ltc: 1, ts: 1, rc: 1,
       cid: 2, pr: 2, sf: 2, sid: 2, st: 2, v: 2, msd: 2,
       bs: 3, rtp: 3,
     };
