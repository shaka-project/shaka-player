/*! @license
 * Shaka Player
 * Copyright 2016 Google LLC
 * SPDX-License-Identifier: Apache-2.0
 */

/**
 * @fileoverview
 * @suppress {missingRequire} TODO(b/152540451): this shouldn't be needed
 */

goog.provide('shaka.media.StreamingEngine');

goog.require('goog.asserts');
goog.require('shaka.config.CodecSwitchingStrategy');
goog.require('shaka.log');
goog.require('shaka.media.InitSegmentReference');
goog.require('shaka.media.MediaSourceEngine');
goog.require('shaka.media.SegmentIterator');
goog.require('shaka.media.SegmentReference');
goog.require('shaka.net.Backoff');
goog.require('shaka.net.NetworkingEngine');
goog.require('shaka.util.DelayedTick');
goog.require('shaka.util.Destroyer');
goog.require('shaka.util.Error');
goog.require('shaka.util.FakeEvent');
goog.require('shaka.util.IDestroyable');
goog.require('shaka.util.Id3Utils');
goog.require('shaka.util.ManifestParserUtils');
goog.require('shaka.util.MimeUtils');
goog.require('shaka.util.Mp4Parser');
goog.require('shaka.util.Networking');


/**
 * @summary Creates a Streaming Engine.
 * The StreamingEngine is responsible for setting up the Manifest's Streams
 * (i.e., for calling each Stream's createSegmentIndex() function), for
 * downloading segments, for co-ordinating audio, video, and text buffering.
 * The StreamingEngine provides an interface to switch between Streams, but it
 * does not choose which Streams to switch to.
 *
 * The StreamingEngine does not need to be notified about changes to the
 * Manifest's SegmentIndexes; however, it does need to be notified when new
 * Variants are added to the Manifest.
 *
 * To start the StreamingEngine the owner must first call configure(), followed
 * by one call to switchVariant(), one optional call to switchTextStream(), and
 * finally a call to start().  After start() resolves, switch*() can be used
 * freely.
 *
 * The owner must call seeked() each time the playhead moves to a new location
 * within the presentation timeline; however, the owner may forego calling
 * seeked() when the playhead moves outside the presentation timeline.
 *
 * @implements {shaka.util.IDestroyable}
 */
shaka.media.StreamingEngine = class {
  /**
   * @param {shaka.extern.Manifest} manifest
   * @param {shaka.media.StreamingEngine.PlayerInterface} playerInterface
   */
  constructor(manifest, playerInterface) {
    /** @private {?shaka.media.StreamingEngine.PlayerInterface} */
    this.playerInterface_ = playerInterface;

    /** @private {?shaka.extern.Manifest} */
    this.manifest_ = manifest;

    /** @private {?shaka.extern.StreamingConfiguration} */
    this.config_ = null;

    /** @private {number} */
    this.bufferingGoalScale_ = 1;

    /** @private {?shaka.extern.Variant} */
    this.currentVariant_ = null;

    /** @private {?shaka.extern.Variant} */
    this.previousVariant_ = null;

    /** @private {?shaka.extern.Stream} */
    this.currentTextStream_ = null;

    /** @private {boolean} */
    this.parsedPrftEventRaised_ = false;

    /**
     * Maps a content type, e.g., 'audio', 'video', or 'text', to a MediaState.
     *
     * @private {!Map.<shaka.util.ManifestParserUtils.ContentType,
     *                 !shaka.media.StreamingEngine.MediaState_>}
     */
    this.mediaStates_ = new Map();

    /**
     * Set to true once the initial media states have been created.
     *
     * @private {boolean}
     */
    this.startupComplete_ = false;

    /**
     * Used for delay and backoff of failure callbacks, so that apps do not
     * retry instantly.
     *
     * @private {shaka.net.Backoff}
     */
    this.failureCallbackBackoff_ = null;

    /**
     * Set to true on fatal error.  Interrupts fetchAndAppend_().
     *
     * @private {boolean}
     */
    this.fatalError_ = false;

    /** @private {!shaka.util.Destroyer} */
    this.destroyer_ = new shaka.util.Destroyer(() => this.doDestroy_());
  }

  /** @override */
  destroy() {
    return this.destroyer_.destroy();
  }

  /**
   * @return {!Promise}
   * @private
   */
  async doDestroy_() {
    const aborts = [];

    for (const state of this.mediaStates_.values()) {
      this.cancelUpdate_(state);
      aborts.push(this.abortOperations_(state));
    }

    await Promise.all(aborts);

    this.mediaStates_.clear();

    this.playerInterface_ = null;
    this.manifest_ = null;
    this.config_ = null;
  }

  /**
   * Called by the Player to provide an updated configuration any time it
   * changes. Must be called at least once before start().
   *
   * @param {shaka.extern.StreamingConfiguration} config
   */
  configure(config) {
    this.config_ = config;

    // Create separate parameters for backoff during streaming failure.

    /** @type {shaka.extern.RetryParameters} */
    const failureRetryParams = {
      // The term "attempts" includes the initial attempt, plus all retries.
      // In order to see a delay, there would have to be at least 2 attempts.
      maxAttempts: Math.max(config.retryParameters.maxAttempts, 2),
      baseDelay: config.retryParameters.baseDelay,
      backoffFactor: config.retryParameters.backoffFactor,
      fuzzFactor: config.retryParameters.fuzzFactor,
      timeout: 0,  // irrelevant
      stallTimeout: 0, // irrelevant
      connectionTimeout: 0, // irrelevant
    };

    // We don't want to ever run out of attempts.  The application should be
    // allowed to retry streaming infinitely if it wishes.
    const autoReset = true;
    this.failureCallbackBackoff_ =
        new shaka.net.Backoff(failureRetryParams, autoReset);
  }


  /**
   * Initialize and start streaming.
   *
   * By calling this method, StreamingEngine will start streaming the variant
   * chosen by a prior call to switchVariant(), and optionally, the text stream
   * chosen by a prior call to switchTextStream().  Once the Promise resolves,
   * switch*() may be called freely.
   *
   * @return {!Promise}
   */
  async start() {
    goog.asserts.assert(this.config_,
        'StreamingEngine configure() must be called before init()!');

    // Setup the initial set of Streams and then begin each update cycle.
    await this.initStreams_();
    this.destroyer_.ensureNotDestroyed();

    shaka.log.debug('init: completed initial Stream setup');
    this.startupComplete_ = true;
  }

  /**
   * Get the current variant we are streaming.  Returns null if nothing is
   * streaming.
   * @return {?shaka.extern.Variant}
   */
  getCurrentVariant() {
    return this.currentVariant_;
  }

  /**
   * Get the text stream we are streaming.  Returns null if there is no text
   * streaming.
   * @return {?shaka.extern.Stream}
   */
  getCurrentTextStream() {
    return this.currentTextStream_;
  }

  /**
   * Start streaming text, creating a new media state.
   *
   * @param {shaka.extern.Stream} stream
   * @return {!Promise}
   * @private
   */
  async loadNewTextStream_(stream) {
    const ContentType = shaka.util.ManifestParserUtils.ContentType;
    goog.asserts.assert(!this.mediaStates_.has(ContentType.TEXT),
        'Should not call loadNewTextStream_ while streaming text!');

    try {
      // Clear MediaSource's buffered text, so that the new text stream will
      // properly replace the old buffered text.
      // TODO: Should this happen in unloadTextStream() instead?
      await this.playerInterface_.mediaSourceEngine.clear(ContentType.TEXT);
    } catch (error) {
      if (this.playerInterface_) {
        this.playerInterface_.onError(error);
      }
    }

    const mimeType = shaka.util.MimeUtils.getFullType(
        stream.mimeType, stream.codecs);
    this.playerInterface_.mediaSourceEngine.reinitText(
        mimeType, this.manifest_.sequenceMode);

    const textDisplayer =
        this.playerInterface_.mediaSourceEngine.getTextDisplayer();
    const streamText =
        textDisplayer.isTextVisible() || this.config_.alwaysStreamText;

    if (streamText) {
      const state = this.createMediaState_(stream);
      this.mediaStates_.set(ContentType.TEXT, state);
      this.scheduleUpdate_(state, 0);
    }
  }


  /**
   * Stop fetching text stream when the user chooses to hide the captions.
   */
  unloadTextStream() {
    const ContentType = shaka.util.ManifestParserUtils.ContentType;

    const state = this.mediaStates_.get(ContentType.TEXT);
    if (state) {
      this.cancelUpdate_(state);
      this.abortOperations_(state).catch(() => {});
      this.mediaStates_.delete(ContentType.TEXT);
    }
    this.currentTextStream_ = null;
  }

  /**
   * Set trick play on or off.
   * If trick play is on, related trick play streams will be used when possible.
   * @param {boolean} on
   */
  setTrickPlay(on) {
    const ContentType = shaka.util.ManifestParserUtils.ContentType;

    const mediaState = this.mediaStates_.get(ContentType.VIDEO);
    if (!mediaState) {
      return;
    }

    const stream = mediaState.stream;
    if (!stream) {
      return;
    }

    shaka.log.debug('setTrickPlay', on);
    if (on) {
      const trickModeVideo = stream.trickModeVideo;
      if (!trickModeVideo) {
        return;  // Can't engage trick play.
      }

      const normalVideo = mediaState.restoreStreamAfterTrickPlay;
      if (normalVideo) {
        return;  // Already in trick play.
      }

      shaka.log.debug('Engaging trick mode stream', trickModeVideo);
      this.switchInternal_(trickModeVideo, /* clearBuffer= */ false,
          /* safeMargin= */ 0, /* force= */ false);

      mediaState.restoreStreamAfterTrickPlay = stream;
    } else {
      const normalVideo = mediaState.restoreStreamAfterTrickPlay;
      if (!normalVideo) {
        return;
      }

      shaka.log.debug('Restoring non-trick-mode stream', normalVideo);
      mediaState.restoreStreamAfterTrickPlay = null;
      this.switchInternal_(normalVideo, /* clearBuffer= */ true,
          /* safeMargin= */ 0, /* force= */ false);
    }
  }

  /**
   * Get the Content Types which require a codec switch
   * @param {shaka.extern.Variant|null} previousVariant
   * @param {shaka.extern.Variant} currentVariant
   * @return {Array<shaka.util.ManifestParserUtils.ContentType>}
   */
  getCodecSwitchContentTypes(previousVariant, currentVariant) {
    const returnValue = [];
    if (previousVariant === null || currentVariant === null) {
      shaka.log.debug('variant missing, no switch');
      // One of the variants is null or missing
    } else {
      const ContentType = shaka.util.ManifestParserUtils.ContentType;
      const audioCodecsMatch = this.doVariantCodecsMatchByContentType(
          previousVariant, currentVariant, ContentType.AUDIO);
      const videoCodecsMatch = this.doVariantCodecsMatchByContentType(
          previousVariant, currentVariant, ContentType.VIDEO);
      if (!audioCodecsMatch) {
        shaka.log.debug('Audio Codec Switch');
        returnValue.push(ContentType.AUDIO);
      }
      if (!videoCodecsMatch) {
        shaka.log.debug('Video Codec Switch');
        returnValue.push(ContentType.VIDEO);
      }
    }
    return returnValue;
  }

  /**
   * Determine if Codec match by ContentType.
   * @param {shaka.extern.Variant} previousVariant
   * @param {shaka.extern.Variant} currentVariant
   * @param {shaka.util.ManifestParserUtils.ContentType} contentType
   * @return {boolean}
   */
  doVariantCodecsMatchByContentType(previousVariant,
      currentVariant, contentType) {
    const pCodecs = previousVariant[contentType] &&
    previousVariant[contentType].codecs.split('.')[0];
    const cCodecs = currentVariant[contentType] &&
    currentVariant[contentType].codecs.split('.')[0];
    return (pCodecs && cCodecs && pCodecs === cCodecs);
  }

  /**
   * Enforce Codec Switch Strategy by Content Type.
   * @param {shaka.config.CodecSwitchingStrategy} strategy
   * @param {Array.<shaka.util.ManifestParserUtils.ContentType>} contentTypes
   */
  async enforceCodecStrategyByContentTypes(strategy, contentTypes) {
    const ContentType = shaka.util.ManifestParserUtils.ContentType;
    const CodecSwitchingStrategy = shaka.config.CodecSwitchingStrategy;
    if (strategy === CodecSwitchingStrategy.SMOOTH) {
      shaka.log.debug(`Attempting ${CodecSwitchingStrategy.SMOOTH} Strategy`);
      if (shaka.media.MediaSourceEngine.isChangeTypeSupported()) {
        // Supported Go Forth and change!
        contentTypes.forEach(async (v, i) => {
          const contentType = v;
          const variant = this.currentVariant_;
          const fullMimeType = shaka.util.MimeUtils.getFullType(
              variant[contentType].mimeType, variant[contentType].codecs);
          await this.playerInterface_.mediaSourceEngine.changeType(
              contentType, fullMimeType);
        });
        return;
      } else {
        shaka.log.debug(`${CodecSwitchingStrategy.SMOOTH}` +
        `Strategy not supported, fallback to ${CodecSwitchingStrategy.RELOAD}`);
        // Not Supported, fallback to RELOAD
      }
    }

    // RELOAD Strategy
    shaka.log.debug(`Using ${CodecSwitchingStrategy.RELOAD} Strategy`);
    this.unloadMediaStateByContentType(ContentType.AUDIO);
    this.unloadMediaStateByContentType(ContentType.VIDEO);
    await this.playerInterface_.mediaSourceEngine
        .reset(contentTypes[0]);
    await this.initStreams_();
    this.destroyer_.ensureNotDestroyed();
  }

  /**
   * @param {shaka.extern.Variant} variant
   * @param {boolean=} clearBuffer
   * @param {number=} safeMargin
   * @param {boolean=} force
   *   If true, reload the variant even if it did not change.
   * @param {boolean=} adaptation
   *   If true, update the media state to indicate MediaSourceEngine should
   *   reset the timestamp offset to ensure the new track segments are correctly
   *   placed on the timeline.
   */
  async switchVariant(variant, clearBuffer = false,
      safeMargin = 0, force = false, adaptation = false) {
    this.previousVariant_ = this.currentVariant_;
    this.currentVariant_ = variant;

    if (!this.startupComplete_) {
      // The selected variant will be used in start().
      return;
    } else {
      const CodecSwitchingStrategy = shaka.config.CodecSwitchingStrategy;
      if (this.config_.codecSwitchingStrategy ===
        CodecSwitchingStrategy.DISABLED) {
        // no check needed.
      } else {
        // check may be needed
        const ctypes = this.getCodecSwitchContentTypes(
            this.previousVariant_,
            this.currentVariant_);
        if (ctypes.length > 0) {
          await this.enforceCodecStrategyByContentTypes(
              this.config_.codecSwitchingStrategy, ctypes);
        }
      }
    }

    if (variant.video) {
      this.switchInternal_(
          variant.video, /* clearBuffer= */ clearBuffer,
          /* safeMargin= */ safeMargin, /* force= */ force,
          /* adaptation= */ adaptation);
    }
    if (variant.audio) {
      this.switchInternal_(
          variant.audio, /* clearBuffer= */ clearBuffer,
          /* safeMargin= */ safeMargin, /* force= */ force,
          /* adaptation= */ adaptation);
    }
  }

  /**
   * @property {shaka.util.ManifestParserUtils.ContentType} contentType
   * Unloads the media state in the event of a MediaSource reload.
   */
  unloadMediaStateByContentType(contentType) {
    shaka.log.debug(`Unloading Media State for: ${contentType}`);
    const state = this.mediaStates_.get(contentType);
    if (state) {
      this.cancelUpdate_(state);
      this.abortOperations_(state).catch(() => {});
      this.mediaStates_.delete(contentType);
    }
  }

  /**
   * @param {shaka.extern.Stream} textStream
   */
  switchTextStream(textStream) {
    this.currentTextStream_ = textStream;

    if (!this.startupComplete_) {
      // The selected text stream will be used in start().
      return;
    }

    const ContentType = shaka.util.ManifestParserUtils.ContentType;
    goog.asserts.assert(textStream && textStream.type == ContentType.TEXT,
        'Wrong stream type passed to switchTextStream!');

    this.switchInternal_(
        textStream, /* clearBuffer= */ true,
        /* safeMargin= */ 0, /* force= */ false);
  }


  /** Reload the current text stream. */
  reloadTextStream() {
    const ContentType = shaka.util.ManifestParserUtils.ContentType;
    const mediaState = this.mediaStates_.get(ContentType.TEXT);
    if (mediaState) { // Don't reload if there's no text to begin with.
      this.switchInternal_(
          mediaState.stream, /* clearBuffer= */ true,
          /* safeMargin= */ 0, /* force= */ true);
    }
  }


  /**
   * Switches to the given Stream. |stream| may be from any Variant.
   *
   * @param {shaka.extern.Stream} stream
   * @param {boolean} clearBuffer
   * @param {number} safeMargin
   * @param {boolean} force
   *   If true, reload the text stream even if it did not change.
   * @param {boolean=} adaptation
   *   If true, update the media state to indicate MediaSourceEngine should
   *   reset the timestamp offset to ensure the new track segments are correctly
   *   placed on the timeline.
   * @private
   */
  switchInternal_(stream, clearBuffer, safeMargin, force, adaptation) {
    const ContentType = shaka.util.ManifestParserUtils.ContentType;
    const type = /** @type {!ContentType} */(stream.type);
    const mediaState = this.mediaStates_.get(type);

    if (!mediaState && stream.type == ContentType.TEXT) {
      this.loadNewTextStream_(stream);
      return;
    }

    goog.asserts.assert(mediaState, 'switch: expected mediaState to exist');
    if (!mediaState) {
      return;
    }

    if (mediaState.restoreStreamAfterTrickPlay) {
      shaka.log.debug('switch during trick play mode', stream);

      // Already in trick play mode, so stick with trick mode tracks if
      // possible.
      if (stream.trickModeVideo) {
        // Use the trick mode stream, but revert to the new selection later.
        mediaState.restoreStreamAfterTrickPlay = stream;
        stream = stream.trickModeVideo;
        shaka.log.debug('switch found trick play stream', stream);
      } else {
        // There is no special trick mode video for this stream!
        mediaState.restoreStreamAfterTrickPlay = null;
        shaka.log.debug('switch found no special trick play stream');
      }
    }

    if (mediaState.stream == stream && !force) {
      const streamTag = shaka.media.StreamingEngine.logPrefix_(mediaState);
      shaka.log.debug('switch: Stream ' + streamTag + ' already active');
      return;
    }

    if (stream.type == ContentType.TEXT) {
      // Mime types are allowed to change for text streams.
      // Reinitialize the text parser, but only if we are going to fetch the
      // init segment again.
      const fullMimeType = shaka.util.MimeUtils.getFullType(
          stream.mimeType, stream.codecs);
      this.playerInterface_.mediaSourceEngine.reinitText(
          fullMimeType, this.manifest_.sequenceMode);
    }

    // Releases the segmentIndex of the old stream.
    if (mediaState.stream.closeSegmentIndex) {
      mediaState.stream.closeSegmentIndex();
    }

    mediaState.stream = stream;
    mediaState.segmentIterator = null;
    mediaState.adaptation = !!adaptation;

    const streamTag = shaka.media.StreamingEngine.logPrefix_(mediaState);
    shaka.log.debug('switch: switching to Stream ' + streamTag);

    if (clearBuffer) {
      if (mediaState.clearingBuffer) {
        // We are already going to clear the buffer, but make sure it is also
        // flushed.
        mediaState.waitingToFlushBuffer = true;
      } else if (mediaState.performingUpdate) {
        // We are performing an update, so we have to wait until it's finished.
        // onUpdate_() will call clearBuffer_() when the update has finished.
        // We need to save the safe margin because its value will be needed when
        // clearing the buffer after the update.
        mediaState.waitingToClearBuffer = true;
        mediaState.clearBufferSafeMargin = safeMargin;
        mediaState.waitingToFlushBuffer = true;
      } else {
        // Cancel the update timer, if any.
        this.cancelUpdate_(mediaState);
        // Clear right away.
        this.clearBuffer_(mediaState, /* flush= */ true, safeMargin)
            .catch((error) => {
              if (this.playerInterface_) {
                goog.asserts.assert(error instanceof shaka.util.Error,
                    'Wrong error type!');
                this.playerInterface_.onError(error);
              }
            });
      }
    }

    this.makeAbortDecision_(mediaState).catch((error) => {
      if (this.playerInterface_) {
        goog.asserts.assert(error instanceof shaka.util.Error,
            'Wrong error type!');
        this.playerInterface_.onError(error);
      }
    });
  }


  /**
   * Decide if it makes sense to abort the current operation, and abort it if
   * so.
   *
   * @param {!shaka.media.StreamingEngine.MediaState_} mediaState
   * @private
   */
  async makeAbortDecision_(mediaState) {
    // If the operation is completed, it will be set to null, and there's no
    // need to abort the request.
    if (!mediaState.operation) {
      return;
    }

    const originalStream = mediaState.stream;
    const originalOperation = mediaState.operation;

    if (!originalStream.segmentIndex) {
      // Create the new segment index so the time taken is accounted for when
      // deciding whether to abort.
      await originalStream.createSegmentIndex();
    }

    if (mediaState.operation != originalOperation) {
      // The original operation completed while we were getting a segment index,
      // so there's nothing to do now.
      return;
    }

    if (mediaState.stream != originalStream) {
      // The stream changed again while we were getting a segment index.  We
      // can't carry out this check, since another one might be in progress by
      // now.
      return;
    }

    goog.asserts.assert(mediaState.stream.segmentIndex,
        'Segment index should exist by now!');

    if (this.shouldAbortCurrentRequest_(mediaState)) {
      shaka.log.info('Aborting current segment request.');
      mediaState.operation.abort();
    }
  }

  /**
   * Returns whether we should abort the current request.
   *
   * @param {!shaka.media.StreamingEngine.MediaState_} mediaState
   * @return {boolean}
   * @private
   */
  shouldAbortCurrentRequest_(mediaState) {
    goog.asserts.assert(mediaState.operation,
        'Abort logic requires an ongoing operation!');
    goog.asserts.assert(mediaState.stream && mediaState.stream.segmentIndex,
        'Abort logic requires a segment index');

    const presentationTime = this.playerInterface_.getPresentationTime();
    const bufferEnd =
        this.playerInterface_.mediaSourceEngine.bufferEnd(mediaState.type);

    // The next segment to append from the current stream.  This doesn't
    // account for a pending network request and will likely be different from
    // that since we just switched.
    const timeNeeded = this.getTimeNeeded_(mediaState, presentationTime);
    const index = mediaState.stream.segmentIndex.find(timeNeeded);
    const newSegment =
        index == null ? null : mediaState.stream.segmentIndex.get(index);

    let newSegmentSize = newSegment ? newSegment.getSize() : null;
    if (newSegment && !newSegmentSize) {
      // compute approximate segment size using stream bandwidth
      const duration = newSegment.getEndTime() - newSegment.getStartTime();
      const bandwidth = mediaState.stream.bandwidth || 0;
      // bandwidth is in bits per second, and the size is in bytes
      newSegmentSize = duration * bandwidth / 8;
    }

    if (!newSegmentSize) {
      return false;
    }

    // When switching, we'll need to download the init segment.
    const init = newSegment.initSegmentReference;
    if (init) {
      newSegmentSize += init.getSize() || 0;
    }

    const bandwidthEstimate = this.playerInterface_.getBandwidthEstimate();

    // The estimate is in bits per second, and the size is in bytes.  The time
    // remaining is in seconds after this calculation.
    const timeToFetchNewSegment = (newSegmentSize * 8) / bandwidthEstimate;

    // If the new segment can be finished in time without risking a buffer
    // underflow, we should abort the old one and switch.
    const bufferedAhead = (bufferEnd || 0) - presentationTime;
    const safetyBuffer = Math.max(
        this.manifest_.minBufferTime || 0,
        this.config_.rebufferingGoal);
    const safeBufferedAhead = bufferedAhead - safetyBuffer;
    if (timeToFetchNewSegment < safeBufferedAhead) {
      return true;
    }

    // If the thing we want to switch to will be done more quickly than what
    // we've got in progress, we should abort the old one and switch.
    const bytesRemaining = mediaState.operation.getBytesRemaining();
    if (bytesRemaining > newSegmentSize) {
      return true;
    }

    // Otherwise, complete the operation in progress.
    return false;
  }


  /**
   * Notifies the StreamingEngine that the playhead has moved to a valid time
   * within the presentation timeline.
   */
  seeked() {
    const presentationTime = this.playerInterface_.getPresentationTime();
    const ContentType = shaka.util.ManifestParserUtils.ContentType;
    const newTimeIsBuffered = (type) => {
      return this.playerInterface_.mediaSourceEngine.isBuffered(
          type, presentationTime);
    };

    let streamCleared = false;
    for (const type of this.mediaStates_.keys()) {
      const mediaState = this.mediaStates_.get(type);
      const logPrefix = shaka.media.StreamingEngine.logPrefix_(mediaState);

      // Always clear the iterator since we need to start streaming from the
      // new time.  This also happens in clearBuffer_, but if we don't clear,
      // we still want to reset the iterator.
      mediaState.segmentIterator = null;

      if (!newTimeIsBuffered(type)) {
        const bufferEnd =
            this.playerInterface_.mediaSourceEngine.bufferEnd(type);
        const somethingBuffered = bufferEnd != null;

        // Don't clear the buffer unless something is buffered.  This extra
        // check prevents extra, useless calls to clear the buffer.
        if (somethingBuffered || mediaState.performingUpdate) {
          this.forceClearBuffer_(mediaState);
          streamCleared = true;
        }

        // If there is an operation in progress, stop it now.
        if (mediaState.operation) {
          mediaState.operation.abort();
          shaka.log.debug(logPrefix, 'Aborting operation due to seek');
          mediaState.operation = null;
        }

        // The pts has shifted from the seek, invalidating captions currently
        // in the text buffer. Thus, clear and reset the caption parser.
        if (type === ContentType.TEXT) {
          this.playerInterface_.mediaSourceEngine.resetCaptionParser();
        }

        // Mark the media state as having seeked, so that the new buffers know
        // that they will need to be at a new position (for sequence mode).
        mediaState.seeked = true;
      }
    }

    if (!streamCleared) {
      shaka.log.debug(
          '(all): seeked: buffered seek: presentationTime=' + presentationTime);
    }
  }


  /**
   * Clear the buffer for a given stream.  Unlike clearBuffer_, this will handle
   * cases where a MediaState is performing an update.  After this runs, every
   * MediaState will have a pending update.
   * @param {!shaka.media.StreamingEngine.MediaState_} mediaState
   * @private
   */
  forceClearBuffer_(mediaState) {
    const logPrefix = shaka.media.StreamingEngine.logPrefix_(mediaState);

    if (mediaState.clearingBuffer) {
      // We're already clearing the buffer, so we don't need to clear the
      // buffer again.
      shaka.log.debug(logPrefix, 'clear: already clearing the buffer');
      return;
    }

    if (mediaState.waitingToClearBuffer) {
      // May not be performing an update, but an update will still happen.
      // See: https://github.com/shaka-project/shaka-player/issues/334
      shaka.log.debug(logPrefix, 'clear: already waiting');
      return;
    }

    if (mediaState.performingUpdate) {
      // We are performing an update, so we have to wait until it's finished.
      // onUpdate_() will call clearBuffer_() when the update has finished.
      shaka.log.debug(logPrefix, 'clear: currently updating');
      mediaState.waitingToClearBuffer = true;
      // We can set the offset to zero to remember that this was a call to
      // clearAllBuffers.
      mediaState.clearBufferSafeMargin = 0;
      return;
    }

    const type = mediaState.type;
    if (this.playerInterface_.mediaSourceEngine.bufferStart(type) == null) {
      // Nothing buffered.
      shaka.log.debug(logPrefix, 'clear: nothing buffered');
      if (mediaState.updateTimer == null) {
        // Note: an update cycle stops when we buffer to the end of the
        // presentation, or when we raise an error.
        this.scheduleUpdate_(mediaState, 0);
      }
      return;
    }

    // An update may be scheduled, but we can just cancel it and clear the
    // buffer right away. Note: clearBuffer_() will schedule the next update.
    shaka.log.debug(logPrefix, 'clear: handling right now');
    this.cancelUpdate_(mediaState);
    this.clearBuffer_(mediaState, /* flush= */ false, 0).catch((error) => {
      if (this.playerInterface_) {
        goog.asserts.assert(error instanceof shaka.util.Error,
            'Wrong error type!');
        this.playerInterface_.onError(error);
      }
    });
  }


  /**
   * Initializes the initial streams and media states.  This will schedule
   * updates for the given types.
   *
   * @return {!Promise}
   * @private
   */
  async initStreams_() {
    const ContentType = shaka.util.ManifestParserUtils.ContentType;

    goog.asserts.assert(this.config_,
        'StreamingEngine configure() must be called before init()!');

    if (!this.currentVariant_) {
      shaka.log.error('init: no Streams chosen');
      throw new shaka.util.Error(
          shaka.util.Error.Severity.CRITICAL,
          shaka.util.Error.Category.STREAMING,
          shaka.util.Error.Code.STREAMING_ENGINE_STARTUP_INVALID_STATE);
    }

    /**
     * @type {!Map.<shaka.util.ManifestParserUtils.ContentType,
     *              shaka.extern.Stream>}
     */
    const streamsByType = new Map();
    /** @type {!Set.<shaka.extern.Stream>} */
    const streams = new Set();

    if (this.currentVariant_.audio) {
      streamsByType.set(ContentType.AUDIO, this.currentVariant_.audio);
      streams.add(this.currentVariant_.audio);
    }

    if (this.currentVariant_.video) {
      streamsByType.set(ContentType.VIDEO, this.currentVariant_.video);
      streams.add(this.currentVariant_.video);
    }

    if (this.currentTextStream_) {
      streamsByType.set(ContentType.TEXT, this.currentTextStream_);
      streams.add(this.currentTextStream_);
    }

    // Init MediaSourceEngine.
    const mediaSourceEngine = this.playerInterface_.mediaSourceEngine;
<<<<<<< HEAD
    const forceTransmux = this.config_.forceTransmux;
    await mediaSourceEngine.init(streamsByType, forceTransmux,
        this.manifest_.sequenceMode);
=======

    await mediaSourceEngine.init(streamsByType, this.manifest_.sequenceMode);
>>>>>>> 76f96b9f
    this.destroyer_.ensureNotDestroyed();

    this.updateDuration();

    for (const type of streamsByType.keys()) {
      const stream = streamsByType.get(type);
      if (!this.mediaStates_.has(type)) {
        const state = this.createMediaState_(stream);
        this.mediaStates_.set(type, state);
        this.scheduleUpdate_(state, 0);
      }
    }
  }


  /**
   * Creates a media state.
   *
   * @param {shaka.extern.Stream} stream
   * @return {shaka.media.StreamingEngine.MediaState_}
   * @private
   */
  createMediaState_(stream) {
    return /** @type {shaka.media.StreamingEngine.MediaState_} */ ({
      stream,
      type: stream.type,
      segmentIterator: null,
      lastSegmentReference: null,
      lastInitSegmentReference: null,
      lastTimestampOffset: null,
      lastAppendWindowStart: null,
      lastAppendWindowEnd: null,
      restoreStreamAfterTrickPlay: null,
      endOfStream: false,
      performingUpdate: false,
      updateTimer: null,
      waitingToClearBuffer: false,
      clearBufferSafeMargin: 0,
      waitingToFlushBuffer: false,
      clearingBuffer: false,
      // The playhead might be seeking on startup, if a start time is set, so
      // start "seeked" as true.
      seeked: true,
      recovering: false,
      hasError: false,
      operation: null,
    });
  }


  /**
   * Sets the MediaSource's duration.
   */
  updateDuration() {
    const duration = this.manifest_.presentationTimeline.getDuration();
    if (duration < Infinity) {
      this.playerInterface_.mediaSourceEngine.setDuration(duration);
    } else {
      // Not all platforms support infinite durations, so set a finite duration
      // so we can append segments and so the user agent can seek.
      this.playerInterface_.mediaSourceEngine.setDuration(Math.pow(2, 32));
    }
  }


  /**
   * Called when |mediaState|'s update timer has expired.
   *
   * @param {!shaka.media.StreamingEngine.MediaState_} mediaState
   * @suppress {suspiciousCode} The compiler assumes that updateTimer can't
   *   change during the await, and so complains about the null check.
   * @private
   */
  async onUpdate_(mediaState) {
    this.destroyer_.ensureNotDestroyed();

    const logPrefix = shaka.media.StreamingEngine.logPrefix_(mediaState);

    // Sanity check.
    goog.asserts.assert(
        !mediaState.performingUpdate && (mediaState.updateTimer != null),
        logPrefix + ' unexpected call to onUpdate_()');
    if (mediaState.performingUpdate || (mediaState.updateTimer == null)) {
      return;
    }

    goog.asserts.assert(
        !mediaState.clearingBuffer, logPrefix +
        ' onUpdate_() should not be called when clearing the buffer');
    if (mediaState.clearingBuffer) {
      return;
    }

    mediaState.updateTimer = null;

    // Handle pending buffer clears.
    if (mediaState.waitingToClearBuffer) {
      // Note: clearBuffer_() will schedule the next update.
      shaka.log.debug(logPrefix, 'skipping update and clearing the buffer');
      await this.clearBuffer_(
          mediaState, mediaState.waitingToFlushBuffer,
          mediaState.clearBufferSafeMargin);
      return;
    }

    // Make sure the segment index exists. If not, create the segment index.
    if (!mediaState.stream.segmentIndex) {
      const thisStream = mediaState.stream;

      await mediaState.stream.createSegmentIndex();

      if (thisStream != mediaState.stream) {
        // We switched streams while in the middle of this async call to
        // createSegmentIndex.  Abandon this update and schedule a new one if
        // there's not already one pending.
        // Releases the segmentIndex of the old stream.
        if (thisStream.closeSegmentIndex) {
          goog.asserts.assert(!mediaState.stream.segmentIndex,
              'mediastate.stream should not have segmentIndex yet.');
          thisStream.closeSegmentIndex();
        }
        if (mediaState.updateTimer == null) {
          this.scheduleUpdate_(mediaState, 0);
        }
        return;
      }
    }

    // Update the MediaState.
    try {
      const delay = this.update_(mediaState);
      if (delay != null) {
        this.scheduleUpdate_(mediaState, delay);
        mediaState.hasError = false;
      }
    } catch (error) {
      await this.handleStreamingError_(error);
      return;
    }

    const mediaStates = Array.from(this.mediaStates_.values());

    // Check if we've buffered to the end of the presentation.  We delay adding
    // the audio and video media states, so it is possible for the text stream
    // to be the only state and buffer to the end.  So we need to wait until we
    // have completed startup to determine if we have reached the end.
    if (this.startupComplete_ &&
        mediaStates.every((ms) => ms.endOfStream)) {
      shaka.log.v1(logPrefix, 'calling endOfStream()...');
      await this.playerInterface_.mediaSourceEngine.endOfStream();
      this.destroyer_.ensureNotDestroyed();

      // If the media segments don't reach the end, then we need to update the
      // timeline duration to match the final media duration to avoid
      // buffering forever at the end.
      // We should only do this if the duration needs to shrink.
      // Growing it by less than 1ms can actually cause buffering on
      // replay, as in https://github.com/shaka-project/shaka-player/issues/979
      // On some platforms, this can spuriously be 0, so ignore this case.
      // https://github.com/shaka-project/shaka-player/issues/1967,
      const duration = this.playerInterface_.mediaSourceEngine.getDuration();
      if (duration != 0 &&
          duration < this.manifest_.presentationTimeline.getDuration()) {
        this.manifest_.presentationTimeline.setDuration(duration);
      }
    }
  }


  /**
   * Updates the given MediaState.
   *
   * @param {shaka.media.StreamingEngine.MediaState_} mediaState
   * @return {?number} The number of seconds to wait until updating again or
   *   null if another update does not need to be scheduled.
   * @private
   */
  update_(mediaState) {
    goog.asserts.assert(this.manifest_, 'manifest_ should not be null');
    goog.asserts.assert(this.config_, 'config_ should not be null');

    const ContentType = shaka.util.ManifestParserUtils.ContentType;

    // Do not schedule update for closed captions text mediastate, since closed
    // captions are embedded in video streams.
    if (shaka.media.StreamingEngine.isEmbeddedText_(mediaState)) {
      this.playerInterface_.mediaSourceEngine.setSelectedClosedCaptionId(
          mediaState.stream.originalId || '');
      return null;
    } else if (mediaState.type == ContentType.TEXT) {
      // Disable embedded captions if not desired (e.g. if transitioning from
      // embedded to not-embedded captions).
      this.playerInterface_.mediaSourceEngine.clearSelectedClosedCaptionId();
    }

    const logPrefix = shaka.media.StreamingEngine.logPrefix_(mediaState);

    // Compute how far we've buffered ahead of the playhead.
    const presentationTime = this.playerInterface_.getPresentationTime();

    // Get the next timestamp we need.
    const timeNeeded = this.getTimeNeeded_(mediaState, presentationTime);
    shaka.log.v2(logPrefix, 'timeNeeded=' + timeNeeded);

    // Get the amount of content we have buffered, accounting for drift.  This
    // is only used to determine if we have meet the buffering goal.  This
    // should be the same method that PlayheadObserver uses.
    const bufferedAhead =
        this.playerInterface_.mediaSourceEngine.bufferedAheadOf(
            mediaState.type, presentationTime);

    shaka.log.v2(logPrefix,
        'update_:',
        'presentationTime=' + presentationTime,
        'bufferedAhead=' + bufferedAhead);

    const unscaledBufferingGoal = Math.max(
        this.manifest_.minBufferTime || 0,
        this.config_.rebufferingGoal,
        this.config_.bufferingGoal);

    const scaledBufferingGoal =
        unscaledBufferingGoal * this.bufferingGoalScale_;

    // Check if we've buffered to the end of the presentation.
    const timeUntilEnd =
        this.manifest_.presentationTimeline.getDuration() - timeNeeded;
    const oneMicrosecond = 1e-6;

    const bufferEnd =
      this.playerInterface_.mediaSourceEngine.bufferEnd(mediaState.type);

    if (timeUntilEnd < oneMicrosecond && !!bufferEnd) {
      // We shouldn't rebuffer if the playhead is close to the end of the
      // presentation.
      shaka.log.debug(logPrefix, 'buffered to end of presentation');
      mediaState.endOfStream = true;

      if (mediaState.type == ContentType.VIDEO) {
        // Since the text stream of CEA closed captions doesn't have update
        // timer, we have to set the text endOfStream based on the video
        // stream's endOfStream state.
        const textState = this.mediaStates_.get(ContentType.TEXT);
        if (textState &&
            shaka.media.StreamingEngine.isEmbeddedText_(textState)) {
          textState.endOfStream = true;
        }
      }
      return null;
    }
    mediaState.endOfStream = false;

    // If we've buffered to the buffering goal then schedule an update.
    if (bufferedAhead >= scaledBufferingGoal) {
      shaka.log.v2(logPrefix, 'buffering goal met');

      // Do not try to predict the next update.  Just poll according to
      // configuration (seconds). The playback rate can change at any time, so
      // any prediction we make now could be terribly invalid soon.
      return this.config_.updateIntervalSeconds / 2;
    }

    const reference = this.getSegmentReferenceNeeded_(
        mediaState, presentationTime, bufferEnd);
    if (!reference) {
      // The segment could not be found, does not exist, or is not available.
      // In any case just try again... if the manifest is incomplete or is not
      // being updated then we'll idle forever; otherwise, we'll end up getting
      // a SegmentReference eventually.
      return this.config_.updateIntervalSeconds;
    }

    // Do not let any one stream get far ahead of any other.
    let minTimeNeeded = Infinity;
    const mediaStates = Array.from(this.mediaStates_.values());
    for (const otherState of mediaStates) {
      // Do not consider embedded captions in this calculation.  It could lead
      // to hangs in streaming.
      if (shaka.media.StreamingEngine.isEmbeddedText_(otherState)) {
        continue;
      }
      // If there is no next segment, ignore this stream.  This happens with
      // text when there's a Period with no text in it.
      if (otherState.segmentIterator && !otherState.segmentIterator.current()) {
        continue;
      }

      const timeNeeded = this.getTimeNeeded_(otherState, presentationTime);
      minTimeNeeded = Math.min(minTimeNeeded, timeNeeded);
    }

    const maxSegmentDuration =
        this.manifest_.presentationTimeline.getMaxSegmentDuration();
    const maxRunAhead = maxSegmentDuration *
        shaka.media.StreamingEngine.MAX_RUN_AHEAD_SEGMENTS_;
    if (timeNeeded >= minTimeNeeded + maxRunAhead) {
      // Wait and give other media types time to catch up to this one.
      // For example, let video buffering catch up to audio buffering before
      // fetching another audio segment.
      shaka.log.v2(logPrefix, 'waiting for other streams to buffer');
      return this.config_.updateIntervalSeconds;
    }

    const p = this.fetchAndAppend_(mediaState, presentationTime, reference);
    p.catch(() => {});  // TODO(#1993): Handle asynchronous errors.
    return null;
  }


  /**
   * Gets the next timestamp needed. Returns the playhead's position if the
   * buffer is empty; otherwise, returns the time at which the last segment
   * appended ends.
   *
   * @param {shaka.media.StreamingEngine.MediaState_} mediaState
   * @param {number} presentationTime
   * @return {number} The next timestamp needed.
   * @private
   */
  getTimeNeeded_(mediaState, presentationTime) {
    // Get the next timestamp we need. We must use |lastSegmentReference|
    // to determine this and not the actual buffer for two reasons:
    //   1. Actual segments end slightly before their advertised end times, so
    //      the next timestamp we need is actually larger than |bufferEnd|.
    //   2. There may be drift (the timestamps in the segments are ahead/behind
    //      of the timestamps in the manifest), but we need drift-free times
    //      when comparing times against the presentation timeline.
    if (!mediaState.lastSegmentReference) {
      return presentationTime;
    }

    return mediaState.lastSegmentReference.endTime;
  }


  /**
   * Gets the SegmentReference of the next segment needed.
   *
   * @param {shaka.media.StreamingEngine.MediaState_} mediaState
   * @param {number} presentationTime
   * @param {?number} bufferEnd
   * @return {shaka.media.SegmentReference} The SegmentReference of the
   *   next segment needed. Returns null if a segment could not be found, does
   *   not exist, or is not available.
   * @private
   */
  getSegmentReferenceNeeded_(mediaState, presentationTime, bufferEnd) {
    const logPrefix = shaka.media.StreamingEngine.logPrefix_(mediaState);
    goog.asserts.assert(
        mediaState.stream.segmentIndex,
        'segment index should have been generated already');

    if (mediaState.segmentIterator) {
      // Something is buffered from the same Stream.  Use the current position
      // in the segment index.  This is updated via next() after each segment is
      // appended.
      return mediaState.segmentIterator.current();
    } else if (mediaState.lastSegmentReference || bufferEnd) {
      // Something is buffered from another Stream.
      const time = mediaState.lastSegmentReference ?
          mediaState.lastSegmentReference.endTime :
          bufferEnd;
      goog.asserts.assert(time != null, 'Should have a time to search');
      shaka.log.v1(
          logPrefix, 'looking up segment from new stream endTime:', time);

      mediaState.segmentIterator =
          mediaState.stream.segmentIndex.getIteratorForTime(time);
      const ref = mediaState.segmentIterator &&
          mediaState.segmentIterator.next().value;
      if (ref == null) {
        shaka.log.warning(logPrefix, 'cannot find segment', 'endTime:', time);
      }
      return ref;
    } else {
      // Nothing is buffered.  Start at the playhead time.

      // If there's positive drift then we need to adjust the lookup time, and
      // may wind up requesting the previous segment to be safe.
      // inaccurateManifestTolerance should be 0 for low latency streaming.
      const inaccurateTolerance = this.config_.inaccurateManifestTolerance;
      const lookupTime = Math.max(presentationTime - inaccurateTolerance, 0);

      shaka.log.v1(logPrefix, 'looking up segment',
          'lookupTime:', lookupTime,
          'presentationTime:', presentationTime);

      let ref = null;
      if (inaccurateTolerance) {
        mediaState.segmentIterator =
            mediaState.stream.segmentIndex.getIteratorForTime(lookupTime);
        ref = mediaState.segmentIterator &&
            mediaState.segmentIterator.next().value;
      }
      if (!ref) {
        // If we can't find a valid segment with the drifted time, look for a
        // segment with the presentation time.
        mediaState.segmentIterator =
            mediaState.stream.segmentIndex.getIteratorForTime(presentationTime);
        ref = mediaState.segmentIterator &&
            mediaState.segmentIterator.next().value;
      }
      if (ref == null) {
        shaka.log.warning(logPrefix, 'cannot find segment',
            'lookupTime:', lookupTime,
            'presentationTime:', presentationTime);
      }
      return ref;
    }
  }


  /**
   * Fetches and appends the given segment. Sets up the given MediaState's
   * associated SourceBuffer and evicts segments if either are required
   * beforehand. Schedules another update after completing successfully.
   *
   * @param {!shaka.media.StreamingEngine.MediaState_} mediaState
   * @param {number} presentationTime
   * @param {!shaka.media.SegmentReference} reference
   * @private
   */
  async fetchAndAppend_(mediaState, presentationTime, reference) {
    const ContentType = shaka.util.ManifestParserUtils.ContentType;
    const StreamingEngine = shaka.media.StreamingEngine;
    const logPrefix = StreamingEngine.logPrefix_(mediaState);

    shaka.log.v1(logPrefix,
        'fetchAndAppend_:',
        'presentationTime=' + presentationTime,
        'reference.startTime=' + reference.startTime,
        'reference.endTime=' + reference.endTime);

    // Subtlety: The playhead may move while asynchronous update operations are
    // in progress, so we should avoid calling playhead.getTime() in any
    // callbacks. Furthermore, switch() or seeked() may be called at any time,
    // so we store the old iterator.  This allows the mediaState to change and
    // we'll update the old iterator.
    const stream = mediaState.stream;
    const iter = mediaState.segmentIterator;

    mediaState.performingUpdate = true;

    try {
      if (reference.getStatus() ==
          shaka.media.SegmentReference.Status.MISSING) {
        throw new shaka.util.Error(
            shaka.util.Error.Severity.RECOVERABLE,
            shaka.util.Error.Category.NETWORK,
            shaka.util.Error.Code.SEGMENT_MISSING);
      }
      await this.initSourceBuffer_(mediaState, reference);
      this.destroyer_.ensureNotDestroyed();
      if (this.fatalError_) {
        return;
      }

      shaka.log.v2(logPrefix, 'fetching segment');
      const isMP4 = stream.mimeType == 'video/mp4' ||
              stream.mimeType == 'audio/mp4';
      const isReadableStreamSupported = window.ReadableStream;
      // Enable MP4 low latency streaming with ReadableStream chunked data.
      // Disabled when AES-128 is present, as we cannot decrypt part of a
      // segment.
      if (this.config_.lowLatencyMode && isReadableStreamSupported && isMP4 &&
          !reference.hlsAes128Key) {
        let remaining = new Uint8Array(0);
        let processingResult = false;
        let callbackCalled = false;
        const streamDataCallback = async (data) => {
          if (processingResult) {
            // If the fallback result processing was triggered, don't also
            // append the buffer here.  In theory this should never happen,
            // but it does on some older TVs.
            return;
          }
          callbackCalled = true;
          this.destroyer_.ensureNotDestroyed();
          if (this.fatalError_) {
            return;
          }
          // Append the data with complete boxes.
          // Every time streamDataCallback gets called, append the new data to
          // the remaining data.
          // Find the last fully completed Mdat box, and slice the data into two
          // parts: the first part with completed Mdat boxes, and the second
          // part with an incomplete box.
          // Append the first part, and save the second part as remaining data,
          // and handle it with the next streamDataCallback call.
          remaining = this.concatArray_(remaining, data);
          let sawMDAT = false;
          let offset = 0;
          new shaka.util.Mp4Parser()
              .box('mdat', (box) => {
                offset = box.size + box.start;
                sawMDAT = true;
              })
              .parse(remaining, /* partialOkay= */ false,
                  /* isChunkedData= */ true);
          if (sawMDAT) {
            const dataToAppend = remaining.subarray(0, offset);
            remaining = remaining.subarray(offset);
            await this.append_(
                mediaState, presentationTime, stream, reference, dataToAppend);
          }
        };

        const result =
            await this.fetch_(mediaState, reference, streamDataCallback);
        if (!callbackCalled) {
          // In some environments, we might be forced to use network plugins
          // that don't support streamDataCallback. In those cases, as a
          // fallback, append the buffer here.
          processingResult = true;
          this.destroyer_.ensureNotDestroyed();
          if (this.fatalError_) {
            return;
          }

          // If the text stream gets switched between fetch_() and append_(),
          // the new text parser is initialized, but the new init segment is
          // not fetched yet.  That would cause an error in
          // TextParser.parseMedia().
          // See http://b/168253400
          if (mediaState.waitingToClearBuffer) {
            shaka.log.info(logPrefix, 'waitingToClearBuffer, skip append');
            mediaState.performingUpdate = false;
            this.scheduleUpdate_(mediaState, 0);
            return;
          }

          await this.append_(
              mediaState, presentationTime, stream, reference, result);
        }
      } else {
        if (this.config_.lowLatencyMode && !isReadableStreamSupported) {
          shaka.log.warning('Low latency streaming mode is enabled, but ' +
            'ReadableStream is not supported by the browser.');
        }
        const fetchSegment = this.fetch_(mediaState, reference);
        let result = await fetchSegment;
        this.destroyer_.ensureNotDestroyed();
        if (this.fatalError_) {
          return;
        }
        if (reference.hlsAes128Key) {
          goog.asserts.assert(iter, 'mediaState.segmentIterator should exist');
          result = await this.aes128Decrypt_(result, reference, iter);
        }
        this.destroyer_.ensureNotDestroyed();

        // If the text stream gets switched between fetch_() and append_(), the
        // new text parser is initialized, but the new init segment is not
        // fetched yet.  That would cause an error in TextParser.parseMedia().
        // See http://b/168253400
        if (mediaState.waitingToClearBuffer) {
          shaka.log.info(logPrefix, 'waitingToClearBuffer, skip append');
          mediaState.performingUpdate = false;
          this.scheduleUpdate_(mediaState, 0);
          return;
        }

        await this.append_(
            mediaState, presentationTime, stream, reference, result);
      }

      this.destroyer_.ensureNotDestroyed();
      if (this.fatalError_) {
        return;
      }
      // move to next segment after appending the current segment.
      mediaState.lastSegmentReference = reference;
      const newRef = iter.next().value;
      shaka.log.v2(logPrefix, 'advancing to next segment', newRef);

      mediaState.performingUpdate = false;
      mediaState.recovering = false;

      const info = this.playerInterface_.mediaSourceEngine.getBufferedInfo();
      const buffered = info[mediaState.type];
      // Convert the buffered object to a string capture its properties on
      // WebOS.
      shaka.log.v1(logPrefix, 'finished fetch and append',
          JSON.stringify(buffered));

      if (!mediaState.waitingToClearBuffer) {
        this.playerInterface_.onSegmentAppended(
            reference.startTime, reference.endTime, mediaState.type);
      }

      // Update right away.
      this.scheduleUpdate_(mediaState, 0);
    } catch (error) {
      this.destroyer_.ensureNotDestroyed(error);
      if (this.fatalError_) {
        return;
      }
      goog.asserts.assert(error instanceof shaka.util.Error,
          'Should only receive a Shaka error');

      mediaState.performingUpdate = false;

      if (error.code == shaka.util.Error.Code.OPERATION_ABORTED) {
        // If the network slows down, abort the current fetch request and start
        // a new one, and ignore the error message.
        mediaState.performingUpdate = false;
        mediaState.updateTimer = null;
        this.scheduleUpdate_(mediaState, 0);
      } else if (mediaState.type == ContentType.TEXT &&
          this.config_.ignoreTextStreamFailures) {
        if (error.code == shaka.util.Error.Code.BAD_HTTP_STATUS) {
          shaka.log.warning(logPrefix,
              'Text stream failed to download. Proceeding without it.');
        } else {
          shaka.log.warning(logPrefix,
              'Text stream failed to parse. Proceeding without it.');
        }
        this.mediaStates_.delete(ContentType.TEXT);
      } else if (error.code == shaka.util.Error.Code.QUOTA_EXCEEDED_ERROR) {
        this.handleQuotaExceeded_(mediaState, error);
      } else {
        shaka.log.error(logPrefix, 'failed fetch and append: code=' +
            error.code);
        mediaState.hasError = true;

        error.severity = shaka.util.Error.Severity.CRITICAL;
        await this.handleStreamingError_(error);
      }
    }
  }

  /**
   * @param {!BufferSource} rawResult
   * @param {!shaka.media.SegmentReference} reference
   * @param {!shaka.media.SegmentIterator} iter
   * @return {!Promise.<!BufferSource>} finalResult
   * @private
   */
  async aes128Decrypt_(rawResult, reference, iter) {
    const key = reference.hlsAes128Key;
    if (!key.cryptoKey) {
      goog.asserts.assert(key.fetchKey, 'If AES-128 cryptoKey was not ' +
          'preloaded, fetchKey function should be provided');
      await key.fetchKey();
      goog.asserts.assert(key.cryptoKey, 'AES-128 cryptoKey should now be set');
    }
    let iv = key.iv;
    if (!iv) {
      iv = shaka.util.BufferUtils.toUint8(new ArrayBuffer(16));
      let sequence = key.firstMediaSequenceNumber + iter.currentPosition();
      for (let i = iv.byteLength - 1; i >= 0; i--) {
        iv[i] = sequence & 0xff;
        sequence >>= 8;
      }
    }
    return window.crypto.subtle.decrypt(
        {name: 'AES-CBC', iv}, key.cryptoKey, rawResult);
  }


  /**
   * Clear per-stream error states and retry any failed streams.
   * @param {number} delaySeconds
   * @return {boolean} False if unable to retry.
   */
  retry(delaySeconds) {
    if (this.destroyer_.destroyed()) {
      shaka.log.error('Unable to retry after StreamingEngine is destroyed!');
      return false;
    }

    if (this.fatalError_) {
      shaka.log.error('Unable to retry after StreamingEngine encountered a ' +
                      'fatal error!');
      return false;
    }

    for (const mediaState of this.mediaStates_.values()) {
      const logPrefix = shaka.media.StreamingEngine.logPrefix_(mediaState);
      if (mediaState.hasError) {
        shaka.log.info(logPrefix, 'Retrying after failure...');
        mediaState.hasError = false;
        this.scheduleUpdate_(mediaState, delaySeconds);
      }
    }

    return true;
  }


  /**
   * Append the data to the remaining data.
   * @param {!Uint8Array} remaining
   * @param {!Uint8Array} data
   * @return {!Uint8Array}
   * @private
   */
  concatArray_(remaining, data) {
    const result = new Uint8Array(remaining.length + data.length);
    result.set(remaining);
    result.set(data, remaining.length);
    return result;
  }


  /**
   * Handles a QUOTA_EXCEEDED_ERROR.
   *
   * @param {shaka.media.StreamingEngine.MediaState_} mediaState
   * @param {!shaka.util.Error} error
   * @private
   */
  handleQuotaExceeded_(mediaState, error) {
    const logPrefix = shaka.media.StreamingEngine.logPrefix_(mediaState);

    // The segment cannot fit into the SourceBuffer. Ideally, MediaSource would
    // have evicted old data to accommodate the segment; however, it may have
    // failed to do this if the segment is very large, or if it could not find
    // a suitable time range to remove.
    //
    // We can overcome the latter by trying to append the segment again;
    // however, to avoid continuous QuotaExceededErrors we must reduce the size
    // of the buffer going forward.
    //
    // If we've recently reduced the buffering goals, wait until the stream
    // which caused the first QuotaExceededError recovers. Doing this ensures
    // we don't reduce the buffering goals too quickly.

    const mediaStates = Array.from(this.mediaStates_.values());
    const waitingForAnotherStreamToRecover = mediaStates.some((ms) => {
      return ms != mediaState && ms.recovering;
    });

    if (!waitingForAnotherStreamToRecover) {
      // Reduction schedule: 80%, 60%, 40%, 20%, 16%, 12%, 8%, 4%, fail.
      // Note: percentages are used for comparisons to avoid rounding errors.
      const percentBefore = Math.round(100 * this.bufferingGoalScale_);
      if (percentBefore > 20) {
        this.bufferingGoalScale_ -= 0.2;
      } else if (percentBefore > 4) {
        this.bufferingGoalScale_ -= 0.04;
      } else {
        shaka.log.error(
            logPrefix, 'MediaSource threw QuotaExceededError too many times');
        mediaState.hasError = true;
        this.fatalError_ = true;
        this.playerInterface_.onError(error);
        return;
      }
      const percentAfter = Math.round(100 * this.bufferingGoalScale_);
      shaka.log.warning(
          logPrefix,
          'MediaSource threw QuotaExceededError:',
          'reducing buffering goals by ' + (100 - percentAfter) + '%');
      mediaState.recovering = true;
    } else {
      shaka.log.debug(
          logPrefix,
          'MediaSource threw QuotaExceededError:',
          'waiting for another stream to recover...');
    }

    // QuotaExceededError gets thrown if evication didn't help to make room
    // for a segment. We want to wait for a while (4 seconds is just an
    // arbitrary number) before updating to give the playhead a chance to
    // advance, so we don't immidiately throw again.
    this.scheduleUpdate_(mediaState, 4);
  }


  /**
   * Sets the given MediaState's associated SourceBuffer's timestamp offset,
   * append window, and init segment if they have changed. If an error occurs
   * then neither the timestamp offset or init segment are unset, since another
   * call to switch() will end up superseding them.
   *
   * @param {shaka.media.StreamingEngine.MediaState_} mediaState
   * @param {!shaka.media.SegmentReference} reference
   * @return {!Promise}
   * @private
   */
  async initSourceBuffer_(mediaState, reference) {
    const StreamingEngine = shaka.media.StreamingEngine;
    const logPrefix = StreamingEngine.logPrefix_(mediaState);

    /** @type {!Array.<!Promise>} */
    const operations = [];

    // Rounding issues can cause us to remove the first frame of a Period, so
    // reduce the window start time slightly.
    const appendWindowStart = Math.max(0,
        reference.appendWindowStart -
        StreamingEngine.APPEND_WINDOW_START_FUDGE_);
    const appendWindowEnd =
        reference.appendWindowEnd + StreamingEngine.APPEND_WINDOW_END_FUDGE_;

    goog.asserts.assert(
        reference.startTime <= appendWindowEnd,
        logPrefix + ' segment should start before append window end');

    const timestampOffset = reference.timestampOffset;
    if (timestampOffset != mediaState.lastTimestampOffset ||
        appendWindowStart != mediaState.lastAppendWindowStart ||
        appendWindowEnd != mediaState.lastAppendWindowEnd) {
      shaka.log.v1(logPrefix, 'setting timestamp offset to ' + timestampOffset);
      shaka.log.v1(logPrefix,
          'setting append window start to ' + appendWindowStart);
      shaka.log.v1(logPrefix,
          'setting append window end to ' + appendWindowEnd);

      const setProperties = async () => {
        try {
          mediaState.lastAppendWindowStart = appendWindowStart;
          mediaState.lastAppendWindowEnd = appendWindowEnd;
          mediaState.lastTimestampOffset = timestampOffset;

          await this.playerInterface_.mediaSourceEngine.setStreamProperties(
              mediaState.type, timestampOffset, appendWindowStart,
              appendWindowEnd, this.manifest_.sequenceMode);
        } catch (error) {
          mediaState.lastAppendWindowStart = null;
          mediaState.lastAppendWindowEnd = null;
          mediaState.lastTimestampOffset = null;

          throw error;
        }
      };
      operations.push(setProperties());
    }

    if (!shaka.media.InitSegmentReference.equal(
        reference.initSegmentReference, mediaState.lastInitSegmentReference)) {
      mediaState.lastInitSegmentReference = reference.initSegmentReference;

      if (reference.initSegmentReference) {
        shaka.log.v1(logPrefix, 'fetching init segment');

        const fetchInit =
            this.fetch_(mediaState, reference.initSegmentReference);
        const append = async () => {
          try {
            const initSegment = await fetchInit;
            this.destroyer_.ensureNotDestroyed();

            const parser = new shaka.util.Mp4Parser();
            const Mp4Parser = shaka.util.Mp4Parser;
            parser.box('moov', Mp4Parser.children)
                .box('trak', Mp4Parser.children)
                .box('mdia', Mp4Parser.children)
                .fullBox('mdhd', (box) => {
                  this.parseMDHD_(reference, box);
                })
                .parse(initSegment);

            shaka.log.v1(logPrefix, 'appending init segment');
            const hasClosedCaptions = mediaState.stream.closedCaptions &&
                mediaState.stream.closedCaptions.size > 0;
            await this.playerInterface_.beforeAppendSegment(
                mediaState.type, initSegment);
            await this.playerInterface_.mediaSourceEngine.appendBuffer(
                mediaState.type, initSegment, /* reference= */ null,
                hasClosedCaptions);
          } catch (error) {
            mediaState.lastInitSegmentReference = null;
            throw error;
          }
        };
        this.playerInterface_.onInitSegmentAppended(
            reference.startTime, reference.initSegmentReference);
        operations.push(append());
      }
    }

    await Promise.all(operations);
  }


  /**
   * Appends the given segment and evicts content if required to append.
   *
   * @param {!shaka.media.StreamingEngine.MediaState_} mediaState
   * @param {number} presentationTime
   * @param {shaka.extern.Stream} stream
   * @param {!shaka.media.SegmentReference} reference
   * @param {BufferSource} segment
   * @return {!Promise}
   * @private
   */
  async append_(mediaState, presentationTime, stream, reference, segment) {
    const logPrefix = shaka.media.StreamingEngine.logPrefix_(mediaState);

    const hasClosedCaptions = stream.closedCaptions &&
        stream.closedCaptions.size > 0;

    let parser;
    const hasEmsg = ((stream.emsgSchemeIdUris != null &&
      stream.emsgSchemeIdUris.length > 0) ||
      this.config_.dispatchAllEmsgBoxes);
    const shouldParsePrftBox =
      (this.config_.parsePrftBox && !this.parsedPrftEventRaised_);

    if (hasEmsg || shouldParsePrftBox) {
      parser = new shaka.util.Mp4Parser();
    }

    if (hasEmsg) {
      parser
          .fullBox(
              'emsg',
              (box) => this.parseEMSG_(
                  reference, stream.emsgSchemeIdUris, box));
    }

    if (shouldParsePrftBox) {
      parser
          .fullBox(
              'prft',
              (box) => this.parsePrft_(
                  reference, box));
    }

    if (hasEmsg || shouldParsePrftBox) {
      parser.parse(segment);
    }

    await this.evict_(mediaState, presentationTime);
    this.destroyer_.ensureNotDestroyed();
    shaka.log.v1(logPrefix, 'appending media segment at',
        (reference.syncTime == null ? 'unknown' : reference.syncTime));

    // 'seeked' or 'adaptation' triggered logic applies only to this
    // appendBuffer() call.
    const seeked = mediaState.seeked;
    mediaState.seeked = false;
    const adaptation = mediaState.adaptation;
    mediaState.adaptation = false;

    await this.playerInterface_.beforeAppendSegment(mediaState.type, segment);
    await this.playerInterface_.mediaSourceEngine.appendBuffer(
        mediaState.type,
        segment,
        reference,
        hasClosedCaptions,
        seeked,
        adaptation);
    this.destroyer_.ensureNotDestroyed();
    shaka.log.v2(logPrefix, 'appended media segment');
  }


  /**
   * Parse the EMSG box from a MP4 container.
   *
   * @param {!shaka.media.SegmentReference} reference
   * @param {?Array.<string>} emsgSchemeIdUris Array of emsg
   *     scheme_id_uri for which emsg boxes should be parsed.
   * @param {!shaka.extern.ParsedBox} box
   * @private
   * https://dashif-documents.azurewebsites.net/Events/master/event.html#emsg-format
   * aligned(8) class DASHEventMessageBox
   *    extends FullBox(‘emsg’, version, flags = 0){
   * if (version==0) {
   *   string scheme_id_uri;
   *   string value;
   *   unsigned int(32) timescale;
   *   unsigned int(32) presentation_time_delta;
   *   unsigned int(32) event_duration;
   *   unsigned int(32) id;
   * } else if (version==1) {
   *   unsigned int(32) timescale;
   *   unsigned int(64) presentation_time;
   *   unsigned int(32) event_duration;
   *   unsigned int(32) id;
   *   string scheme_id_uri;
   *   string value;
   * }
   * unsigned int(8) message_data[];
   */
  parseEMSG_(reference, emsgSchemeIdUris, box) {
    let timescale;
    let id;
    let eventDuration;
    let schemeId;
    let startTime;
    let presentationTimeDelta;
    let value;

    if (box.version === 0) {
      schemeId = box.reader.readTerminatedString();
      value = box.reader.readTerminatedString();
      timescale = box.reader.readUint32();
      presentationTimeDelta = box.reader.readUint32();
      eventDuration = box.reader.readUint32();
      id = box.reader.readUint32();
      startTime = reference.startTime + (presentationTimeDelta / timescale);
    } else {
      timescale = box.reader.readUint32();
      const pts = box.reader.readUint64();
      startTime = (pts / timescale) + reference.timestampOffset;
      presentationTimeDelta = startTime - reference.startTime;
      eventDuration = box.reader.readUint32();
      id = box.reader.readUint32();
      schemeId = box.reader.readTerminatedString();
      value = box.reader.readTerminatedString();
    }
    const messageData = box.reader.readBytes(
        box.reader.getLength() - box.reader.getPosition());


    // See DASH sec. 5.10.3.3.1
    // If a DASH client detects an event message box with a scheme that is not
    // defined in MPD, the client is expected to ignore it.
    if ((emsgSchemeIdUris && emsgSchemeIdUris.includes(schemeId)) ||
        this.config_.dispatchAllEmsgBoxes) {
      // See DASH sec. 5.10.4.1
      // A special scheme in DASH used to signal manifest updates.
      if (schemeId == 'urn:mpeg:dash:event:2012') {
        this.playerInterface_.onManifestUpdate();
      } else if (schemeId == 'https://aomedia.org/emsg/ID3') {
        // See https://aomediacodec.github.io/id3-emsg/
        const frames = shaka.util.Id3Utils.getID3Frames(messageData);
        if (frames.length && reference) {
          /** @private {shaka.extern.ID3Metadata} */
          const metadata = {
            cueTime: reference.startTime,
            data: messageData,
            frames: frames,
            dts: reference.startTime,
            pts: reference.startTime,
          };
          this.playerInterface_.onMetadata(
              [metadata], /* offset= */ 0, reference.endTime);
        }
      } else {
        /** @type {shaka.extern.EmsgInfo} */
        const emsg = {
          startTime: startTime,
          endTime: startTime + (eventDuration / timescale),
          schemeIdUri: schemeId,
          value: value,
          timescale: timescale,
          presentationTimeDelta: presentationTimeDelta,
          eventDuration: eventDuration,
          id: id,
          messageData: messageData,
        };

        // Dispatch an event to notify the application about the emsg box.
        const eventName = shaka.util.FakeEvent.EventName.Emsg;
        const data = (new Map()).set('detail', emsg);
        const event = new shaka.util.FakeEvent(eventName, data);
        this.playerInterface_.onEvent(event);
      }
    }
  }

  /**
   * Parse MDHD box.
   * @param {!shaka.media.SegmentReference} reference
   * @param {!shaka.extern.ParsedBox} box
   * @private
   */
  parseMDHD_(reference, box) {
    const parsedMDHDBox = shaka.util.Mp4BoxParsers.parseMDHD(
        box.reader || 0, box.version || 0);
    reference.initSegmentReference.timescale = parsedMDHDBox.timescale;
  }

  /**
   * Parse PRFT box.
   * @param {!shaka.media.SegmentReference} reference
   * @param {!shaka.extern.ParsedBox} box
   * @private
   */
  parsePrft_(reference, box) {
    if (this.parsedPrftEventRaised_ ||
      !reference.initSegmentReference.timescale) {
      return;
    }
    box.reader.readUint32(); // Ignore referenceTrackId
    const ntpTimestampSec = box.reader.readUint32();
    const ntpTimestampFrac = box.reader.readUint32();
    const ntpTimestamp = ntpTimestampSec * 1000 +
        ntpTimestampFrac / 2**32 * 1000;

    let mediaTime;
    if (box.version === 0) {
      mediaTime = box.reader.readUint32();
    } else {
      try {
        mediaTime = box.reader.readUint64();
      } catch (e) {
        shaka.log.warning('parsePrft_: parsing mediatime resulted in a '+
          'MEDIA.JS_INTEGER_OVERFLOW exception');
        this.parsedPrftEventRaised_ = true;
        return;
      }
    }

    const timescale = reference.initSegmentReference.timescale;
    const wallClockTime = this.convertNtp(ntpTimestamp);
    const programStartDate = new Date(wallClockTime -
      (mediaTime / timescale) * 1000);
    const prftInfo = {
      wallClockTime,
      programStartDate,
    };

    const eventName = shaka.util.FakeEvent.EventName.Prft;
    const data = (new Map()).set('detail', prftInfo);
    const event = new shaka.util.FakeEvent(
        eventName, data);
    this.playerInterface_.onEvent(event);
    this.parsedPrftEventRaised_ = true;
  }


  /**
     * Convert Ntp ntpTimeStamp to UTC Time
     *
     * @param {number} ntpTimeStamp
     * @return {number} utcTime
     */
  convertNtp(ntpTimeStamp) {
    const start = new Date(Date.UTC(1900, 0, 1, 0, 0, 0));
    return new Date(start.getTime() + ntpTimeStamp).getTime();
  }

  /**
   * Evicts media to meet the max buffer behind limit.
   *
   * @param {shaka.media.StreamingEngine.MediaState_} mediaState
   * @param {number} presentationTime
   * @private
   */
  async evict_(mediaState, presentationTime) {
    const logPrefix = shaka.media.StreamingEngine.logPrefix_(mediaState);
    shaka.log.v2(logPrefix, 'checking buffer length');

    // Use the max segment duration, if it is longer than the bufferBehind, to
    // avoid accidentally clearing too much data when dealing with a manifest
    // with a long keyframe interval.
    const bufferBehind = Math.max(this.config_.bufferBehind,
        this.manifest_.presentationTimeline.getMaxSegmentDuration());

    const startTime =
        this.playerInterface_.mediaSourceEngine.bufferStart(mediaState.type);
    if (startTime == null) {
      shaka.log.v2(logPrefix,
          'buffer behind okay because nothing buffered:',
          'presentationTime=' + presentationTime,
          'bufferBehind=' + bufferBehind);
      return;
    }
    const bufferedBehind = presentationTime - startTime;

    const overflow = bufferedBehind - bufferBehind;
    // See: https://github.com/shaka-project/shaka-player/issues/2982
    if (overflow <= 0.01) {
      shaka.log.v2(logPrefix,
          'buffer behind okay:',
          'presentationTime=' + presentationTime,
          'bufferedBehind=' + bufferedBehind,
          'bufferBehind=' + bufferBehind,
          'underflow=' + Math.abs(overflow));
      return;
    }

    shaka.log.v1(logPrefix,
        'buffer behind too large:',
        'presentationTime=' + presentationTime,
        'bufferedBehind=' + bufferedBehind,
        'bufferBehind=' + bufferBehind,
        'overflow=' + overflow);

    await this.playerInterface_.mediaSourceEngine.remove(mediaState.type,
        startTime, startTime + overflow);

    this.destroyer_.ensureNotDestroyed();
    shaka.log.v1(logPrefix, 'evicted ' + overflow + ' seconds');
  }


  /**
   * @param {shaka.media.StreamingEngine.MediaState_} mediaState
   * @return {boolean}
   * @private
   */
  static isEmbeddedText_(mediaState) {
    const MimeUtils = shaka.util.MimeUtils;
    const CEA608_MIME = MimeUtils.CEA608_CLOSED_CAPTION_MIMETYPE;
    const CEA708_MIME = MimeUtils.CEA708_CLOSED_CAPTION_MIMETYPE;
    return mediaState &&
        mediaState.type == shaka.util.ManifestParserUtils.ContentType.TEXT &&
        (mediaState.stream.mimeType == CEA608_MIME ||
         mediaState.stream.mimeType == CEA708_MIME);
  }


  /**
   * Fetches the given segment.
   *
   * @param {!shaka.media.StreamingEngine.MediaState_} mediaState
   * @param {(!shaka.media.InitSegmentReference|!shaka.media.SegmentReference)}
   *   reference
   * @param {?function(BufferSource):!Promise=} streamDataCallback
   *
   * @return {!Promise.<BufferSource>}
   * @private
   * @suppress {strictMissingProperties}
   */
  async fetch_(mediaState, reference, streamDataCallback) {
    const requestType = shaka.net.NetworkingEngine.RequestType.SEGMENT;

    const request = shaka.util.Networking.createSegmentRequest(
        reference.getUris(),
        reference.startByte,
        reference.endByte,
        this.config_.retryParameters,
        streamDataCallback);

    shaka.log.v2('fetching: reference=', reference);

    const stream = mediaState.stream;
    this.playerInterface_.modifySegmentRequest(
        request,
        {
          type: stream.type,
          init: reference instanceof shaka.media.InitSegmentReference,
          duration: reference.endTime - reference.startTime,
          mimeType: stream.mimeType,
          codecs: stream.codecs,
          bandwidth: stream.bandwidth,
        },
    );

    const op = this.playerInterface_.netEngine.request(requestType, request);
    mediaState.operation = op;
    const response = await op.promise;
    mediaState.operation = null;
    return response.data;
  }


  /**
   * Clears the buffer and schedules another update.
   * The optional parameter safeMargin allows to retain a certain amount
   * of buffer, which can help avoiding rebuffering events.
   * The value of the safe margin should be provided by the ABR manager.
   *
   * @param {!shaka.media.StreamingEngine.MediaState_} mediaState
   * @param {boolean} flush
   * @param {number} safeMargin
   * @private
   */
  async clearBuffer_(mediaState, flush, safeMargin) {
    const logPrefix = shaka.media.StreamingEngine.logPrefix_(mediaState);

    goog.asserts.assert(
        !mediaState.performingUpdate && (mediaState.updateTimer == null),
        logPrefix + ' unexpected call to clearBuffer_()');

    mediaState.waitingToClearBuffer = false;
    mediaState.waitingToFlushBuffer = false;
    mediaState.clearBufferSafeMargin = 0;
    mediaState.clearingBuffer = true;
    mediaState.lastSegmentReference = null;
    mediaState.lastInitSegmentReference = null;
    mediaState.segmentIterator = null;

    shaka.log.debug(logPrefix, 'clearing buffer');

    if (safeMargin) {
      const presentationTime = this.playerInterface_.getPresentationTime();
      const duration = this.playerInterface_.mediaSourceEngine.getDuration();
      await this.playerInterface_.mediaSourceEngine.remove(
          mediaState.type, presentationTime + safeMargin, duration);
    } else {
      await this.playerInterface_.mediaSourceEngine.clear(mediaState.type);
      this.destroyer_.ensureNotDestroyed();

      if (flush) {
        await this.playerInterface_.mediaSourceEngine.flush(
            mediaState.type);
      }
    }
    this.destroyer_.ensureNotDestroyed();

    shaka.log.debug(logPrefix, 'cleared buffer');
    mediaState.clearingBuffer = false;
    mediaState.endOfStream = false;
    this.scheduleUpdate_(mediaState, 0);
  }


  /**
   * Schedules |mediaState|'s next update.
   *
   * @param {!shaka.media.StreamingEngine.MediaState_} mediaState
   * @param {number} delay The delay in seconds.
   * @private
   */
  scheduleUpdate_(mediaState, delay) {
    const logPrefix = shaka.media.StreamingEngine.logPrefix_(mediaState);

    // If the text's update is canceled and its mediaState is deleted, stop
    // scheduling another update.
    const type = mediaState.type;
    if (type == shaka.util.ManifestParserUtils.ContentType.TEXT &&
          !this.mediaStates_.has(type)) {
      shaka.log.v1(logPrefix, 'Text stream is unloaded. No update is needed.');
      return;
    }

    shaka.log.v2(logPrefix, 'updating in ' + delay + ' seconds');
    goog.asserts.assert(mediaState.updateTimer == null,
        logPrefix + ' did not expect update to be scheduled');

    mediaState.updateTimer = new shaka.util.DelayedTick(async () => {
      try {
        await this.onUpdate_(mediaState);
      } catch (error) {
        if (this.playerInterface_) {
          this.playerInterface_.onError(error);
        }
      }
    }).tickAfter(delay);
  }


  /**
   * If |mediaState| is scheduled to update, stop it.
   *
   * @param {shaka.media.StreamingEngine.MediaState_} mediaState
   * @private
   */
  cancelUpdate_(mediaState) {
    if (mediaState.updateTimer == null) {
      return;
    }

    mediaState.updateTimer.stop();
    mediaState.updateTimer = null;
  }


  /**
   * If |mediaState| holds any in-progress operations, abort them.
   *
   * @return {!Promise}
   * @private
   */
  async abortOperations_(mediaState) {
    if (mediaState.operation) {
      await mediaState.operation.abort();
    }
  }

  /**
   * Handle streaming errors by delaying, then notifying the application by
   * error callback and by streaming failure callback.
   *
   * @param {!shaka.util.Error} error
   * @return {!Promise}
   * @private
   */
  async handleStreamingError_(error) {
    // If we invoke the callback right away, the application could trigger a
    // rapid retry cycle that could be very unkind to the server.  Instead,
    // use the backoff system to delay and backoff the error handling.
    await this.failureCallbackBackoff_.attempt();
    this.destroyer_.ensureNotDestroyed();

    // First fire an error event.
    this.playerInterface_.onError(error);

    // If the error was not handled by the application, call the failure
    // callback.
    if (!error.handled) {
      this.config_.failureCallback(error);
    }
  }

  /**
   * @param {shaka.media.StreamingEngine.MediaState_} mediaState
   * @return {string} A log prefix of the form ($CONTENT_TYPE:$STREAM_ID), e.g.,
   *   "(audio:5)" or "(video:hd)".
   * @private
   */
  static logPrefix_(mediaState) {
    return '(' + mediaState.type + ':' + mediaState.stream.id + ')';
  }
};


/**
 * @typedef {{
 *   getPresentationTime: function():number,
 *   getBandwidthEstimate: function():number,
 *   modifySegmentRequest: function(shaka.extern.Request,
 *     shaka.util.CmcdManager.SegmentInfo),
 *   mediaSourceEngine: !shaka.media.MediaSourceEngine,
 *   netEngine: shaka.net.NetworkingEngine,
 *   onError: function(!shaka.util.Error),
 *   onEvent: function(!Event),
 *   onManifestUpdate: function(),
 *   onSegmentAppended: function(number, number,
 *     !shaka.util.ManifestParserUtils.ContentType),
 *   onInitSegmentAppended: function(!number,!shaka.media.InitSegmentReference),
 *   beforeAppendSegment: function(
 *     shaka.util.ManifestParserUtils.ContentType,!BufferSource):Promise,
 *   onMetadata: !function(!Array.<shaka.extern.ID3Metadata>, number, ?number)
 * }}
 *
 * @property {function():number} getPresentationTime
 *   Get the position in the presentation (in seconds) of the content that the
 *   viewer is seeing on screen right now.
 * @property {function():number} getBandwidthEstimate
 *   Get the estimated bandwidth in bits per second.
 * @property {function(shaka.extern.Request,
 *   shaka.extern.Cmcd.SegmentInfo)} modifySegmentRequest
 *   The request modifier
 * @property {!shaka.media.MediaSourceEngine} mediaSourceEngine
 *   The MediaSourceEngine. The caller retains ownership.
 * @property {shaka.net.NetworkingEngine} netEngine
 *   The NetworkingEngine instance to use. The caller retains ownership.
 * @property {function(!shaka.util.Error)} onError
 *   Called when an error occurs. If the error is recoverable (see
 *   {@link shaka.util.Error}) then the caller may invoke either
 *   StreamingEngine.switch*() or StreamingEngine.seeked() to attempt recovery.
 * @property {function(!Event)} onEvent
 *   Called when an event occurs that should be sent to the app.
 * @property {function()} onManifestUpdate
 *   Called when an embedded 'emsg' box should trigger a manifest update.
 * @property {function(number, number,
 *   !shaka.util.ManifestParserUtils.ContentType)} onSegmentAppended
 *   Called after a segment is successfully appended to a MediaSource.
 *   The parameters are the start and end time.
 * @property
 *  {function(!number, !shaka.media.InitSegmentReference)} onInitSegmentAppended
 *   Called when an init segment is appended to a MediaSource.
 * @property {!function(shaka.util.ManifestParserUtils.ContentType,
 *   !BufferSource):Promise} beforeAppendSegment
 *   A function called just before appending to the source buffer.
 * @property
 *  {!function(!Array.<shaka.extern.ID3Metadata>, number, ?number)} onMetadata
 *   Called when an ID3 is found in a EMSG.
 */
shaka.media.StreamingEngine.PlayerInterface;


/**
 * @typedef {{
 *   type: shaka.util.ManifestParserUtils.ContentType,
 *   stream: shaka.extern.Stream,
 *   segmentIterator: shaka.media.SegmentIterator,
 *   lastSegmentReference: shaka.media.SegmentReference,
 *   lastInitSegmentReference: shaka.media.InitSegmentReference,
 *   lastTimestampOffset: ?number,
 *   lastAppendWindowStart: ?number,
 *   lastAppendWindowEnd: ?number,
 *   restoreStreamAfterTrickPlay: ?shaka.extern.Stream,
 *   endOfStream: boolean,
 *   performingUpdate: boolean,
 *   updateTimer: shaka.util.DelayedTick,
 *   waitingToClearBuffer: boolean,
 *   waitingToFlushBuffer: boolean,
 *   clearBufferSafeMargin: number,
 *   clearingBuffer: boolean,
 *   seeked: boolean,
 *   adaptation: boolean,
 *   recovering: boolean,
 *   hasError: boolean,
 *   operation: shaka.net.NetworkingEngine.PendingRequest
 * }}
 *
 * @description
 * Contains the state of a logical stream, i.e., a sequence of segmented data
 * for a particular content type. At any given time there is a Stream object
 * associated with the state of the logical stream.
 *
 * @property {shaka.util.ManifestParserUtils.ContentType} type
 *   The stream's content type, e.g., 'audio', 'video', or 'text'.
 * @property {shaka.extern.Stream} stream
 *   The current Stream.
 * @property {shaka.media.SegmentIndexIterator} segmentIterator
 *   An iterator through the segments of |stream|.
 * @property {shaka.media.SegmentReference} lastSegmentReference
 *   The SegmentReference of the last segment that was appended.
 * @property {shaka.media.InitSegmentReference} lastInitSegmentReference
 *   The InitSegmentReference of the last init segment that was appended.
 * @property {?number} lastTimestampOffset
 *   The last timestamp offset given to MediaSourceEngine for this type.
 * @property {?number} lastAppendWindowStart
 *   The last append window start given to MediaSourceEngine for this type.
 * @property {?number} lastAppendWindowEnd
 *   The last append window end given to MediaSourceEngine for this type.
 * @property {?shaka.extern.Stream} restoreStreamAfterTrickPlay
 *   The Stream to restore after trick play mode is turned off.
 * @property {boolean} endOfStream
 *   True indicates that the end of the buffer has hit the end of the
 *   presentation.
 * @property {boolean} performingUpdate
 *   True indicates that an update is in progress.
 * @property {shaka.util.DelayedTick} updateTimer
 *   A timer used to update the media state.
 * @property {boolean} waitingToClearBuffer
 *   True indicates that the buffer must be cleared after the current update
 *   finishes.
 * @property {boolean} waitingToFlushBuffer
 *   True indicates that the buffer must be flushed after it is cleared.
 * @property {number} clearBufferSafeMargin
 *   The amount of buffer to retain when clearing the buffer after the update.
 * @property {boolean} clearingBuffer
 *   True indicates that the buffer is being cleared.
  * @property {boolean} seeked
 *   True indicates that the presentation just seeked.
  * @property {boolean} adaptation
 *   True indicates that the presentation just automatically switched variants.
 * @property {boolean} recovering
 *   True indicates that the last segment was not appended because it could not
 *   fit in the buffer.
 * @property {boolean} hasError
 *   True indicates that the stream has encountered an error and has stopped
 *   updating.
 * @property {shaka.net.NetworkingEngine.PendingRequest} operation
 *   Operation with the number of bytes to be downloaded.
 */
shaka.media.StreamingEngine.MediaState_;


/**
 * The fudge factor for appendWindowStart.  By adjusting the window backward, we
 * avoid rounding errors that could cause us to remove the keyframe at the start
 * of the Period.
 *
 * NOTE: This was increased as part of the solution to
 * https://github.com/shaka-project/shaka-player/issues/1281
 *
 * @const {number}
 * @private
 */
shaka.media.StreamingEngine.APPEND_WINDOW_START_FUDGE_ = 0.1;


/**
 * The fudge factor for appendWindowEnd.  By adjusting the window backward, we
 * avoid rounding errors that could cause us to remove the last few samples of
 * the Period.  This rounding error could then create an artificial gap and a
 * stutter when the gap-jumping logic takes over.
 *
 * https://github.com/shaka-project/shaka-player/issues/1597
 *
 * @const {number}
 * @private
 */
shaka.media.StreamingEngine.APPEND_WINDOW_END_FUDGE_ = 0.01;


/**
 * The maximum number of segments by which a stream can get ahead of other
 * streams.
 *
 * Introduced to keep StreamingEngine from letting one media type get too far
 * ahead of another.  For example, audio segments are typically much smaller
 * than video segments, so in the time it takes to fetch one video segment, we
 * could fetch many audio segments.  This doesn't help with buffering, though,
 * since the intersection of the two buffered ranges is what counts.
 *
 * @const {number}
 * @private
 */
shaka.media.StreamingEngine.MAX_RUN_AHEAD_SEGMENTS_ = 1;<|MERGE_RESOLUTION|>--- conflicted
+++ resolved
@@ -898,14 +898,8 @@
 
     // Init MediaSourceEngine.
     const mediaSourceEngine = this.playerInterface_.mediaSourceEngine;
-<<<<<<< HEAD
-    const forceTransmux = this.config_.forceTransmux;
-    await mediaSourceEngine.init(streamsByType, forceTransmux,
-        this.manifest_.sequenceMode);
-=======
 
     await mediaSourceEngine.init(streamsByType, this.manifest_.sequenceMode);
->>>>>>> 76f96b9f
     this.destroyer_.ensureNotDestroyed();
 
     this.updateDuration();
