--- conflicted
+++ resolved
@@ -2206,12 +2206,9 @@
  *   onSegmentAppended: function(number, number,
  *     !shaka.util.ManifestParserUtils.ContentType),
  *   onInitSegmentAppended: function(!number,!shaka.media.InitSegmentReference),
-<<<<<<< HEAD
+ *   beforeAppendSegment: function(
+ *     shaka.util.ManifestParserUtils.ContentType,!BufferSource):Promise,
  *   onMetadata: !function(!Array.<shaka.extern.ID3Metadata>, number, ?number)
-=======
- *   beforeAppendSegment: function(
- *     shaka.util.ManifestParserUtils.ContentType,!BufferSource):Promise
->>>>>>> 3d0f752c
  * }}
  *
  * @property {function():number} getPresentationTime
@@ -2241,18 +2238,12 @@
  * @property
  *  {function(!number, !shaka.media.InitSegmentReference)} onInitSegmentAppended
  *   Called when an init segment is appended to a MediaSource.
-<<<<<<< HEAD
- * @property
- *  {function(!number, !shaka.media.InitSegmentReference)} onInitSegmentAppended
- *   Called when an init segment is appended to a MediaSource.
+ * @property {!function(shaka.util.ManifestParserUtils.ContentType,
+ *   !BufferSource):Promise} beforeAppendSegment
+ *   A function called just before appending to the source buffer.
  * @property
  *  {!function(!Array.<shaka.extern.ID3Metadata>, number, ?number)} onMetadata
  *   Called when an ID3 is found in a EMSG.
-=======
- * @property {!function(shaka.util.ManifestParserUtils.ContentType,
- *   !BufferSource):Promise} beforeAppendSegment
- *   A function called just before appending to the source buffer.
->>>>>>> 3d0f752c
  */
 shaka.media.StreamingEngine.PlayerInterface;
 
