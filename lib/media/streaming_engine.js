--- conflicted
+++ resolved
@@ -3129,7 +3129,6 @@
     if (this.config_.crossBoundaryStrategy !== CrossBoundaryStrategy.KEEP) {
       return true;
     }
-<<<<<<< HEAD
     const device = shaka.device.DeviceFactory.getDevice();
     if (!shaka.media.Capabilities.isChangeTypeSupported() ||
         !device.supportsSmoothCodecSwitching()) {
@@ -3145,8 +3144,6 @@
         }
       }
     }
-=======
->>>>>>> 2fb2888c
     return false;
   }
 
@@ -3157,15 +3154,12 @@
    * waiting, which is another indicator we might need to cross a boundary.
    */
   forwardTimeForCrossBoundary() {
-<<<<<<< HEAD
-=======
     if (!this.shouldUseCrossBoundaryLogic_()) {
       // When crossBoundaryStrategy changed to keep mid stream, we can bail
       // out early.
       return;
     }
 
->>>>>>> 2fb2888c
     // Stop timer first, in case someone seeked back during the time a timer
     // was scheduled.
     this.crossBoundaryTimer_.stop();
