/*! @license
 * Shaka Player
 * Copyright 2016 Google LLC
 * SPDX-License-Identifier: Apache-2.0
 */

goog.provide('shaka.media.AdaptationSetCriteria');
goog.provide('shaka.media.ExampleBasedCriteria');
goog.provide('shaka.media.PreferenceBasedCriteria');

goog.require('shaka.config.CodecSwitchingStrategy');
goog.require('shaka.log');
goog.require('shaka.media.AdaptationSet');
goog.require('shaka.media.Capabilities');
goog.require('shaka.util.LanguageUtils');


/**
 * An adaptation set criteria is a unit of logic that can take a set of
 * variants and return a subset of variants that should (and can) be
 * adapted between.
 *
 * @interface
 */
shaka.media.AdaptationSetCriteria = class {
  /**
   * Take a set of variants, and return a subset of variants that can be
   * adapted between.
   *
   * @param {!Array.<shaka.extern.Variant>} variants
   * @return {!shaka.media.AdaptationSet}
   */
  create(variants) {}
};


/**
 * @implements {shaka.media.AdaptationSetCriteria}
 * @final
 */
shaka.media.ExampleBasedCriteria = class {
  /**
   * @param {shaka.extern.Variant} example
   * @param {shaka.config.CodecSwitchingStrategy=} codecSwitchingStrategy
   * @param {boolean=} enableAudioGroups
   */
  constructor(example,
      codecSwitchingStrategy = shaka.config.CodecSwitchingStrategy.RELOAD,
      enableAudioGroups = false) {
    /** @private {shaka.extern.Variant} */
    this.example_ = example;
    /** @private {shaka.config.CodecSwitchingStrategy} */
    this.codecSwitchingStrategy_ = codecSwitchingStrategy;
    /** @private {boolean} */
    this.enableAudioGroups_ = enableAudioGroups;


    // We can't know if role and label are really important, so we don't use
    // role and label for this.
    const role = '';
    const label = '';
    const hdrLevel = '';
    const videoLayout = '';
    const channelCount = example.audio && example.audio.channelsCount ?
                         example.audio.channelsCount :
                         0;

    /** @private {!shaka.media.AdaptationSetCriteria} */
    this.fallback_ = new shaka.media.PreferenceBasedCriteria(
        example.language, role, channelCount, hdrLevel, videoLayout, label,
        codecSwitchingStrategy, enableAudioGroups);
  }

  /** @override */
  create(variants) {
    const supportsSmoothCodecTransitions = this.codecSwitchingStrategy_ ==
      shaka.config.CodecSwitchingStrategy.SMOOTH &&
        shaka.media.Capabilities.isChangeTypeSupported();
    // We can't assume that the example is in |variants| because it could
    // actually be from another period.
    const shortList = variants.filter((variant) => {
      return shaka.media.AdaptationSet.areAdaptable(this.example_, variant,
          !supportsSmoothCodecTransitions, this.enableAudioGroups_);
    });

    if (shortList.length) {
      // Use the first item in the short list as the root. It should not matter
      // which element we use as all items in the short list should already be
      // compatible.
      return new shaka.media.AdaptationSet(shortList[0], shortList,
          !supportsSmoothCodecTransitions, this.enableAudioGroups_);
    } else {
      return this.fallback_.create(variants);
    }
  }
};


/**
 * @implements {shaka.media.AdaptationSetCriteria}
 * @final
 */
shaka.media.PreferenceBasedCriteria = class {
  /**
   * @param {string} language
   * @param {string} role
   * @param {number} channelCount
   * @param {string} hdrLevel
   * @param {string} videoLayout
   * @param {string=} label
   * @param {shaka.config.CodecSwitchingStrategy=} codecSwitchingStrategy
   * @param {boolean=} enableAudioGroups
   */
  constructor(language, role, channelCount, hdrLevel, videoLayout, label = '',
      codecSwitchingStrategy = shaka.config.CodecSwitchingStrategy.RELOAD,
      enableAudioGroups = false) {
    /** @private {string} */
    this.language_ = language;
    /** @private {string} */
    this.role_ = role;
    /** @private {number} */
    this.channelCount_ = channelCount;
    /** @private {string} */
    this.hdrLevel_ = hdrLevel;
    /** @private {string} */
    this.videoLayout_ = videoLayout;
    /** @private {string} */
    this.label_ = label;
    /** @private {shaka.config.CodecSwitchingStrategy} */
    this.codecSwitchingStrategy_ = codecSwitchingStrategy;
    /** @private {boolean} */
    this.enableAudioGroups_ = enableAudioGroups;
  }

  /** @override */
  create(variants) {
    const Class = shaka.media.PreferenceBasedCriteria;

    let current = [];

    const byLanguage = Class.filterByLanguage_(variants, this.language_);
    const byPrimary = variants.filter((variant) => variant.primary);

    if (byLanguage.length) {
      current = byLanguage;
    } else if (byPrimary.length) {
      current = byPrimary;
    } else {
      current = variants;
    }

    // Now refine the choice based on role preference.  Even the empty string
    // works here, and will match variants without any roles.
    const byRole = Class.filterVariantsByRole_(current, this.role_);
    if (byRole.length) {
      current = byRole;
    } else {
      shaka.log.warning('No exact match for variant role could be found.');
    }

    if (this.videoLayout_) {
      const byVideoLayout = Class.filterVariantsByVideoLayout_(
          current, this.videoLayout_);
      if (byVideoLayout.length) {
        current = byVideoLayout;
      } else {
        shaka.log.warning(
            'No exact match for the video layout could be found.');
      }
    }

    if (this.hdrLevel_) {
      const byHdrLevel = Class.filterVariantsByHDRLevel_(
          current, this.hdrLevel_);
      if (byHdrLevel.length) {
        current = byHdrLevel;
      } else {
        shaka.log.warning(
            'No exact match for the hdr level could be found.');
      }
    }

    if (this.channelCount_) {
      const byChannel = Class.filterVariantsByAudioChannelCount_(
          current, this.channelCount_);
      if (byChannel.length) {
        current = byChannel;
      } else {
        shaka.log.warning(
            'No exact match for the channel count could be found.');
      }
    }

    if (this.label_) {
      const byLabel = Class.filterVariantsByLabel_(current, this.label_);
      if (byLabel.length) {
        current = byLabel;
      } else {
        shaka.log.warning('No exact match for variant label could be found.');
      }
    }

    const supportsSmoothCodecTransitions = this.codecSwitchingStrategy_ ==
      shaka.config.CodecSwitchingStrategy.SMOOTH &&
        shaka.media.Capabilities.isChangeTypeSupported();

    return new shaka.media.AdaptationSet(current[0], current,
        !supportsSmoothCodecTransitions, this.enableAudioGroups_);
  }

  /**
   * @param {!Array.<shaka.extern.Variant>} variants
   * @param {string} preferredLanguage
   * @return {!Array.<shaka.extern.Variant>}
   * @private
   */
  static filterByLanguage_(variants, preferredLanguage) {
    const LanguageUtils = shaka.util.LanguageUtils;

    /** @type {string} */
    const preferredLocale = LanguageUtils.normalize(preferredLanguage);

    /** @type {?string} */
    const closestLocale = LanguageUtils.findClosestLocale(
        preferredLocale,
        variants.map((variant) => LanguageUtils.getLocaleForVariant(variant)));

    // There were no locales close to what we preferred.
    if (!closestLocale) {
      return [];
    }

    // Find the variants that use the closest variant.
    return variants.filter((variant) => {
      return closestLocale == LanguageUtils.getLocaleForVariant(variant);
    });
  }

  /**
   * Filter Variants by role.
   *
   * @param {!Array.<shaka.extern.Variant>} variants
   * @param {string} preferredRole
   * @return {!Array.<shaka.extern.Variant>}
   * @private
   */
  static filterVariantsByRole_(variants, preferredRole) {
    return variants.filter((variant) => {
      if (!variant.audio) {
        return false;
      }

      if (preferredRole) {
        return variant.audio.roles.includes(preferredRole);
      } else {
        return variant.audio.roles.length == 0;
      }
    });
  }

  /**
   * Filter Variants by label.
   *
   * @param {!Array.<shaka.extern.Variant>} variants
   * @param {string} preferredLabel
   * @return {!Array.<shaka.extern.Variant>}
   * @private
   */
  static filterVariantsByLabel_(variants, preferredLabel) {
    return variants.filter((variant) => {
      if (!variant.audio || !variant.audio.label) {
        return false;
      }

      const label1 = variant.audio.label.toLowerCase();
      const label2 = preferredLabel.toLowerCase();
      return label1 == label2;
    });
  }

  /**
   * Filter Variants by channelCount.
   *
   * @param {!Array.<shaka.extern.Variant>} variants
   * @param {number} channelCount
   * @return {!Array.<shaka.extern.Variant>}
   * @private
   */
  static filterVariantsByAudioChannelCount_(variants, channelCount) {
    return variants.filter((variant) => {
      if (variant.audio && variant.audio.channelsCount &&
          variant.audio.channelsCount != channelCount) {
        return false;
      }
      return true;
    });
  }
<<<<<<< HEAD

=======
>>>>>>> c830a990

  /**
   * Filters variants according to the given hdr level config.
   *
   * @param {!Array.<shaka.extern.Variant>} variants
   * @param {string} hdrLevel
   * @private
   */
  static filterVariantsByHDRLevel_(variants, hdrLevel) {
    if (hdrLevel == 'AUTO') {
      // Auto detect the ideal HDR level.
      if (window.matchMedia('(color-gamut: p3)').matches) {
        hdrLevel = 'PQ';
      } else {
        hdrLevel = 'SDR';
      }
    }
    return variants.filter((variant) => {
      if (variant.video && variant.video.hdr && variant.video.hdr != hdrLevel) {
        return false;
      }
      return true;
    });
  }


  /**
   * Filters variants according to the given video layout config.
   *
   * @param {!Array.<shaka.extern.Variant>} variants
   * @param {string} videoLayout
   * @private
   */
  static filterVariantsByVideoLayout_(variants, videoLayout) {
    return variants.filter((variant) => {
      if (variant.video && variant.video.videoLayout &&
          variant.video.videoLayout != videoLayout) {
        return false;
      }
      return true;
    });
  }
};<|MERGE_RESOLUTION|>--- conflicted
+++ resolved
@@ -295,10 +295,6 @@
       return true;
     });
   }
-<<<<<<< HEAD
-
-=======
->>>>>>> c830a990
 
   /**
    * Filters variants according to the given hdr level config.
