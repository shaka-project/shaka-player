/*! @license
 * Shaka Player
 * Copyright 2016 Google LLC
 * SPDX-License-Identifier: Apache-2.0
 */

goog.provide('shaka.dash.MpdUtils');

goog.require('goog.asserts');
goog.require('shaka.log');
goog.require('shaka.net.NetworkingEngine');
goog.require('shaka.util.AbortableOperation');
goog.require('shaka.util.Error');
goog.require('shaka.util.Functional');
goog.require('shaka.util.ManifestParserUtils');
goog.require('shaka.util.XmlUtils');
goog.requireType('shaka.dash.DashParser');
goog.requireType('shaka.media.PresentationTimeline');


/**
 * @summary MPD processing utility functions.
 */
shaka.dash.MpdUtils = class {
  /**
   * Fills a SegmentTemplate URI template.  This function does not validate the
   * resulting URI.
   *
   * @param {string} uriTemplate
   * @param {?string} representationId
   * @param {?number} number
   * @param {?number} subNumber
   * @param {?number} bandwidth
   * @param {?(number|bigint)} time
   * @return {string} A URI string.
   * @see ISO/IEC 23009-1:2014 section 5.3.9.4.4
   */
  static fillUriTemplate(
      uriTemplate, representationId, number, subNumber, bandwidth, time) {
    /** @type {!Object.<string, ?number|?string>} */
    const valueTable = {
      'RepresentationID': representationId,
      'Number': number,
      'SubNumber': subNumber,
      'Bandwidth': bandwidth,
      'Time': time,
    };

    const re = /\$(RepresentationID|Number|SubNumber|Bandwidth|Time)?(?:%0([0-9]+)([diouxX]))?\$/g;  // eslint-disable-line max-len
    const uri = uriTemplate.replace(re, (match, name, widthStr, format) => {
      if (match == '$$') {
        return '$';
      }

      let value = valueTable[name];
      goog.asserts.assert(value !== undefined, 'Unrecognized identifier');

      // Note that |value| may be 0 or ''.
      if (value == null) {
        shaka.log.warning(
            'URL template does not have an available substitution for ',
            'identifier "' + name + '":',
            uriTemplate);
        return match;
      }

      if (name == 'RepresentationID' && widthStr) {
        shaka.log.warning(
            'URL template should not contain a width specifier for identifier',
            '"RepresentationID":',
            uriTemplate);
        widthStr = undefined;
      }

      if (name == 'Time') {
        if (typeof value != 'bigint') {
          goog.asserts.assert(typeof value == 'number',
              'Time value should be a number or bigint!');
          if (Math.abs(value - Math.round(value)) >= 0.2) {
            shaka.log.alwaysWarn(
                'Calculated $Time$ values must be close to integers');
          }
          value = Math.round(value);
        }
      }

      /** @type {string} */
      let valueString;
      switch (format) {
        case undefined:  // Happens if there is no format specifier.
        case 'd':
        case 'i':
        case 'u':
          valueString = value.toString();
          break;
        case 'o':
          valueString = value.toString(8);
          break;
        case 'x':
          valueString = value.toString(16);
          break;
        case 'X':
          valueString = value.toString(16).toUpperCase();
          break;
        default:
          goog.asserts.assert(false, 'Unhandled format specifier');
          valueString = value.toString();
          break;
      }

      // Create a padding string.
      const width = window.parseInt(widthStr, 10) || 1;
      const paddingSize = Math.max(0, width - valueString.length);
      const padding = (new Array(paddingSize + 1)).join('0');

      return padding + valueString;
    });

    return uri;
  }

  /**
   * Expands a SegmentTimeline into an array-based timeline.  The results are in
   * seconds.
   *
   * @param {Array<!Element>} timePoints
   * @param {number} timescale
   * @param {number} unscaledPresentationTimeOffset
   * @param {number} periodDuration The Period's duration in seconds.
   *   Infinity indicates that the Period continues indefinitely.
   * @param {number} startNumber
   * @return {!Array.<shaka.media.PresentationTimeline.TimeRange>}
   */
  static createTimeline(
<<<<<<< HEAD
      timePoints, timescale, unscaledPresentationTimeOffset,
      periodDuration) {
=======
      segmentTimeline, timescale, unscaledPresentationTimeOffset,
      periodDuration, startNumber) {
>>>>>>> 42c6e5f6
    goog.asserts.assert(
        timescale > 0 && timescale < Infinity,
        'timescale must be a positive, finite integer');
    goog.asserts.assert(
        periodDuration > 0, 'period duration must be a positive integer');

    // Alias.
    const XmlUtils = shaka.util.XmlUtils;

    /** @type {!Array.<shaka.media.PresentationTimeline.TimeRange>} */
    const timeline = [];
    let lastEndTime = -unscaledPresentationTimeOffset;

    for (let i = 0; i < timePoints.length; ++i) {
      const timePoint = timePoints[i];
      const next = timePoints[i + 1];
      let t = XmlUtils.parseAttr(timePoint, 't', XmlUtils.parseNonNegativeInt);
      const d =
          XmlUtils.parseAttr(timePoint, 'd', XmlUtils.parseNonNegativeInt);
      const r = XmlUtils.parseAttr(timePoint, 'r', XmlUtils.parseInt);

      const k = XmlUtils.parseAttr(timePoint, 'k', XmlUtils.parseInt);

      const partialSegments = k || 0;

      // Adjust the start time to account for the presentation time offset.
      if (t != null) {
        t -= unscaledPresentationTimeOffset;
      }

      if (!d) {
        shaka.log.warning(
            '"S" element must have a duration:',
            'ignoring the remaining "S" elements.', timePoint);
        return timeline;
      }

      let startTime = t != null ? t : lastEndTime;

      let repeat = r || 0;
      if (repeat < 0) {
        if (next) {
          const nextStartTime =
              XmlUtils.parseAttr(next, 't', XmlUtils.parseNonNegativeInt);
          if (nextStartTime == null) {
            shaka.log.warning(
                'An "S" element cannot have a negative repeat',
                'if the next "S" element does not have a valid start time:',
                'ignoring the remaining "S" elements.', timePoint);
            return timeline;
          } else if (startTime >= nextStartTime) {
            shaka.log.warning(
                'An "S" element cannot have a negative repeatif its start ',
                'time exceeds the next "S" element\'s start time:',
                'ignoring the remaining "S" elements.', timePoint);
            return timeline;
          }
          repeat = Math.ceil((nextStartTime - startTime) / d) - 1;
        } else {
          if (periodDuration == Infinity) {
            // The DASH spec. actually allows the last "S" element to have a
            // negative repeat value even when the Period has an infinite
            // duration.  No one uses this feature and no one ever should,
            // ever.
            shaka.log.warning(
                'The last "S" element cannot have a negative repeat',
                'if the Period has an infinite duration:',
                'ignoring the last "S" element.', timePoint);
            return timeline;
          } else if (startTime / timescale >= periodDuration) {
            shaka.log.warning(
                'The last "S" element cannot have a negative repeat',
                'if its start time exceeds the Period\'s duration:',
                'igoring the last "S" element.', timePoint);
            return timeline;
          }
          repeat = Math.ceil((periodDuration * timescale - startTime) / d) - 1;
        }
      }

      // The end of the last segment may be before the start of the current
      // segment (a gap) or after the start of the current segment (an
      // overlap). If there is a gap/overlap then stretch/compress the end of
      // the last segment to the start of the current segment.
      //
      // Note: it is possible to move the start of the current segment to the
      // end of the last segment, but this would complicate the computation of
      // the $Time$ placeholder later on.
      if ((timeline.length > 0) && (startTime != lastEndTime)) {
        const delta = startTime - lastEndTime;

        if (Math.abs(delta / timescale) >=
            shaka.util.ManifestParserUtils.GAP_OVERLAP_TOLERANCE_SECONDS) {
          shaka.log.warning(
              'SegmentTimeline contains a large gap/overlap:',
              'the content may have errors in it.', timePoint);
        }

        timeline[timeline.length - 1].end = startTime / timescale;
      }

      for (let j = 0; j <= repeat; ++j) {
        const endTime = startTime + d;
        const item = {
          start: startTime / timescale,
          end: endTime / timescale,
          unscaledStart: startTime,
          partialSegments: partialSegments,
          segmentPosition: timeline.length + startNumber,
        };
        timeline.push(item);

        startTime = endTime;
        lastEndTime = endTime;
      }
    }

    return timeline;
  }

  /**
   * Parses common segment info for SegmentList and SegmentTemplate.
   *
   * @param {shaka.dash.DashParser.Context} context
   * @param {function(?shaka.dash.DashParser.InheritanceFrame):Element} callback
   *   Gets the element that contains the segment info.
   * @return {shaka.dash.MpdUtils.SegmentInfo}
   */
  static parseSegmentInfo(context, callback) {
    goog.asserts.assert(
        callback(context.representation) || context.segmentInfo,
        'There must be at least one element of the given type ' +
        'or segment info defined.');
    const MpdUtils = shaka.dash.MpdUtils;
    const XmlUtils = shaka.util.XmlUtils;

    let timescale = 1;
    if (context.segmentInfo) {
      timescale = context.segmentInfo.timescale;
    } else {
      const timescaleStr =
          MpdUtils.inheritAttribute(context, callback, 'timescale');

      if (timescaleStr) {
        timescale = XmlUtils.parsePositiveInt(timescaleStr) || 1;
      }
    }
    let segmentDuration = 0;
    if (context.segmentInfo) {
      segmentDuration = context.segmentInfo.duration;
    } else {
      const durationStr =
        MpdUtils.inheritAttribute(context, callback, 'duration');
      segmentDuration = XmlUtils.parsePositiveInt(durationStr || '');

      if (segmentDuration) {
        segmentDuration /= timescale;
      }
    }

    let startNumber = 1;
    if (context.segmentInfo) {
      startNumber = context.segmentInfo.startNumber;
    } else {
      const startNumberStr =
          MpdUtils.inheritAttribute(context, callback, 'startNumber');
      startNumber = XmlUtils.parseNonNegativeInt(startNumberStr || '');
      if (startNumberStr == null || startNumber == null) {
        startNumber = 1;
      }
    }

    let unscaledPresentationTimeOffset;
    if (context.segmentInfo) {
      unscaledPresentationTimeOffset =
        context.segmentInfo.presentationTimeOffset;
    } else {
      unscaledPresentationTimeOffset =
        Number(MpdUtils.inheritAttribute(context, callback,
            'presentationTimeOffset')) || 0;
    }

    /** @type {Array.<shaka.media.PresentationTimeline.TimeRange>} */
    let timeline = null;
<<<<<<< HEAD
    if (context.segmentInfo && context.segmentInfo.timepoints) {
      timeline = context.segmentInfo.timeline;
      goog.asserts.assert(timeline, 'timeline should exist!');
      const timePoints = context.segmentInfo.timepoints;
      const partialTimeline = MpdUtils.createTimeline(
          timePoints, timescale, unscaledPresentationTimeOffset,
          context.periodInfo.duration || Infinity);
      timeline.push(...partialTimeline);
    } else {
      const timelineNode =
          MpdUtils.inheritChild(context, callback, 'SegmentTimeline');
      if (timelineNode) {
        const timePoints = XmlUtils.findChildren(timelineNode, 'S');
        timeline = MpdUtils.createTimeline(
            timePoints, timescale, unscaledPresentationTimeOffset,
            context.periodInfo.duration || Infinity);
      }
=======
    if (timelineNode) {
      timeline = MpdUtils.createTimeline(
          timelineNode, timescale, unscaledPresentationTimeOffset,
          context.periodInfo.duration || Infinity, startNumber);
>>>>>>> 42c6e5f6
    }

    const scaledPresentationTimeOffset =
        (unscaledPresentationTimeOffset / timescale) || 0;
    return {
      timescale: timescale,
      segmentDuration: segmentDuration,
      startNumber: startNumber,
      scaledPresentationTimeOffset: scaledPresentationTimeOffset,
      unscaledPresentationTimeOffset: unscaledPresentationTimeOffset,
      timeline: timeline,
    };
  }

  /**
   * Parses common attributes for Representation, AdaptationSet, and Period.
   * @param {shaka.dash.DashParser.Context} context
   * @param {function(?shaka.dash.DashParser.InheritanceFrame):Element} callback
   * @return {!Array.<!Element>}
    */
  static getNodes(context, callback) {
    const Functional = shaka.util.Functional;
    goog.asserts.assert(
        callback(context.representation),
        'There must be at least one element of the given type',
    );

    return [
      callback(context.representation),
      callback(context.adaptationSet),
      callback(context.period),
    ].filter(Functional.isNotNull);
  }

  /**
   * Searches the inheritance for a Segment* with the given attribute.
   *
   * @param {shaka.dash.DashParser.Context} context
   * @param {function(?shaka.dash.DashParser.InheritanceFrame):Element} callback
   *   Gets the Element that contains the attribute to inherit.
   * @param {string} attribute
   * @return {?string}
   */
  static inheritAttribute(context, callback, attribute) {
    const MpdUtils = shaka.dash.MpdUtils;
    const nodes = MpdUtils.getNodes(context, callback);

    let result = null;
    for (const node of nodes) {
      result = node.getAttribute(attribute);
      if (result) {
        break;
      }
    }
    return result;
  }

  /**
   * Searches the inheritance for a Segment* with the given child.
   *
   * @param {shaka.dash.DashParser.Context} context
   * @param {function(?shaka.dash.DashParser.InheritanceFrame):Element} callback
   *   Gets the Element that contains the child to inherit.
   * @param {string} child
   * @return {Element}
   */
  static inheritChild(context, callback, child) {
    const MpdUtils = shaka.dash.MpdUtils;
    const nodes = MpdUtils.getNodes(context, callback);

    const XmlUtils = shaka.util.XmlUtils;
    let result = null;
    for (const node of nodes) {
      result = XmlUtils.findChild(node, child);
      if (result) {
        break;
      }
    }
    return result;
  }

  /**
   * Follow the xlink link contained in the given element.
   * It also strips the xlink properties off of the element,
   * even if the process fails.
   *
   * @param {!Element} element
   * @param {!shaka.extern.RetryParameters} retryParameters
   * @param {boolean} failGracefully
   * @param {string} baseUri
   * @param {!shaka.net.NetworkingEngine} networkingEngine
   * @param {number} linkDepth
   * @return {!shaka.util.AbortableOperation.<!Element>}
   * @private
   */
  static handleXlinkInElement_(
      element, retryParameters, failGracefully, baseUri, networkingEngine,
      linkDepth) {
    const MpdUtils = shaka.dash.MpdUtils;
    const XmlUtils = shaka.util.XmlUtils;
    const Error = shaka.util.Error;
    const ManifestParserUtils = shaka.util.ManifestParserUtils;
    const NS = MpdUtils.XlinkNamespaceUri_;

    const xlinkHref = XmlUtils.getAttributeNS(element, NS, 'href');
    const xlinkActuate =
        XmlUtils.getAttributeNS(element, NS, 'actuate') || 'onRequest';

    // Remove the xlink properties, so it won't download again
    // when re-processed.
    for (const attribute of Array.from(element.attributes)) {
      if (attribute.namespaceURI == NS) {
        element.removeAttributeNS(attribute.namespaceURI, attribute.localName);
      }
    }

    if (linkDepth >= 5) {
      return shaka.util.AbortableOperation.failed(new Error(
          Error.Severity.CRITICAL, Error.Category.MANIFEST,
          Error.Code.DASH_XLINK_DEPTH_LIMIT));
    }

    if (xlinkActuate != 'onLoad') {
      // Only xlink:actuate="onLoad" is supported.
      // When no value is specified, the assumed value is "onRequest".
      return shaka.util.AbortableOperation.failed(new Error(
          Error.Severity.CRITICAL, Error.Category.MANIFEST,
          Error.Code.DASH_UNSUPPORTED_XLINK_ACTUATE));
    }

    // Resolve the xlink href, in case it's a relative URL.
    const uris = ManifestParserUtils.resolveUris([baseUri], [xlinkHref]);

    // Load in the linked elements.
    const requestType = shaka.net.NetworkingEngine.RequestType.MANIFEST;
    const request =
        shaka.net.NetworkingEngine.makeRequest(uris, retryParameters);

    const requestOperation = networkingEngine.request(requestType, request);
    // The interface is abstract, but we know it was implemented with the
    // more capable internal class.
    goog.asserts.assert(
        requestOperation instanceof shaka.util.AbortableOperation,
        'Unexpected implementation of IAbortableOperation!');
    // Satisfy the compiler with a cast.
    const networkOperation =
    /** @type {!shaka.util.AbortableOperation.<shaka.extern.Response>} */ (
        requestOperation);

    // Chain onto that operation.
    return networkOperation.chain(
        (response) => {
          // This only supports the case where the loaded xml has a single
          // top-level element.  If there are multiple roots, it will be
          // rejected.
          const rootElem =
          shaka.util.XmlUtils.parseXml(response.data, element.tagName);
          if (!rootElem) {
            // It was not valid XML.
            return shaka.util.AbortableOperation.failed(new Error(
                Error.Severity.CRITICAL, Error.Category.MANIFEST,
                Error.Code.DASH_INVALID_XML, xlinkHref));
          }

          // Now that there is no other possibility of the process erroring,
          // the element can be changed further.

          // Remove the current contents of the node.
          while (element.childNodes.length) {
            element.removeChild(element.childNodes[0]);
          }

          // Move the children of the loaded xml into the current element.
          while (rootElem.childNodes.length) {
            const child = rootElem.childNodes[0];
            rootElem.removeChild(child);
            element.appendChild(child);
          }

          // Move the attributes of the loaded xml into the current element.
          for (const attribute of Array.from(rootElem.attributes)) {
            element.setAttributeNode(attribute.cloneNode(/* deep= */ false));
          }

          return shaka.dash.MpdUtils.processXlinks(
              element, retryParameters, failGracefully, uris[0],
              networkingEngine, linkDepth + 1);
        });
  }

  /**
   * Filter the contents of a node recursively, replacing xlink links
   * with their associated online data.
   *
   * @param {!Element} element
   * @param {!shaka.extern.RetryParameters} retryParameters
   * @param {boolean} failGracefully
   * @param {string} baseUri
   * @param {!shaka.net.NetworkingEngine} networkingEngine
   * @param {number=} linkDepth, default set to 0
   * @return {!shaka.util.AbortableOperation.<!Element>}
   */
  static processXlinks(
      element, retryParameters, failGracefully, baseUri, networkingEngine,
      linkDepth = 0) {
    const MpdUtils = shaka.dash.MpdUtils;
    const XmlUtils = shaka.util.XmlUtils;
    const NS = MpdUtils.XlinkNamespaceUri_;

    if (XmlUtils.getAttributeNS(element, NS, 'href')) {
      let handled = MpdUtils.handleXlinkInElement_(
          element, retryParameters, failGracefully, baseUri, networkingEngine,
          linkDepth);
      if (failGracefully) {
        // Catch any error and go on.
        handled = handled.chain(undefined, (error) => {
          // handleXlinkInElement_ strips the xlink properties off of the
          // element even if it fails, so calling processXlinks again will
          // handle whatever contents the element natively has.
          return MpdUtils.processXlinks(
              element, retryParameters, failGracefully, baseUri,
              networkingEngine, linkDepth);
        });
      }
      return handled;
    }

    const childOperations = [];
    for (const child of Array.from(element.childNodes)) {
      if (child instanceof Element) {
        const resolveToZeroString = 'urn:mpeg:dash:resolve-to-zero:2013';
        if (XmlUtils.getAttributeNS(child, NS, 'href') == resolveToZeroString) {
          // This is a 'resolve to zero' code; it means the element should
          // be removed, as specified by the mpeg-dash rules for xlink.
          element.removeChild(child);
        } else if (child.tagName != 'SegmentTimeline') {
          // Don't recurse into a SegmentTimeline since xlink attributes
          // aren't valid in there and looking at each segment can take a long
          // time with larger manifests.

          // Replace the child with its processed form.
          childOperations.push(shaka.dash.MpdUtils.processXlinks(
              /** @type {!Element} */ (child), retryParameters, failGracefully,
              baseUri, networkingEngine, linkDepth));
        }
      }
    }

    return shaka.util.AbortableOperation.all(childOperations).chain(() => {
      return element;
    });
  }
};


/**
 * @typedef {{
 *   timescale: number,
 *   segmentDuration: ?number,
 *   startNumber: number,
 *   scaledPresentationTimeOffset: number,
 *   unscaledPresentationTimeOffset: number,
 *   timeline: Array.<shaka.media.PresentationTimeline.TimeRange>
 * }}
 *
 * @description
 * Contains common information between SegmentList and SegmentTemplate items.
 *
 * @property {number} timescale
 *   The time-scale of the representation.
 * @property {?number} segmentDuration
 *   The duration of the segments in seconds, if given.
 * @property {number} startNumber
 *   The start number of the segments; 1 or greater.
 * @property {number} scaledPresentationTimeOffset
 *   The presentation time offset of the representation, in seconds.
 * @property {number} unscaledPresentationTimeOffset
 *   The presentation time offset of the representation, in timescale units.
 * @property {Array.<shaka.media.PresentationTimeline.TimeRange>} timeline
 *   The timeline of the representation, if given.  Times in seconds.
 */
shaka.dash.MpdUtils.SegmentInfo;


/**
 * @const {string}
 * @private
 */
shaka.dash.MpdUtils.XlinkNamespaceUri_ = 'http://www.w3.org/1999/xlink';<|MERGE_RESOLUTION|>--- conflicted
+++ resolved
@@ -132,13 +132,8 @@
    * @return {!Array.<shaka.media.PresentationTimeline.TimeRange>}
    */
   static createTimeline(
-<<<<<<< HEAD
       timePoints, timescale, unscaledPresentationTimeOffset,
-      periodDuration) {
-=======
-      segmentTimeline, timescale, unscaledPresentationTimeOffset,
       periodDuration, startNumber) {
->>>>>>> 42c6e5f6
     goog.asserts.assert(
         timescale > 0 && timescale < Infinity,
         'timescale must be a positive, finite integer');
@@ -299,38 +294,26 @@
       }
     }
 
-    let startNumber = 1;
-    if (context.segmentInfo) {
-      startNumber = context.segmentInfo.startNumber;
-    } else {
-      const startNumberStr =
-          MpdUtils.inheritAttribute(context, callback, 'startNumber');
-      startNumber = XmlUtils.parseNonNegativeInt(startNumberStr || '');
-      if (startNumberStr == null || startNumber == null) {
-        startNumber = 1;
-      }
-    }
-
-    let unscaledPresentationTimeOffset;
-    if (context.segmentInfo) {
-      unscaledPresentationTimeOffset =
-        context.segmentInfo.presentationTimeOffset;
-    } else {
-      unscaledPresentationTimeOffset =
+    const startNumberStr =
+        MpdUtils.inheritAttribute(context, callback, 'startNumber');
+    const unscaledPresentationTimeOffset =
         Number(MpdUtils.inheritAttribute(context, callback,
             'presentationTimeOffset')) || 0;
+    let startNumber = XmlUtils.parseNonNegativeInt(startNumberStr || '');
+    if (startNumberStr == null || startNumber == null) {
+      startNumber = 1;
     }
 
     /** @type {Array.<shaka.media.PresentationTimeline.TimeRange>} */
     let timeline = null;
-<<<<<<< HEAD
     if (context.segmentInfo && context.segmentInfo.timepoints) {
       timeline = context.segmentInfo.timeline;
       goog.asserts.assert(timeline, 'timeline should exist!');
+      startNumber = timeline[timeline.length-1].segmentPosition+1;
       const timePoints = context.segmentInfo.timepoints;
       const partialTimeline = MpdUtils.createTimeline(
           timePoints, timescale, unscaledPresentationTimeOffset,
-          context.periodInfo.duration || Infinity);
+          context.periodInfo.duration || Infinity, startNumber);
       timeline.push(...partialTimeline);
     } else {
       const timelineNode =
@@ -339,14 +322,8 @@
         const timePoints = XmlUtils.findChildren(timelineNode, 'S');
         timeline = MpdUtils.createTimeline(
             timePoints, timescale, unscaledPresentationTimeOffset,
-            context.periodInfo.duration || Infinity);
-      }
-=======
-    if (timelineNode) {
-      timeline = MpdUtils.createTimeline(
-          timelineNode, timescale, unscaledPresentationTimeOffset,
-          context.periodInfo.duration || Infinity, startNumber);
->>>>>>> 42c6e5f6
+            context.periodInfo.duration || Infinity, startNumber);
+      }
     }
 
     const scaledPresentationTimeOffset =
@@ -370,8 +347,9 @@
   static getNodes(context, callback) {
     const Functional = shaka.util.Functional;
     goog.asserts.assert(
-        callback(context.representation),
-        'There must be at least one element of the given type',
+        callback(context.representation) || context.segmentInfo,
+        'There must be at least one element of the given type ' +
+        'or segment info defined.',
     );
 
     return [
