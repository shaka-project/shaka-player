/*! @license
 * Shaka Player
 * Copyright 2016 Google LLC
 * SPDX-License-Identifier: Apache-2.0
 */

goog.provide('shaka.dash.DashParser');

goog.require('goog.asserts');
goog.require('shaka.abr.Ewma');
goog.require('shaka.dash.ContentProtection');
goog.require('shaka.dash.MpdUtils');
goog.require('shaka.dash.SegmentBase');
goog.require('shaka.dash.SegmentList');
goog.require('shaka.dash.SegmentTemplate');
goog.require('shaka.log');
goog.require('shaka.media.ManifestParser');
goog.require('shaka.media.PresentationTimeline');
goog.require('shaka.media.SegmentIndex');
goog.require('shaka.net.NetworkingEngine');
goog.require('shaka.text.TextEngine');
goog.require('shaka.util.ContentSteeringManager');
goog.require('shaka.util.Error');
goog.require('shaka.util.Functional');
goog.require('shaka.util.LanguageUtils');
goog.require('shaka.util.ManifestParserUtils');
goog.require('shaka.util.MimeUtils');
goog.require('shaka.util.Networking');
goog.require('shaka.util.OperationManager');
goog.require('shaka.util.PeriodCombiner');
goog.require('shaka.util.StringUtils');
goog.require('shaka.util.Timer');
goog.require('shaka.util.XmlUtils');


/**
 * Creates a new DASH parser.
 *
 * @implements {shaka.extern.ManifestParser}
 * @export
 */
shaka.dash.DashParser = class {
  /** Creates a new DASH parser. */
  constructor() {
    /** @private {?shaka.extern.ManifestConfiguration} */
    this.config_ = null;

    /** @private {?shaka.extern.ManifestParser.PlayerInterface} */
    this.playerInterface_ = null;

    /** @private {!Array.<string>} */
    this.manifestUris_ = [];

    /** @private {?shaka.extern.Manifest} */
    this.manifest_ = null;

    /** @private {number} */
    this.globalId_ = 1;

    /** @private {?string} */
    this.patchLocationUrl_ = null;

    /**
     * A context of the living manifest used for processing
     * Patch MPD's
     * @private {!shaka.dash.DashParser.PatchContext}
     */
    this.manifestPatchContext_ = {
      type: '',
      profiles: [],
      mediaPresentationDuration: null,
      availabilityTimeOffset: 0,
      getBaseUris: null,
    };

    /**
     * This is a cache is used the store a snapshot of the context
     * object which is built up throughout node traversal to maintain
     * a current state. This data needs to be preserved for parsing
     * patches.
     * The key is a combination period and representation id's.
     * @private {!Map<string, !shaka.dash.DashParser.Context>}
     */
    this.contextCache_ = new Map();

    /**
     * A map of IDs to Stream objects.
     * ID: Period@id,AdaptationSet@id,@Representation@id
     * e.g.: '1,5,23'
     * @private {!Object.<string, !shaka.extern.Stream>}
     */
    this.streamMap_ = {};

    /**
     * A map of period ids to their durations
     * @private {!Object.<string, number>}
     */
    this.periodDurations_ = {};

    /** @private {shaka.util.PeriodCombiner} */
    this.periodCombiner_ = new shaka.util.PeriodCombiner();

    /**
     * The update period in seconds, or 0 for no updates.
     * @private {number}
     */
    this.updatePeriod_ = 0;

    /**
     * An ewma that tracks how long updates take.
     * This is to mitigate issues caused by slow parsing on embedded devices.
     * @private {!shaka.abr.Ewma}
     */
    this.averageUpdateDuration_ = new shaka.abr.Ewma(5);

    /** @private {shaka.util.Timer} */
    this.updateTimer_ = new shaka.util.Timer(() => {
      this.onUpdate_();
    });

    /** @private {!shaka.util.OperationManager} */
    this.operationManager_ = new shaka.util.OperationManager();

    /**
     * Largest period start time seen.
     * @private {?number}
     */
    this.largestPeriodStartTime_ = null;

    /**
     * Period IDs seen in previous manifest.
     * @private {!Array.<string>}
     */
    this.lastManifestUpdatePeriodIds_ = [];

    /**
     * The minimum of the availabilityTimeOffset values among the adaptation
     * sets.
     * @private {number}
     */
    this.minTotalAvailabilityTimeOffset_ = Infinity;

    /** @private {boolean} */
    this.lowLatencyMode_ = false;

    /** @private {?shaka.util.ContentSteeringManager} */
    this.contentSteeringManager_ = null;
  }

  /**
   * @override
   * @exportInterface
   */
  configure(config) {
    goog.asserts.assert(config.dash != null,
        'DashManifestConfiguration should not be null!');

    this.config_ = config;

    if (this.contentSteeringManager_) {
      this.contentSteeringManager_.configure(this.config_);
    }
  }

  /**
   * @override
   * @exportInterface
   */
  async start(uri, playerInterface) {
    goog.asserts.assert(this.config_, 'Must call configure() before start()!');
    this.lowLatencyMode_ = playerInterface.isLowLatencyMode();
    this.manifestUris_ = [uri];
    this.playerInterface_ = playerInterface;

    const updateDelay = await this.requestManifest_();

    if (this.playerInterface_) {
      this.setUpdateTimer_(updateDelay);
    }

    // Make sure that the parser has not been destroyed.
    if (!this.playerInterface_) {
      throw new shaka.util.Error(
          shaka.util.Error.Severity.CRITICAL,
          shaka.util.Error.Category.PLAYER,
          shaka.util.Error.Code.OPERATION_ABORTED);
    }

    goog.asserts.assert(this.manifest_, 'Manifest should be non-null!');
    return this.manifest_;
  }

  /**
   * @override
   * @exportInterface
   */
  stop() {
    // When the parser stops, release all segment indexes, which stops their
    // timers, as well.
    for (const stream of Object.values(this.streamMap_)) {
      if (stream.segmentIndex) {
        stream.segmentIndex.release();
      }
    }

    if (this.periodCombiner_) {
      this.periodCombiner_.release();
    }

    this.playerInterface_ = null;
    this.config_ = null;
    this.manifestUris_ = [];
    this.manifest_ = null;
    this.streamMap_ = {};
    this.contextCache_.clear();
    this.manifestPatchContext_ = {
      type: '',
      profiles: [],
      mediaPresentationDuration: null,
      availabilityTimeOffset: 0,
      getBaseUris: null,
    };
    this.periodCombiner_ = null;

    if (this.updateTimer_ != null) {
      this.updateTimer_.stop();
      this.updateTimer_ = null;
    }

    if (this.contentSteeringManager_) {
      this.contentSteeringManager_.destroy();
    }

    return this.operationManager_.destroy();
  }

  /**
   * @override
   * @exportInterface
   */
  async update() {
    try {
      await this.requestManifest_();
    } catch (error) {
      if (!this.playerInterface_ || !error) {
        return;
      }
      goog.asserts.assert(error instanceof shaka.util.Error, 'Bad error type');
      this.playerInterface_.onError(error);
    }
  }

  /**
   * @override
   * @exportInterface
   */
  onExpirationUpdated(sessionId, expiration) {
    // No-op
  }

  /**
   * @override
   * @exportInterface
   */
  onInitialVariantChosen(variant) {
    // For live it is necessary that the first time we update the manifest with
    // a shorter time than indicated to take into account that the last segment
    // added could be halfway, for example
    if (this.manifest_ && this.manifest_.presentationTimeline.isLive()) {
      const stream = variant.video || variant.audio;
      if (stream && stream.segmentIndex) {
        const availabilityEnd =
            this.manifest_.presentationTimeline.getSegmentAvailabilityEnd();
        const position = stream.segmentIndex.find(availabilityEnd);
        if (position == null) {
          return;
        }
        const reference = stream.segmentIndex.get(position);
        if (!reference) {
          return;
        }
        this.updatePeriod_ = reference.endTime - availabilityEnd;
        this.setUpdateTimer_(/* offset= */ 0);
      }
    }
  }

  /**
   * @override
   * @exportInterface
   */
  banLocation(uri) {
    if (this.contentSteeringManager_) {
      this.contentSteeringManager_.banLocation(uri);
    }
  }

  /**
   * Makes a network request for the manifest and parses the resulting data.
   *
   * @return {!Promise.<number>} Resolves with the time it took, in seconds, to
   *   fulfill the request and parse the data.
   * @private
   */
  async requestManifest_() {
    const requestType = shaka.net.NetworkingEngine.RequestType.MANIFEST;
    const type = shaka.net.NetworkingEngine.AdvancedRequestType.MPD;
    const manifestUris = this.patchLocationUrl_ ?
      [this.patchLocationUrl_] : this.manifestUris_;

    const request = shaka.net.NetworkingEngine.makeRequest(
        manifestUris, this.config_.retryParameters);

    const startTime = Date.now();

    const response = await this.makeNetworkRequest_(
        request, requestType, {type});

    // Detect calls to stop().
    if (!this.playerInterface_) {
      return 0;
    }

    // For redirections add the response uri to the first entry in the
    // Manifest Uris array.
    if (response.uri && !this.manifestUris_.includes(response.uri)) {
      this.manifestUris_.unshift(response.uri);
    }

    // This may throw, but it will result in a failed promise.
    await this.parseManifest_(response.data, response.uri);
    // Keep track of how long the longest manifest update took.
    const endTime = Date.now();
    const updateDuration = (endTime - startTime) / 1000.0;
    this.averageUpdateDuration_.sample(1, updateDuration);

    // Let the caller know how long this update took.
    return updateDuration;
  }

  /**
   * Parses the manifest XML.  This also handles updates and will update the
   * stored manifest.
   *
   * @param {BufferSource} data
   * @param {string} finalManifestUri The final manifest URI, which may
   *   differ from this.manifestUri_ if there has been a redirect.
   * @return {!Promise}
   * @private
   */
  async parseManifest_(data, finalManifestUri) {
    const Error = shaka.util.Error;
    const MpdUtils = shaka.dash.MpdUtils;

    const rootElement = this.patchLocationUrl_ ? 'Patch' : 'MPD';

    const mpd = shaka.util.XmlUtils.parseXml(data, rootElement);
    if (!mpd) {
      throw new Error(
          Error.Severity.CRITICAL, Error.Category.MANIFEST,
          Error.Code.DASH_INVALID_XML, finalManifestUri);
    }

    if (this.patchLocationUrl_) {
      return this.processPatchManifest_(mpd);
    }

    const disableXlinkProcessing = this.config_.dash.disableXlinkProcessing;
    if (disableXlinkProcessing) {
      return this.processManifest_(mpd, finalManifestUri);
    }

    // Process the mpd to account for xlink connections.
    const failGracefully = this.config_.dash.xlinkFailGracefully;
    const xlinkOperation = MpdUtils.processXlinks(
        mpd, this.config_.retryParameters, failGracefully, finalManifestUri,
        this.playerInterface_.networkingEngine);
    this.operationManager_.manage(xlinkOperation);
    const finalMpd = await xlinkOperation.promise;
    return this.processManifest_(finalMpd, finalManifestUri);
  }


  /**
   * Takes a formatted MPD and converts it into a manifest.
   *
   * @param {!Element} mpd
   * @param {string} finalManifestUri The final manifest URI, which may
   *   differ from this.manifestUri_ if there has been a redirect.
   * @return {!Promise}
   * @private
   */
  async processManifest_(mpd, finalManifestUri) {
    const Functional = shaka.util.Functional;
    const XmlUtils = shaka.util.XmlUtils;

    const manifestPreprocessor = this.config_.dash.manifestPreprocessor;
    if (manifestPreprocessor) {
      manifestPreprocessor(mpd);
    }

    // Get any Location elements.  This will update the manifest location and
    // the base URI.
    /** @type {!Array.<string>} */
    let manifestBaseUris = [finalManifestUri];
    /** @type {!Array.<string>} */
    const locations = XmlUtils.findChildren(mpd, 'Location')
        .map(XmlUtils.getContents)
        .filter(Functional.isNotNull);
    if (locations.length > 0) {
      const absoluteLocations = shaka.util.ManifestParserUtils.resolveUris(
          manifestBaseUris, locations);
      this.manifestUris_ = absoluteLocations;
      manifestBaseUris = absoluteLocations;
    }

<<<<<<< HEAD
    if (this.config_.dash.enablePatchMPDSupport) {
      // Get patch location element
      const patchLocation = XmlUtils.findChildren(mpd, 'PatchLocation')
          .map(XmlUtils.getContents)
          .filter(Functional.isNotNull);
      if (patchLocation.length > 0) {
        // we are patching
        this.patchLocationUrl_ = patchLocation[0];
      }
    }

    const uriObjs = XmlUtils.findChildren(mpd, 'BaseURL');
    const uris = uriObjs.map(XmlUtils.getContents);
=======
    let contentSteeringPromise = Promise.resolve();
>>>>>>> 42c6e5f6

    const contentSteering = XmlUtils.findChild(mpd, 'ContentSteering');
    if (contentSteering && this.playerInterface_) {
      const hasPrevContentSteeringManager = !!this.contentSteeringManager_;
      if (!this.contentSteeringManager_) {
        this.contentSteeringManager_ =
            new shaka.util.ContentSteeringManager(this.playerInterface_);
      }
      this.contentSteeringManager_.configure(this.config_);
      this.contentSteeringManager_.setBaseUris(manifestBaseUris);
      this.contentSteeringManager_.setManifestType(
          shaka.media.ManifestParser.DASH);
      const defaultPathwayId =
          contentSteering.getAttribute('defaultServiceLocation');
      this.contentSteeringManager_.setDefaultPathwayId(defaultPathwayId);
      if (!hasPrevContentSteeringManager) {
        const uri = XmlUtils.getContents(contentSteering);
        if (uri) {
          const queryBeforeStart =
            XmlUtils.parseAttr(contentSteering, 'queryBeforeStart',
                XmlUtils.parseBoolean, /* defaultValue= */ false);
          if (queryBeforeStart) {
            contentSteeringPromise =
                this.contentSteeringManager_.requestInfo(uri);
          } else {
            this.contentSteeringManager_.requestInfo(uri);
          }
        }
      }
    }

    const uriObjs = XmlUtils.findChildren(mpd, 'BaseURL');
    let calculatedBaseUris;
    let someLocationValid = false;
    if (this.contentSteeringManager_) {
      this.contentSteeringManager_.clearPreviousLocations();
      for (const uriObj of uriObjs) {
        const serviceLocation = uriObj.getAttribute('serviceLocation');
        const uri = XmlUtils.getContents(uriObj);
        if (serviceLocation && uri) {
          this.contentSteeringManager_.addLocation(
              'BaseURL', serviceLocation, uri);
          someLocationValid = true;
        }
      }
    }
    if (!someLocationValid || !this.contentSteeringManager_) {
      const uris = uriObjs.map(XmlUtils.getContents);
      calculatedBaseUris = shaka.util.ManifestParserUtils.resolveUris(
          manifestBaseUris, uris);
    }

    const getBaseUris = () => {
      if (this.contentSteeringManager_ && someLocationValid) {
        return this.contentSteeringManager_.getLocations('BaseURL');
      }
      if (calculatedBaseUris) {
        return calculatedBaseUris;
      }
      return [];
    };

    this.manifestPatchContext_.getBaseUris = getBaseUris;

    let availabilityTimeOffset = 0;
    if (uriObjs && uriObjs.length) {
      availabilityTimeOffset = XmlUtils.parseAttr(
          uriObjs[0], 'availabilityTimeOffset', XmlUtils.parseFloat) || 0;
    }
    this.manifestPatchContext_.availabilityTimeOffset = availabilityTimeOffset;

    const ignoreMinBufferTime = this.config_.dash.ignoreMinBufferTime;
    let minBufferTime = 0;
    if (!ignoreMinBufferTime) {
      minBufferTime =
          XmlUtils.parseAttr(mpd, 'minBufferTime', XmlUtils.parseDuration) || 0;
    }

    this.updatePeriod_ = /** @type {number} */ (XmlUtils.parseAttr(
        mpd, 'minimumUpdatePeriod', XmlUtils.parseDuration, -1));

    const presentationStartTime = XmlUtils.parseAttr(
        mpd, 'availabilityStartTime', XmlUtils.parseDate);
    let segmentAvailabilityDuration = XmlUtils.parseAttr(
        mpd, 'timeShiftBufferDepth', XmlUtils.parseDuration);

    const ignoreSuggestedPresentationDelay =
      this.config_.dash.ignoreSuggestedPresentationDelay;
    let suggestedPresentationDelay = null;
    if (!ignoreSuggestedPresentationDelay) {
      suggestedPresentationDelay = XmlUtils.parseAttr(
          mpd, 'suggestedPresentationDelay', XmlUtils.parseDuration);
    }

    const ignoreMaxSegmentDuration =
        this.config_.dash.ignoreMaxSegmentDuration;
    let maxSegmentDuration = null;
    if (!ignoreMaxSegmentDuration) {
      maxSegmentDuration = XmlUtils.parseAttr(
          mpd, 'maxSegmentDuration', XmlUtils.parseDuration);
    }
    const mpdType = mpd.getAttribute('type') || 'static';

    this.manifestPatchContext_.type = mpdType;

    /** @type {!shaka.media.PresentationTimeline} */
    let presentationTimeline;
    if (this.manifest_) {
      presentationTimeline = this.manifest_.presentationTimeline;

      // Before processing an update, evict from all segment indexes.  Some of
      // them may not get updated otherwise if their corresponding Period
      // element has been dropped from the manifest since the last update.
      // Without this, playback will still work, but this is necessary to
      // maintain conditions that we assert on for multi-Period content.
      // This gives us confidence that our state is maintained correctly, and
      // that the complex logic of multi-Period eviction and period-flattening
      // is correct.  See also:
      // https://github.com/shaka-project/shaka-player/issues/3169#issuecomment-823580634
      for (const stream of Object.values(this.streamMap_)) {
        if (stream.segmentIndex) {
          stream.segmentIndex.evict(
              presentationTimeline.getSegmentAvailabilityStart());
        }
      }
    } else {
      // DASH IOP v3.0 suggests using a default delay between minBufferTime
      // and timeShiftBufferDepth.  This is literally the range of all
      // feasible choices for the value.  Nothing older than
      // timeShiftBufferDepth is still available, and anything less than
      // minBufferTime will cause buffering issues.
      //
      // We have decided that our default will be the configured value, or
      // 1.5 * minBufferTime if not configured. This is fairly conservative.
      // Content providers should provide a suggestedPresentationDelay whenever
      // possible to optimize the live streaming experience.
      const defaultPresentationDelay =
          this.config_.defaultPresentationDelay || minBufferTime * 1.5;
      const presentationDelay = suggestedPresentationDelay != null ?
          suggestedPresentationDelay : defaultPresentationDelay;
      presentationTimeline = new shaka.media.PresentationTimeline(
          presentationStartTime, presentationDelay,
          this.config_.dash.autoCorrectDrift);
    }

    presentationTimeline.setStatic(mpdType == 'static');

    const isLive = presentationTimeline.isLive();

    // If it's live, we check for an override.
    if (isLive && !isNaN(this.config_.availabilityWindowOverride)) {
      segmentAvailabilityDuration = this.config_.availabilityWindowOverride;
    }

    // If it's null, that means segments are always available.  This is always
    // the case for VOD, and sometimes the case for live.
    if (segmentAvailabilityDuration == null) {
      segmentAvailabilityDuration = Infinity;
    }

    presentationTimeline.setSegmentAvailabilityDuration(
        segmentAvailabilityDuration);

    const profiles = mpd.getAttribute('profiles') || '';
    this.manifestPatchContext_.profiles = profiles.split(',');

    /** @type {shaka.dash.DashParser.Context} */
    const context = {
      // Don't base on updatePeriod_ since emsg boxes can cause manifest
      // updates.
      dynamic: mpdType != 'static',
      presentationTimeline: presentationTimeline,
      period: null,
      periodInfo: null,
      adaptationSet: null,
      representation: null,
      bandwidth: 0,
      indexRangeWarningGiven: false,
      availabilityTimeOffset: availabilityTimeOffset,
      segmentInfo: null,
      mediaPresentationDuration: null,
      profiles: profiles.split(','),
    };

    const periodsAndDuration = this.parsePeriods_(context, getBaseUris, mpd);
    const duration = periodsAndDuration.duration;
    const periods = periodsAndDuration.periods;

    if (mpdType == 'static' ||
        !periodsAndDuration.durationDerivedFromPeriods) {
      // Ignore duration calculated from Period lengths if this is dynamic.
      presentationTimeline.setDuration(duration || Infinity);
    }

    // The segments are available earlier than the availability start time.
    // If the stream is low latency and the user has not configured the
    // lowLatencyMode, but if it has been configured to activate the
    // lowLatencyMode if a stream of this type is detected, we automatically
    // activate the lowLatencyMode.
    if (this.minTotalAvailabilityTimeOffset_ && !this.lowLatencyMode_) {
      const autoLowLatencyMode = this.playerInterface_.isAutoLowLatencyMode();
      if (autoLowLatencyMode) {
        this.playerInterface_.enableLowLatencyMode();
        this.lowLatencyMode_ = this.playerInterface_.isLowLatencyMode();
      }
    }

    if (this.lowLatencyMode_) {
      presentationTimeline.setAvailabilityTimeOffset(
          this.minTotalAvailabilityTimeOffset_);
    } else if (this.minTotalAvailabilityTimeOffset_) {
      // If the playlist contains AvailabilityTimeOffset value, the
      // streaming.lowLatencyMode value should be set to true to stream with low
      // latency mode.
      shaka.log.alwaysWarn('Low-latency DASH live stream detected, but ' +
        'low-latency streaming mode is not enabled in Shaka Player. ' +
        'Set streaming.lowLatencyMode configuration to true, and see ' +
        'https://bit.ly/3clctcj for details.');
    }

    // Use @maxSegmentDuration to override smaller, derived values.
    presentationTimeline.notifyMaxSegmentDuration(maxSegmentDuration || 1);
    if (goog.DEBUG) {
      presentationTimeline.assertIsValid();
    }

<<<<<<< HEAD
=======
    await this.periodCombiner_.combinePeriods(periods, context.dynamic);

    await contentSteeringPromise;

>>>>>>> 42c6e5f6
    // Set minBufferTime to 0 for low-latency DASH live stream to achieve the
    // best latency
    if (this.lowLatencyMode_) {
      minBufferTime = 0;
    }

    // These steps are not done on manifest update.
    if (!this.manifest_) {
      await this.periodCombiner_.combinePeriods(periods, context.dynamic);

      this.manifest_ = {
        presentationTimeline: presentationTimeline,
        variants: this.periodCombiner_.getVariants(),
        textStreams: this.periodCombiner_.getTextStreams(),
        imageStreams: this.periodCombiner_.getImageStreams(),
        offlineSessionIds: [],
        minBufferTime: minBufferTime || 0,
        sequenceMode: this.config_.dash.sequenceMode,
        ignoreManifestTimestampsInSegmentsMode: false,
        type: shaka.media.ManifestParser.DASH,
        serviceDescription: this.parseServiceDescription_(mpd),
      };

      // We only need to do clock sync when we're using presentation start
      // time. This condition also excludes VOD streams.
      if (presentationTimeline.usingPresentationStartTime()) {
        const XmlUtils = shaka.util.XmlUtils;
        const timingElements = XmlUtils.findChildren(mpd, 'UTCTiming');
        const offset = await this.parseUtcTiming_(getBaseUris, timingElements);
        // Detect calls to stop().
        if (!this.playerInterface_) {
          return;
        }
        presentationTimeline.setClockOffset(offset);
      }

      // This is the first point where we have a meaningful presentation start
      // time, and we need to tell PresentationTimeline that so that it can
      // maintain consistency from here on.
      presentationTimeline.lockStartTime();
    } else {
      await this.postPeriodProcessing_(
          periodsAndDuration.periods, /* isPatchUpdate= */ false);
    }

    // Add text streams to correspond to closed captions.  This happens right
    // after period combining, while we still have a direct reference, so that
    // any new streams will appear in the period combiner.
    this.playerInterface_.makeTextStreamsForClosedCaptions(this.manifest_);
  }

  /**
   * Handles common procedures after processing new periods.
   *
   * @param {!Array<shaka.extern.Period>} periods to be appended
   * @param {boolean} isPatchUpdate does call comes from mpd patch update
   * @private
   */
  async postPeriodProcessing_(periods, isPatchUpdate) {
    await this.periodCombiner_.combinePeriods(periods, true, isPatchUpdate);

    // Just update the variants and text streams, which may change as periods
    // are added or removed.
    this.manifest_.variants = this.periodCombiner_.getVariants();
    const textStreams = this.periodCombiner_.getTextStreams();
    if (textStreams.length > 0) {
      this.manifest_.textStreams = textStreams;
    }
    this.manifest_.imageStreams = this.periodCombiner_.getImageStreams();

    // Re-filter the manifest.  This will check any configured restrictions on
    // new variants, and will pass any new init data to DrmEngine to ensure
    // that key rotation works correctly.
    this.playerInterface_.filter(this.manifest_);
  }

  /**
   * Takes a formatted Patch MPD and converts it into a manifest.
   *
   * @param {!Element} mpd
   * @return {!Promise}
   * @private
   */
  async processPatchManifest_(mpd) {
    const XmlUtils = shaka.util.XmlUtils;

    const additions = XmlUtils.findChildren(mpd, 'p:add');

    /** @type {!Array.<shaka.extern.Period>} */
    const newPeriods = [];

    for (const addition of additions) {
      const selector = addition.getAttribute('sel');

      const paths = XmlUtils.parseXpath(selector);

      switch (paths[paths.length - 1].name) {
        case 'MPD':
          if (selector == '/MPD/@mediaPresentationDuration') {
            const content = XmlUtils.getContents(addition) || '';
            this.parsePatchMediaPresentationDurationChange_(content);
          } else {
            newPeriods.push(...this.parsePatchPeriod_(addition));
          }
          break;
        case 'SegmentTimeline':
          this.parsePatchSegment_(paths,
              XmlUtils.findChildren(addition, 'S'));

          break;
            // TODO handle SegmentList
            // TODO handle SegmentBase
      }
    }

    const replaces = XmlUtils.findChildren(mpd, 'p:replace');
    for (const replace of replaces) {
      const selector = replace.getAttribute('sel');
      const content = XmlUtils.getContents(replace) || '';

      if (selector == '/MPD/@type') {
        this.parsePatchMpdTypeChange_(content);
      } else if (selector == '/MPD/@mediaPresentationDuration') {
        this.parsePatchMediaPresentationDurationChange_(content);
      }
    }

    if (newPeriods.length) {
      await this.postPeriodProcessing_(newPeriods, /* isPatchUpdate= */ true);
    }
    if (this.manifestPatchContext_.type == 'static') {
      const duration = this.manifestPatchContext_.mediaPresentationDuration;
      this.manifest_.presentationTimeline.setDuration(duration || Infinity);
    }
  }

  /**
   * Handles manifest type changes, this transition is expected to be
   * "dyanmic" to "static".
   *
   * @param {!string} mpdType
   * @private
   */
  parsePatchMpdTypeChange_(mpdType) {
    this.manifest_.presentationTimeline.setStatic(mpdType == 'static');
    this.manifestPatchContext_.type = mpdType;
    for (const context of this.contextCache_.values()) {
      context.dynamic = mpdType == 'dynamic';
    }
    if (mpdType == 'static') {
      // Manifest is no longer dynamic, so stop live updates.
      this.updatePeriod_ = -1;
    }
  }

  /**
   * @param {string} durationString
   * @private
   */
  parsePatchMediaPresentationDurationChange_(durationString) {
    const duration = shaka.util.XmlUtils.parseDuration(durationString);
    if (duration == null) {
      return;
    }
    this.manifestPatchContext_.mediaPresentationDuration = duration;
    for (const context of this.contextCache_.values()) {
      context.mediaPresentationDuration = duration;
    }
  }

  /**
   * Ingests a full MPD period element from a patch update
   *
   * @param {!Element} periods
   * @private
   */
  parsePatchPeriod_(periods) {
    goog.asserts.assert(this.manifestPatchContext_.getBaseUris,
        'Must provide getBaseUris on manifestPatchContext_');
    this.contextCache_.clear();

    /** @type {shaka.dash.DashParser.Context} */
    const context = {
      dynamic: this.manifestPatchContext_.type == 'dynamic',
      presentationTimeline: this.manifest_.presentationTimeline,
      period: null,
      periodInfo: null,
      adaptationSet: null,
      representation: null,
      bandwidth: 0,
      indexRangeWarningGiven: false,
      availabilityTimeOffset: this.manifestPatchContext_.availabilityTimeOffset,
      profiles: this.manifestPatchContext_.profiles,
      segmentInfo: null,
      mediaPresentationDuration:
          this.manifestPatchContext_.mediaPresentationDuration,
      timelineCache: new Map(),
    };

    const periodsAndDuration = this.parsePeriods_(context,
        this.manifestPatchContext_.getBaseUris, periods);

    return periodsAndDuration.periods;
  }

  /**
   * Ingests Path MPD segments.
   *
   * @param {!Array<shaka.util.XmlUtils.PathNode>} paths
   * @param {Array<Element>} segments
   * @private
   */
  parsePatchSegment_(paths, segments) {
    let periodId = '';
    let adaptationSetId = '';
    let representationId = '';
    for (const node of paths) {
      if (node.name == 'Period') {
        periodId = node.id;
      } else if (node.name == 'AdaptationSet') {
        adaptationSetId = node.id;
      } else if (node.name == 'Representation') {
        representationId = node.id;
      }
    }

    /** @type {!Array<string>} */
    const representationIds = [];

    if (representationId != '') {
      representationIds.push(representationId);
    } else {
      for (const context of this.contextCache_.values()) {
        if (context.adaptationSet.id == adaptationSetId &&
              context.representation.id) {
          representationIds.push(context.representation.id);
        }
      }
    }

    for (const repId of representationIds) {
      const contextId = periodId + ',' + repId;

      /** @type {shaka.dash.DashParser.Context} */
      const context = this.contextCache_.get(contextId);

      context.segmentInfo.timepoints = segments;

      const currentStream = this.streamMap_[contextId];
      goog.asserts.assert(currentStream, 'stream should exist');

      if (currentStream.segmentIndex) {
        currentStream.segmentIndex.evict(
            this.manifest_.presentationTimeline.getSegmentAvailabilityStart());
      }

      try {
        const requestSegment = (uris, startByte, endByte, isInit) => {
          return this.requestSegment_(uris, startByte, endByte, isInit);
        };
        const streamInfo = shaka.dash.SegmentTemplate.createStreamInfo(
            context, requestSegment, this.streamMap_, /* isUpdate= */ true,
            this.config_.dash.initialSegmentLimit, this.periodDurations_,
            context.representation.aes128Key, /* isPatchUpdate= */ true);
        currentStream.createSegmentIndex = async () => {
          if (!currentStream.segmentIndex) {
            currentStream.segmentIndex =
                  await streamInfo.generateSegmentIndex();
          }
        };
      } catch (error) {
        const ContentType = shaka.util.ManifestParserUtils.ContentType;
        const contentType = context.representation.contentType;
        const isText = contentType == ContentType.TEXT ||
              contentType == ContentType.APPLICATION;
        const isImage = contentType == ContentType.IMAGE;
        if (!(isText || isImage) ||
              error.code != shaka.util.Error.Code.DASH_NO_SEGMENT_INFO) {
          // We will ignore any DASH_NO_SEGMENT_INFO errors for text/image
          throw error;
        }
      }
    }
  }

  /**
   * Reads maxLatency and maxPlaybackRate properties from service
   * description element.
   *
   * @param {!Element} mpd
   * @return {?shaka.extern.ServiceDescription}
   * @private
   */
  parseServiceDescription_(mpd) {
    const XmlUtils = shaka.util.XmlUtils;
    const elem = XmlUtils.findChild(mpd, 'ServiceDescription');

    if (!elem ) {
      return null;
    }

    const latencyNode = XmlUtils.findChild(elem, 'Latency');
    const playbackRateNode = XmlUtils.findChild(elem, 'PlaybackRate');

    if ((latencyNode && latencyNode.getAttribute('max')) || playbackRateNode) {
      const maxLatency = latencyNode && latencyNode.getAttribute('max') ?
        parseInt(latencyNode.getAttribute('max'), 10) / 1000 :
        null;
      const maxPlaybackRate = playbackRateNode ?
        parseFloat(playbackRateNode.getAttribute('max')) :
        null;
      const minLatency = latencyNode && latencyNode.getAttribute('min') ?
        parseInt(latencyNode.getAttribute('min'), 10) / 1000 :
        null;
      const minPlaybackRate = playbackRateNode ?
        parseFloat(playbackRateNode.getAttribute('min')) :
        null;

      return {
        maxLatency,
        maxPlaybackRate,
        minLatency,
        minPlaybackRate,
      };
    }

    return null;
  }

  /**
   * Reads and parses the periods from the manifest.  This first does some
   * partial parsing so the start and duration is available when parsing
   * children.
   *
   * @param {shaka.dash.DashParser.Context} context
   * @param {function():!Array.<string>} getBaseUris
   * @param {!Element} mpd
   * @return {{
   *   periods: !Array.<shaka.extern.Period>,
   *   duration: ?number,
   *   durationDerivedFromPeriods: boolean
   * }}
   * @private
   */
  parsePeriods_(context, getBaseUris, mpd) {
    const XmlUtils = shaka.util.XmlUtils;
    let presentationDuration = context.mediaPresentationDuration;

    if (!presentationDuration) {
      presentationDuration = XmlUtils.parseAttr(
          mpd, 'mediaPresentationDuration', XmlUtils.parseDuration);
      this.manifestPatchContext_.mediaPresentationDuration =
          presentationDuration;
    }

    const periods = [];
    let prevEnd = 0;
    const periodNodes = XmlUtils.findChildren(mpd, 'Period');
    for (let i = 0; i < periodNodes.length; i++) {
      const elem = periodNodes[i];
      const next = periodNodes[i + 1];
      const start = /** @type {number} */ (
        XmlUtils.parseAttr(elem, 'start', XmlUtils.parseDuration, prevEnd));
      const periodId = elem.id;
      const givenDuration =
          XmlUtils.parseAttr(elem, 'duration', XmlUtils.parseDuration);

      let periodDuration = null;
      if (next) {
        // "The difference between the start time of a Period and the start time
        // of the following Period is the duration of the media content
        // represented by this Period."
        const nextStart =
            XmlUtils.parseAttr(next, 'start', XmlUtils.parseDuration);
        if (nextStart != null) {
          periodDuration = nextStart - start;
        }
      } else if (presentationDuration != null) {
        // "The Period extends until the Period.start of the next Period, or
        // until the end of the Media Presentation in the case of the last
        // Period."
        periodDuration = presentationDuration - start;
      }

      const threshold =
          shaka.util.ManifestParserUtils.GAP_OVERLAP_TOLERANCE_SECONDS;
      if (periodDuration && givenDuration &&
          Math.abs(periodDuration - givenDuration) > threshold) {
        shaka.log.warning('There is a gap/overlap between Periods', elem);
      }
      // Only use the @duration in the MPD if we can't calculate it.  We should
      // favor the @start of the following Period.  This ensures that there
      // aren't gaps between Periods.
      if (periodDuration == null) {
        periodDuration = givenDuration;
      }

      /**
       * This is to improve robustness when the player observes manifest with
       * past periods that are inconsistent to previous ones.
       *
       * This may happen when a CDN or proxy server switches its upstream from
       * one encoder to another redundant encoder.
       *
       * Skip periods that match all of the following criteria:
       * - Start time is earlier than latest period start time ever seen
       * - Period ID is never seen in the previous manifest
       * - Not the last period in the manifest
       *
       * Periods that meet the aforementioned criteria are considered invalid
       * and should be safe to discard.
       */

      if (this.largestPeriodStartTime_ !== null &&
        periodId !== null && start !== null &&
        start < this.largestPeriodStartTime_ &&
        !this.lastManifestUpdatePeriodIds_.includes(periodId) &&
        i + 1 != periodNodes.length) {
        shaka.log.debug(
            `Skipping Period with ID ${periodId} as its start time is smaller` +
            ' than the largest period start time that has been seen, and ID ' +
            'is unseen before');
        continue;
      }


      // Save maximum period start time if it is the last period
      if (start !== null &&
        (this.largestPeriodStartTime_ === null ||
          start > this.largestPeriodStartTime_)) {
        this.largestPeriodStartTime_ = start;
      }

      // Parse child nodes.
      const info = {
        start: start,
        duration: periodDuration,
        node: elem,
        isLastPeriod: periodDuration == null || !next,
      };
      const period = this.parsePeriod_(context, getBaseUris, info);
      periods.push(period);

      if (context.period.id && periodDuration) {
        this.periodDurations_[context.period.id] = periodDuration;
      }

      if (periodDuration == null) {
        if (next) {
          // If the duration is still null and we aren't at the end, then we
          // will skip any remaining periods.
          shaka.log.warning(
              'Skipping Period', i + 1, 'and any subsequent Periods:', 'Period',
              i + 1, 'does not have a valid start time.', next);
        }

        // The duration is unknown, so the end is unknown.
        prevEnd = null;
        break;
      }

      prevEnd = start + periodDuration;
    } // end of period parsing loop

    // Replace previous seen periods with the current one.
    this.lastManifestUpdatePeriodIds_ = periods.map((el) => el.id);

    if (presentationDuration != null) {
      if (prevEnd != presentationDuration) {
        shaka.log.warning(
            '@mediaPresentationDuration does not match the total duration of ',
            'all Periods.');
        // Assume @mediaPresentationDuration is correct.
      }
      return {
        periods: periods,
        duration: presentationDuration,
        durationDerivedFromPeriods: false,
      };
    } else {
      return {
        periods: periods,
        duration: prevEnd,
        durationDerivedFromPeriods: true,
      };
    }
  }

  /**
   * Parses a Period XML element.  Unlike the other parse methods, this is not
   * given the Node; it is given a PeriodInfo structure.  Also, partial parsing
   * was done before this was called so start and duration are valid.
   *
   * @param {shaka.dash.DashParser.Context} context
   * @param {function():!Array.<string>} getBaseUris
   * @param {shaka.dash.DashParser.PeriodInfo} periodInfo
   * @return {shaka.extern.Period}
   * @private
   */
  parsePeriod_(context, getBaseUris, periodInfo) {
    const Functional = shaka.util.Functional;
    const XmlUtils = shaka.util.XmlUtils;
    const ContentType = shaka.util.ManifestParserUtils.ContentType;

    context.period = this.createFrame_(periodInfo.node, null, getBaseUris);
    context.periodInfo = periodInfo;
    context.period.availabilityTimeOffset = context.availabilityTimeOffset;

    // If the period doesn't have an ID, give it one based on its start time.
    if (!context.period.id) {
      shaka.log.info(
          'No Period ID given for Period with start time ' + periodInfo.start +
          ',  Assigning a default');
      context.period.id = '__shaka_period_' + periodInfo.start;
    }

    const eventStreamNodes =
        XmlUtils.findChildren(periodInfo.node, 'EventStream');
    const availabilityStart =
        context.presentationTimeline.getSegmentAvailabilityStart();

    for (const node of eventStreamNodes) {
      this.parseEventStream_(
          periodInfo.start, periodInfo.duration, node, availabilityStart);
    }

    const adaptationSetNodes =
        XmlUtils.findChildren(periodInfo.node, 'AdaptationSet');
    const adaptationSets = adaptationSetNodes
        .map((node) => this.parseAdaptationSet_(context, node))
        .filter(Functional.isNotNull);

    // For dynamic manifests, we use rep IDs internally, and they must be
    // unique.
    if (context.dynamic) {
      const ids = [];
      for (const set of adaptationSets) {
        for (const id of set.representationIds) {
          ids.push(id);
        }
      }

      const uniqueIds = new Set(ids);

      if (ids.length != uniqueIds.size) {
        throw new shaka.util.Error(
            shaka.util.Error.Severity.CRITICAL,
            shaka.util.Error.Category.MANIFEST,
            shaka.util.Error.Code.DASH_DUPLICATE_REPRESENTATION_ID);
      }
    }

    const normalAdaptationSets = adaptationSets
        .filter((as) => { return !as.trickModeFor; });

    const trickModeAdaptationSets = adaptationSets
        .filter((as) => { return as.trickModeFor; });

    // Attach trick mode tracks to normal tracks.
    for (const trickModeSet of trickModeAdaptationSets) {
      const targetIds = trickModeSet.trickModeFor.split(' ');
      for (const normalSet of normalAdaptationSets) {
        if (targetIds.includes(normalSet.id)) {
          for (const stream of normalSet.streams) {
            // There may be multiple trick mode streams, but we do not
            // currently support that.  Just choose one.
            // TODO: https://github.com/shaka-project/shaka-player/issues/1528
            stream.trickModeVideo = trickModeSet.streams.find((trickStream) =>
              shaka.util.MimeUtils.getNormalizedCodec(stream.codecs) ==
              shaka.util.MimeUtils.getNormalizedCodec(trickStream.codecs));
          }
        }
      }
    }

    const audioStreams = this.getStreamsFromSets_(
        this.config_.disableAudio,
        normalAdaptationSets,
        ContentType.AUDIO);
    const videoStreams = this.getStreamsFromSets_(
        this.config_.disableVideo,
        normalAdaptationSets,
        ContentType.VIDEO);
    const textStreams = this.getStreamsFromSets_(
        this.config_.disableText,
        normalAdaptationSets,
        ContentType.TEXT);
    const imageStreams = this.getStreamsFromSets_(
        this.config_.disableThumbnails,
        normalAdaptationSets,
        ContentType.IMAGE);

    if (videoStreams.length === 0 && audioStreams.length === 0) {
      throw new shaka.util.Error(
          shaka.util.Error.Severity.CRITICAL,
          shaka.util.Error.Category.MANIFEST,
          shaka.util.Error.Code.DASH_EMPTY_PERIOD,
      );
    }

    return {
      id: context.period.id,
      audioStreams,
      videoStreams,
      textStreams,
      imageStreams,
    };
  }

  /**
   * Gets the streams from the given sets or returns an empty array if disabled
   * or no streams are found.
   * @param {boolean} disabled
   * @param {!Array.<!shaka.dash.DashParser.AdaptationInfo>} adaptationSets
   * @param {string} contentType
   @private
  */
  getStreamsFromSets_(disabled, adaptationSets, contentType) {
    if (disabled || !adaptationSets.length) {
      return [];
    }

    return adaptationSets.reduce((all, part) => {
      if (part.contentType != contentType) {
        return all;
      }

      all.push(...part.streams);
      return all;
    }, []);
  }

  /**
   * Parses an AdaptationSet XML element.
   *
   * @param {shaka.dash.DashParser.Context} context
   * @param {!Element} elem The AdaptationSet element.
   * @return {?shaka.dash.DashParser.AdaptationInfo}
   * @private
   */
  parseAdaptationSet_(context, elem) {
    const XmlUtils = shaka.util.XmlUtils;
    const Functional = shaka.util.Functional;
    const ManifestParserUtils = shaka.util.ManifestParserUtils;
    const ContentType = ManifestParserUtils.ContentType;
    const ContentProtection = shaka.dash.ContentProtection;

    context.adaptationSet = this.createFrame_(elem, context.period, null);

    let main = false;
    const roleElements = XmlUtils.findChildren(elem, 'Role');
    const roleValues = roleElements.map((role) => {
      return role.getAttribute('value');
    }).filter(Functional.isNotNull);

    // Default kind for text streams is 'subtitle' if unspecified in the
    // manifest.
    let kind = undefined;
    const isText = context.adaptationSet.contentType == ContentType.TEXT;
    if (isText) {
      kind = ManifestParserUtils.TextStreamKind.SUBTITLE;
    }

    for (const roleElement of roleElements) {
      const scheme = roleElement.getAttribute('schemeIdUri');
      if (scheme == null || scheme == 'urn:mpeg:dash:role:2011') {
        // These only apply for the given scheme, but allow them to be specified
        // if there is no scheme specified.
        // See: DASH section 5.8.5.5
        const value = roleElement.getAttribute('value');
        switch (value) {
          case 'main':
            main = true;
            break;
          case 'caption':
          case 'subtitle':
            kind = value;
            break;
        }
      }
    }

    // Parallel for HLS VIDEO-RANGE as defined in DASH-IF IOP v4.3 6.2.5.1.
    let videoRange;

    // Ref. https://dashif.org/docs/DASH-IF-IOP-v4.3.pdf
    // If signaled, a Supplemental or Essential Property descriptor
    // shall be used, with the schemeIdUri set to
    // urn:mpeg:mpegB:cicp:<Parameter> as defined in
    // ISO/IEC 23001-8 [49] and <Parameter> one of the
    // following: ColourPrimaries, TransferCharacteristics,
    // or MatrixCoefficients.
    const scheme = 'urn:mpeg:mpegB:cicp';
    const transferCharacteristicsScheme = `${scheme}:TransferCharacteristics`;
    const colourPrimariesScheme = `${scheme}:ColourPrimaries`;
    const matrixCoefficientsScheme = `${scheme}:MatrixCoefficients`;

    const getVideoRangeFromTransferCharacteristicCICP = (cicp) => {
      switch (cicp) {
        case 1:
        case 6:
        case 13:
        case 14:
        case 15:
          return 'SDR';
        case 16:
          return 'PQ';
        case 18:
          return 'HLG';
      }
      return undefined;
    };

    const essentialProperties =
        XmlUtils.findChildren(elem, 'EssentialProperty');
    // ID of real AdaptationSet if this is a trick mode set:
    let trickModeFor = null;
    let isFastSwitching = false;
    let unrecognizedEssentialProperty = false;
    for (const prop of essentialProperties) {
      const schemeId = prop.getAttribute('schemeIdUri');
      if (schemeId == 'http://dashif.org/guidelines/trickmode') {
        trickModeFor = prop.getAttribute('value');
      } else if (schemeId == transferCharacteristicsScheme) {
        videoRange = getVideoRangeFromTransferCharacteristicCICP(
            parseInt(prop.getAttribute('value'), 10),
        );
      } else if (schemeId == colourPrimariesScheme ||
                 schemeId == matrixCoefficientsScheme) {
        continue;
      } else if (schemeId == 'urn:mpeg:dash:ssr:2023') {
        isFastSwitching = true;
      } else {
        unrecognizedEssentialProperty = true;
      }
    }

    const supplementalProperties =
        XmlUtils.findChildren(elem, 'SupplementalProperty');
    for (const prop of supplementalProperties) {
      const schemeId = prop.getAttribute('schemeIdUri');
      if (schemeId == transferCharacteristicsScheme) {
        videoRange = getVideoRangeFromTransferCharacteristicCICP(
            parseInt(prop.getAttribute('value'), 10),
        );
      }
    }

    const accessibilities = XmlUtils.findChildren(elem, 'Accessibility');
    const LanguageUtils = shaka.util.LanguageUtils;
    const closedCaptions = new Map();
    /** @type {?shaka.media.ManifestParser.AccessibilityPurpose} */
    let accessibilityPurpose;
    for (const prop of accessibilities) {
      const schemeId = prop.getAttribute('schemeIdUri');
      const value = prop.getAttribute('value');
      if (schemeId == 'urn:scte:dash:cc:cea-608:2015' ) {
        let channelId = 1;
        if (value != null) {
          const channelAssignments = value.split(';');
          for (const captionStr of channelAssignments) {
            let channel;
            let language;
            // Some closed caption descriptions have channel number and
            // language ("CC1=eng") others may only have language ("eng,spa").
            if (!captionStr.includes('=')) {
              // When the channel assignemnts are not explicitly provided and
              // there are only 2 values provided, it is highly likely that the
              // assignments are CC1 and CC3 (most commonly used CC streams).
              // Otherwise, cycle through all channels arbitrarily (CC1 - CC4)
              // in order of provided langs.
              channel = `CC${channelId}`;
              if (channelAssignments.length == 2) {
                channelId += 2;
              } else {
                channelId ++;
              }
              language = captionStr;
            } else {
              const channelAndLanguage = captionStr.split('=');
              // The channel info can be '1' or 'CC1'.
              // If the channel info only has channel number(like '1'), add 'CC'
              // as prefix so that it can be a full channel id (like 'CC1').
              channel = channelAndLanguage[0].startsWith('CC') ?
                  channelAndLanguage[0] : `CC${channelAndLanguage[0]}`;

              // 3 letters (ISO 639-2).  In b/187442669, we saw a blank string
              // (CC2=;CC3=), so default to "und" (the code for "undetermined").
              language = channelAndLanguage[1] || 'und';
            }
            closedCaptions.set(channel, LanguageUtils.normalize(language));
          }
        } else {
          // If channel and language information has not been provided, assign
          // 'CC1' as channel id and 'und' as language info.
          closedCaptions.set('CC1', 'und');
        }
      } else if (schemeId == 'urn:scte:dash:cc:cea-708:2015') {
        let serviceNumber = 1;
        if (value != null) {
          for (const captionStr of value.split(';')) {
            let service;
            let language;
            // Similar to CEA-608, it is possible that service # assignments
            // are not explicitly provided e.g. "eng;deu;swe" In this case,
            // we just cycle through the services for each language one by one.
            if (!captionStr.includes('=')) {
              service = `svc${serviceNumber}`;
              serviceNumber ++;
              language = captionStr;
            } else {
            // Otherwise, CEA-708 caption values take the form "
            // 1=lang:eng;2=lang:deu" i.e. serviceNumber=lang:threelettercode.
              const serviceAndLanguage = captionStr.split('=');
              service = `svc${serviceAndLanguage[0]}`;

              // The language info can be different formats, lang:eng',
              // or 'lang:eng,war:1,er:1'. Extract the language info.
              language = serviceAndLanguage[1].split(',')[0].split(':').pop();
            }
            closedCaptions.set(service, LanguageUtils.normalize(language));
          }
        } else {
          // If service and language information has not been provided, assign
          // 'svc1' as service number and 'und' as language info.
          closedCaptions.set('svc1', 'und');
        }
      } else if (schemeId == 'urn:mpeg:dash:role:2011') {
        // See DASH IOP 3.9.2 Table 4.
        if (value != null) {
          roleValues.push(value);
          if (value == 'captions') {
            kind = ManifestParserUtils.TextStreamKind.CLOSED_CAPTION;
          }
        }
      } else if (schemeId == 'urn:tva:metadata:cs:AudioPurposeCS:2007') {
        // See DASH DVB Document A168 Rev.6 Table 5.
        if (value == '1') {
          accessibilityPurpose =
              shaka.media.ManifestParser.AccessibilityPurpose.VISUALLY_IMPAIRED;
        } else if (value == '2') {
          accessibilityPurpose =
              shaka.media.ManifestParser.AccessibilityPurpose.HARD_OF_HEARING;
        }
      }
    }

    // According to DASH spec (2014) section 5.8.4.8, "the successful processing
    // of the descriptor is essential to properly use the information in the
    // parent element".  According to DASH IOP v3.3, section 3.3.4, "if the
    // scheme or the value" for EssentialProperty is not recognized, "the DASH
    // client shall ignore the parent element."
    if (unrecognizedEssentialProperty) {
      // Stop parsing this AdaptationSet and let the caller filter out the
      // nulls.
      return null;
    }

    const contentProtectionElems =
        XmlUtils.findChildren(elem, 'ContentProtection');
    const contentProtection = ContentProtection.parseFromAdaptationSet(
        contentProtectionElems,
        this.config_.dash.ignoreDrmInfo,
        this.config_.dash.keySystemsByURI);

    const language = shaka.util.LanguageUtils.normalize(
        context.adaptationSet.language || 'und');

    // This attribute is currently non-standard, but it is supported by Kaltura.
    let label = elem.getAttribute('label');

    // See DASH IOP 4.3 here https://dashif.org/docs/DASH-IF-IOP-v4.3.pdf (page 35)
    const labelElements = XmlUtils.findChildren(elem, 'Label');
    if (labelElements && labelElements.length) {
      // NOTE: Right now only one label field is supported.
      const firstLabelElement = labelElements[0];
      if (firstLabelElement.textContent) {
        label = firstLabelElement.textContent;
      }
    }

    // Parse Representations into Streams.
    const representations = XmlUtils.findChildren(elem, 'Representation');
    const streams = representations.map((representation) => {
      const parsedRepresentation = this.parseRepresentation_(context,
          contentProtection, kind, language, label, main, roleValues,
          closedCaptions, representation, accessibilityPurpose);
      if (parsedRepresentation) {
        parsedRepresentation.hdr = parsedRepresentation.hdr || videoRange;
        parsedRepresentation.fastSwitching = isFastSwitching;
      }
      return parsedRepresentation;
    }).filter((s) => !!s);

    if (streams.length == 0) {
      const isImage = context.adaptationSet.contentType == ContentType.IMAGE;
      // Ignore empty AdaptationSets if ignoreEmptyAdaptationSet is true
      // or they are for text/image content.
      if (this.config_.dash.ignoreEmptyAdaptationSet || isText || isImage) {
        return null;
      }
      throw new shaka.util.Error(
          shaka.util.Error.Severity.CRITICAL,
          shaka.util.Error.Category.MANIFEST,
          shaka.util.Error.Code.DASH_EMPTY_ADAPTATION_SET);
    }

    // If AdaptationSet's type is unknown or is ambiguously "application",
    // guess based on the information in the first stream.  If the attributes
    // mimeType and codecs are split across levels, they will both be inherited
    // down to the stream level by this point, so the stream will have all the
    // necessary information.
    if (!context.adaptationSet.contentType ||
        context.adaptationSet.contentType == ContentType.APPLICATION) {
      const mimeType = streams[0].mimeType;
      const codecs = streams[0].codecs;
      context.adaptationSet.contentType =
          shaka.dash.DashParser.guessContentType_(mimeType, codecs);

      for (const stream of streams) {
        stream.type = context.adaptationSet.contentType;
      }
    }

    const adaptationId = context.adaptationSet.id ||
        ('__fake__' + this.globalId_++);

    for (const stream of streams) {
      // Some DRM license providers require that we have a default
      // key ID from the manifest in the wrapped license request.
      // Thus, it should be put in drmInfo to be accessible to request filters.
      for (const drmInfo of contentProtection.drmInfos) {
        drmInfo.keyIds = drmInfo.keyIds && stream.keyIds ?
            new Set([...drmInfo.keyIds, ...stream.keyIds]) :
            drmInfo.keyIds || stream.keyIds;
      }
      if (this.config_.dash.enableAudioGroups) {
        stream.groupId = adaptationId;
      }
    }

    const repIds = representations
        .map((node) => { return node.getAttribute('id'); })
        .filter(shaka.util.Functional.isNotNull);

    return {
      id: adaptationId,
      contentType: context.adaptationSet.contentType,
      language: language,
      main: main,
      streams: streams,
      drmInfos: contentProtection.drmInfos,
      trickModeFor: trickModeFor,
      representationIds: repIds,
    };
  }

  /**
   * Parses a Representation XML element.
   *
   * @param {shaka.dash.DashParser.Context} context
   * @param {shaka.dash.ContentProtection.Context} contentProtection
   * @param {(string|undefined)} kind
   * @param {string} language
   * @param {string} label
   * @param {boolean} isPrimary
   * @param {!Array.<string>} roles
   * @param {Map.<string, string>} closedCaptions
   * @param {!Element} node
   * @param {?shaka.media.ManifestParser.AccessibilityPurpose}
   *   accessibilityPurpose
   *
   * @return {?shaka.extern.Stream} The Stream, or null when there is a
   *   non-critical parsing error.
   * @private
   */
  parseRepresentation_(context, contentProtection, kind, language, label,
      isPrimary, roles, closedCaptions, node, accessibilityPurpose) {
    const XmlUtils = shaka.util.XmlUtils;
    const ContentType = shaka.util.ManifestParserUtils.ContentType;

    context.representation =
        this.createFrame_(node, context.adaptationSet, null);

    const representationId = context.representation.id;

    this.minTotalAvailabilityTimeOffset_ =
        Math.min(this.minTotalAvailabilityTimeOffset_,
            context.representation.availabilityTimeOffset);

    if (!this.verifyRepresentation_(context.representation)) {
      shaka.log.warning('Skipping Representation', context.representation);
      return null;
    }
    const periodStart = context.periodInfo.start;

    // NOTE: bandwidth is a mandatory attribute according to the spec, and zero
    // does not make sense in the DASH spec's bandwidth formulas.
    // In some content, however, the attribute is missing or zero.
    // To avoid NaN at the variant level on broken content, fall back to zero.
    // https://github.com/shaka-project/shaka-player/issues/938#issuecomment-317278180
    context.bandwidth =
        XmlUtils.parseAttr(node, 'bandwidth', XmlUtils.parsePositiveInt) || 0;

    /** @type {?shaka.dash.DashParser.StreamInfo} */
    let streamInfo;

    const contentType = context.representation.contentType;
    const isText = contentType == ContentType.TEXT ||
                   contentType == ContentType.APPLICATION;
    const isImage = contentType == ContentType.IMAGE;

    try {
      /** @type {shaka.extern.aes128Key|undefined} */
      let aes128Key = undefined;
      if (contentProtection.aes128Info) {
        const getBaseUris = context.representation.getBaseUris;
        const uris = shaka.util.ManifestParserUtils.resolveUris(
            getBaseUris(), [contentProtection.aes128Info.keyUri]);
        const requestType = shaka.net.NetworkingEngine.RequestType.KEY;
        const request = shaka.net.NetworkingEngine.makeRequest(
            uris, this.config_.retryParameters);

        aes128Key = {
          method: 'AES-128',
          iv: contentProtection.aes128Info.iv,
          firstMediaSequenceNumber: 0,
        };

        // Don't download the key object until the segment is parsed, to
        // avoid a startup delay for long manifests with lots of keys.
        aes128Key.fetchKey = async () => {
          const keyResponse =
              await this.makeNetworkRequest_(request, requestType);

          // keyResponse.status is undefined when URI is
          // "data:text/plain;base64,"
          if (!keyResponse.data || keyResponse.data.byteLength != 16) {
            throw new shaka.util.Error(
                shaka.util.Error.Severity.CRITICAL,
                shaka.util.Error.Category.MANIFEST,
                shaka.util.Error.Code.AES_128_INVALID_KEY_LENGTH);
          }

          const algorithm = {
            name: 'AES-CBC',
          };
          aes128Key.cryptoKey = await window.crypto.subtle.importKey(
              'raw', keyResponse.data, algorithm, true, ['decrypt']);
          aes128Key.fetchKey = undefined; // No longer needed.
        };
      }
      context.representation.aes128Key = aes128Key;

      const requestSegment = (uris, startByte, endByte, isInit) => {
        return this.requestSegment_(uris, startByte, endByte, isInit);
      };
      if (context.representation.segmentBase) {
        streamInfo = shaka.dash.SegmentBase.createStreamInfo(
            context, requestSegment, aes128Key);
      } else if (context.representation.segmentList) {
        streamInfo = shaka.dash.SegmentList.createStreamInfo(
            context, this.streamMap_, aes128Key);
      } else if (context.representation.segmentTemplate) {
        const hasManifest = !!this.manifest_;

        streamInfo = shaka.dash.SegmentTemplate.createStreamInfo(
            context, requestSegment, this.streamMap_, hasManifest,
            this.config_.dash.initialSegmentLimit, this.periodDurations_,
            aes128Key, /* isPatchUpdate= */ false);
      } else {
        goog.asserts.assert(isText,
            'Must have Segment* with non-text streams.');

        const duration = context.periodInfo.duration || 0;
        streamInfo = {
          generateSegmentIndex: () => {
            const baseUris = context.representation.getBaseUris();
            return Promise.resolve(shaka.media.SegmentIndex.forSingleSegment(
                periodStart, duration, baseUris));
          },
        };
      }
    } catch (error) {
      if ((isText || isImage) &&
          error.code == shaka.util.Error.Code.DASH_NO_SEGMENT_INFO) {
        // We will ignore any DASH_NO_SEGMENT_INFO errors for text/image
        // streams.
        return null;
      }

      // For anything else, re-throw.
      throw error;
    }

    const contentProtectionElems =
        XmlUtils.findChildren(node, 'ContentProtection');
    const keyId = shaka.dash.ContentProtection.parseFromRepresentation(
        contentProtectionElems, contentProtection,
        this.config_.dash.ignoreDrmInfo,
        this.config_.dash.keySystemsByURI);
    const keyIds = new Set(keyId ? [keyId] : []);

    // Detect the presence of E-AC3 JOC audio content, using DD+JOC signaling.
    // See: ETSI TS 103 420 V1.2.1 (2018-10)
    const supplementalPropertyElems =
        XmlUtils.findChildren(node, 'SupplementalProperty');
    const hasJoc = supplementalPropertyElems.some((element) => {
      const expectedUri = 'tag:dolby.com,2018:dash:EC3_ExtensionType:2018';
      const expectedValue = 'JOC';
      return element.getAttribute('schemeIdUri') == expectedUri &&
          element.getAttribute('value') == expectedValue;
    });
    let spatialAudio = false;
    if (hasJoc) {
      spatialAudio = true;
    }

    let forced = false;
    if (isText) {
      // See: https://github.com/shaka-project/shaka-player/issues/2122 and
      // https://github.com/Dash-Industry-Forum/DASH-IF-IOP/issues/165
      forced = roles.includes('forced_subtitle') ||
          roles.includes('forced-subtitle');
    }

    let tilesLayout;
    if (isImage) {
      const essentialPropertyElems =
          XmlUtils.findChildren(node, 'EssentialProperty');
      const thumbnailTileElem = essentialPropertyElems.find((element) => {
        const expectedUris = [
          'http://dashif.org/thumbnail_tile',
          'http://dashif.org/guidelines/thumbnail_tile',
        ];
        return expectedUris.includes(element.getAttribute('schemeIdUri'));
      });
      if (thumbnailTileElem) {
        tilesLayout = thumbnailTileElem.getAttribute('value');
      }
      // Filter image adaptation sets that has no tilesLayout.
      if (!tilesLayout) {
        return null;
      }
    }

    let hdr;
    const profiles = context.profiles;
    const codecs = context.representation.codecs;

    const hevcHDR = 'http://dashif.org/guidelines/dash-if-uhd#hevc-hdr-pq10';
    if (profiles.includes(hevcHDR) && (codecs.includes('hvc1.2.4.L153.B0') ||
        codecs.includes('hev1.2.4.L153.B0'))) {
      hdr = 'PQ';
    }

    const contextId = context.representation.id ?
        context.period.id + ',' + context.representation.id : '';

    if (this.patchLocationUrl_ && context.periodInfo.isLastPeriod &&
          representationId) {
      this.contextCache_.set(`${context.period.id},${representationId}`,
          this.cloneContext_(context));
    }
    context.segmentInfo = null;

    /** @type {shaka.extern.Stream} */
    let stream;

    if (contextId && this.streamMap_[contextId]) {
      stream = this.streamMap_[contextId];
    } else {
      stream = {
        id: this.globalId_++,
        originalId: context.representation.id,
        groupId: null,
        createSegmentIndex: () => Promise.resolve(),
        closeSegmentIndex: () => {
          if (stream.segmentIndex) {
            stream.segmentIndex.release();
            stream.segmentIndex = null;
          }
        },
        segmentIndex: null,
        mimeType: context.representation.mimeType,
        codecs: context.representation.codecs,
        frameRate: context.representation.frameRate,
        pixelAspectRatio: context.representation.pixelAspectRatio,
        bandwidth: context.bandwidth,
        width: context.representation.width,
        height: context.representation.height,
        kind,
        encrypted: contentProtection.drmInfos.length > 0,
        drmInfos: contentProtection.drmInfos,
        keyIds,
        language,
        originalLanguage: context.adaptationSet.language,
        label,
        type: context.adaptationSet.contentType,
        primary: isPrimary,
        trickModeVideo: null,
        emsgSchemeIdUris:
            context.representation.emsgSchemeIdUris,
        roles,
        forced,
        channelsCount: context.representation.numChannels,
        audioSamplingRate: context.representation.audioSamplingRate,
        spatialAudio,
        closedCaptions,
        hdr,
        videoLayout: undefined,
        tilesLayout,
        matchedStreams: [],
        accessibilityPurpose,
        external: false,
        fastSwitching: false,
      };
    }

    stream.createSegmentIndex = async () => {
      if (!stream.segmentIndex) {
        stream.segmentIndex = await streamInfo.generateSegmentIndex();
      }
    };

    if (contextId && context.dynamic && !this.streamMap_[contextId]) {
      this.streamMap_[contextId] = stream;
    }

    return stream;
  }

  /**
   * Clone context and remove xml document references.
   *
   * @param {!shaka.dash.DashParser.Context} context
   * @return {!shaka.dash.DashParser.Context}
   * @private
   */
  cloneContext_(context) {
    const contextClone = /** @type {!shaka.dash.DashParser.Context} */({});

    for (const k of Object.keys(context)) {
      if (['period', 'adaptationSet', 'representation'].includes(k)) {
        /** @type {shaka.dash.DashParser.InheritanceFrame} */
        const frameRef = context[k];
        contextClone[k] = {
          segmentBase: null,
          segmentList: null,
          segmentTemplate: null,
          getBaseUris: frameRef.getBaseUris,
          width: frameRef.width,
          height: frameRef.height,
          contentType: frameRef.contentType,
          mimeType: frameRef.mimeType,
          language: frameRef.language,
          codecs: frameRef.codecs,
          frameRate: frameRef.frameRate,
          pixelAspectRatio: frameRef.pixelAspectRatio,
          emsgSchemeIdUris: frameRef.emsgSchemeIdUris,
          id: frameRef.id,
          numChannels: frameRef.numChannels,
          audioSamplingRate: frameRef.audioSamplingRate,
          availabilityTimeOffset: frameRef.availabilityTimeOffset,
          initialization: frameRef.initialization,
        };
      } else if (k == 'periodInfo') {
        /** @type {shaka.dash.DashParser.PeriodInfo} */
        const frameRef = context[k];
        contextClone[k] = {
          start: frameRef.start,
          duration: frameRef.duration,
          node: null,
          isLastPeriod: frameRef.isLastPeriod,
        };
      } else {
        contextClone[k] = context[k];
      }
    }

    return contextClone;
  }

  /**
   * Called when the update timer ticks.
   *
   * @return {!Promise}
   * @private
   */
  async onUpdate_() {
    goog.asserts.assert(this.updatePeriod_ >= 0,
        'There should be an update period');

    shaka.log.info('Updating manifest...');

    // Default the update delay to 0 seconds so that if there is an error we can
    // try again right away.
    let updateDelay = 0;

    try {
      updateDelay = await this.requestManifest_();
    } catch (error) {
      goog.asserts.assert(error instanceof shaka.util.Error,
          'Should only receive a Shaka error');

      // Try updating again, but ensure we haven't been destroyed.
      if (this.playerInterface_) {
        if (this.config_.raiseFatalErrorOnManifestUpdateRequestFailure) {
          this.playerInterface_.onError(error);
          return;
        }
        // We will retry updating, so override the severity of the error.
        error.severity = shaka.util.Error.Severity.RECOVERABLE;
        this.playerInterface_.onError(error);
      }
    }

    // Detect a call to stop()
    if (!this.playerInterface_) {
      return;
    }

    this.playerInterface_.onManifestUpdated();

    this.setUpdateTimer_(updateDelay);
  }

  /**
   * Sets the update timer.  Does nothing if the manifest does not specify an
   * update period.
   *
   * @param {number} offset An offset, in seconds, to apply to the manifest's
   *   update period.
   * @private
   */
  setUpdateTimer_(offset) {
    // NOTE: An updatePeriod_ of -1 means the attribute was missing.
    // An attribute which is present and set to 0 should still result in
    // periodic updates.  For more, see:
    // https://github.com/Dash-Industry-Forum/Guidelines-TimingModel/issues/48
    if (this.updatePeriod_ <= 0) {
      return;
    }

    const finalDelay = Math.max(
        this.updatePeriod_ - offset,
        this.averageUpdateDuration_.getEstimate());

    // We do not run the timer as repeating because part of update is async and
    // we need schedule the update after it finished.
    this.updateTimer_.tickAfter(/* seconds= */ finalDelay);
  }

  /**
   * Creates a new inheritance frame for the given element.
   *
   * @param {!Element} elem
   * @param {?shaka.dash.DashParser.InheritanceFrame} parent
   * @param {?function():!Array.<string>} getBaseUris
   * @return {shaka.dash.DashParser.InheritanceFrame}
   * @private
   */
  createFrame_(elem, parent, getBaseUris) {
    goog.asserts.assert(parent || getBaseUris,
        'Must provide either parent or getBaseUris');
    const ManifestParserUtils = shaka.util.ManifestParserUtils;
    const XmlUtils = shaka.util.XmlUtils;
    parent = parent || /** @type {shaka.dash.DashParser.InheritanceFrame} */ ({
      contentType: '',
      mimeType: '',
      codecs: '',
      emsgSchemeIdUris: [],
      frameRate: undefined,
      pixelAspectRatio: undefined,
      numChannels: null,
      audioSamplingRate: null,
      availabilityTimeOffset: 0,
      segmentSequenceCadence: 0,
    });
    getBaseUris = getBaseUris || parent.getBaseUris;

    const parseNumber = XmlUtils.parseNonNegativeInt;
    const evalDivision = XmlUtils.evalDivision;

    const id = elem.getAttribute('id');
    const uriObjs = XmlUtils.findChildren(elem, 'BaseURL');
    let calculatedBaseUris;
    let someLocationValid = false;
    if (this.contentSteeringManager_) {
      for (const uriObj of uriObjs) {
        const serviceLocation = uriObj.getAttribute('serviceLocation');
        const uri = XmlUtils.getContents(uriObj);
        if (serviceLocation && uri) {
          this.contentSteeringManager_.addLocation(
              id, serviceLocation, uri);
          someLocationValid = true;
        }
      }
    }
    if (!someLocationValid || !this.contentSteeringManager_) {
      calculatedBaseUris = uriObjs.map(XmlUtils.getContents);
    }

    const getFrameUris = () => {
      if (!uriObjs.length) {
        return [];
      }
      if (this.contentSteeringManager_ && someLocationValid) {
        return this.contentSteeringManager_.getLocations(id);
      }
      if (calculatedBaseUris) {
        return calculatedBaseUris;
      }
      return [];
    };

    let contentType = elem.getAttribute('contentType') || parent.contentType;
    const mimeType = elem.getAttribute('mimeType') || parent.mimeType;
    const codecs = elem.getAttribute('codecs') || parent.codecs;
    const frameRate =
        XmlUtils.parseAttr(elem, 'frameRate', evalDivision) || parent.frameRate;
    const pixelAspectRatio =
        elem.getAttribute('sar') || parent.pixelAspectRatio;
    const emsgSchemeIdUris = this.emsgSchemeIdUris_(
        XmlUtils.findChildren(elem, 'InbandEventStream'),
        parent.emsgSchemeIdUris);
    const audioChannelConfigs =
        XmlUtils.findChildren(elem, 'AudioChannelConfiguration');
    const numChannels =
        this.parseAudioChannels_(audioChannelConfigs) || parent.numChannels;
    const audioSamplingRate =
        XmlUtils.parseAttr(elem, 'audioSamplingRate', parseNumber) ||
        parent.audioSamplingRate;

    if (!contentType) {
      contentType = shaka.dash.DashParser.guessContentType_(mimeType, codecs);
    }

    const segmentBase = XmlUtils.findChild(elem, 'SegmentBase');
    const segmentTemplate = XmlUtils.findChild(elem, 'SegmentTemplate');

    // The availabilityTimeOffset is the sum of all @availabilityTimeOffset
    // values that apply to the adaptation set, via BaseURL, SegmentBase,
    // or SegmentTemplate elements.
    const segmentBaseAto = segmentBase ?
        (XmlUtils.parseAttr(segmentBase, 'availabilityTimeOffset',
            XmlUtils.parseFloat) || 0) : 0;
    const segmentTemplateAto = segmentTemplate ?
        (XmlUtils.parseAttr(segmentTemplate, 'availabilityTimeOffset',
            XmlUtils.parseFloat) || 0) : 0;
    const baseUriAto = uriObjs && uriObjs.length ?
        (XmlUtils.parseAttr(uriObjs[0], 'availabilityTimeOffset',
            XmlUtils.parseFloat) || 0) : 0;

    const availabilityTimeOffset = parent.availabilityTimeOffset + baseUriAto +
        segmentBaseAto + segmentTemplateAto;

    let segmentSequenceCadence = null;
    const segmentSequenceProperties =
        XmlUtils.findChild(elem, 'SegmentSequenceProperties');
    if (segmentSequenceProperties) {
      const sap = XmlUtils.findChild(segmentSequenceProperties, 'SAP');
      if (sap) {
        segmentSequenceCadence = XmlUtils.parseAttr(sap, 'cadence',
            XmlUtils.parseInt);
      }
    }

    return {
      getBaseUris:
          () => ManifestParserUtils.resolveUris(getBaseUris(), getFrameUris()),
      segmentBase: segmentBase || parent.segmentBase,
      segmentList:
          XmlUtils.findChild(elem, 'SegmentList') || parent.segmentList,
      segmentTemplate: segmentTemplate || parent.segmentTemplate,
      width: XmlUtils.parseAttr(elem, 'width', parseNumber) || parent.width,
      height: XmlUtils.parseAttr(elem, 'height', parseNumber) || parent.height,
      contentType: contentType,
      mimeType: mimeType,
      codecs: codecs,
      frameRate: frameRate,
      pixelAspectRatio: pixelAspectRatio,
      emsgSchemeIdUris: emsgSchemeIdUris,
      id: id,
      language: elem.getAttribute('lang'),
      numChannels: numChannels,
      audioSamplingRate: audioSamplingRate,
      availabilityTimeOffset: availabilityTimeOffset,
<<<<<<< HEAD
      initialization: null,
=======
      segmentSequenceCadence:
          segmentSequenceCadence || parent.segmentSequenceCadence,
>>>>>>> 42c6e5f6
    };
  }

  /**
   * Returns a new array of InbandEventStream schemeIdUri containing the union
   * of the ones parsed from inBandEventStreams and the ones provided in
   * emsgSchemeIdUris.
   *
   * @param {!Array.<!Element>} inBandEventStreams Array of InbandEventStream
   *     elements to parse and add to the returned array.
   * @param {!Array.<string>} emsgSchemeIdUris Array of parsed
   *     InbandEventStream schemeIdUri attributes to add to the returned array.
   * @return {!Array.<string>} schemeIdUris Array of parsed
   *     InbandEventStream schemeIdUri attributes.
   * @private
   */
  emsgSchemeIdUris_(inBandEventStreams, emsgSchemeIdUris) {
    const schemeIdUris = emsgSchemeIdUris.slice();
    for (const event of inBandEventStreams) {
      const schemeIdUri = event.getAttribute('schemeIdUri');
      if (!schemeIdUris.includes(schemeIdUri)) {
        schemeIdUris.push(schemeIdUri);
      }
    }
    return schemeIdUris;
  }

  /**
   * @param {!Array.<!Element>} audioChannelConfigs An array of
   *   AudioChannelConfiguration elements.
   * @return {?number} The number of audio channels, or null if unknown.
   * @private
   */
  parseAudioChannels_(audioChannelConfigs) {
    for (const elem of audioChannelConfigs) {
      const scheme = elem.getAttribute('schemeIdUri');
      if (!scheme) {
        continue;
      }

      const value = elem.getAttribute('value');
      if (!value) {
        continue;
      }

      switch (scheme) {
        case 'urn:mpeg:dash:outputChannelPositionList:2012':
          // A space-separated list of speaker positions, so the number of
          // channels is the length of this list.
          return value.trim().split(/ +/).length;

        case 'urn:mpeg:dash:23003:3:audio_channel_configuration:2011':
        case 'urn:dts:dash:audio_channel_configuration:2012': {
          // As far as we can tell, this is a number of channels.
          const intValue = parseInt(value, 10);
          if (!intValue) {  // 0 or NaN
            shaka.log.warning('Channel parsing failure! ' +
                          'Ignoring scheme and value', scheme, value);
            continue;
          }
          return intValue;
        }

        case 'tag:dolby.com,2014:dash:audio_channel_configuration:2011':
        case 'urn:dolby:dash:audio_channel_configuration:2011': {
          // A hex-encoded 16-bit integer, in which each bit represents a
          // channel.
          let hexValue = parseInt(value, 16);
          if (!hexValue) {  // 0 or NaN
            shaka.log.warning('Channel parsing failure! ' +
                          'Ignoring scheme and value', scheme, value);
            continue;
          }
          // Count the 1-bits in hexValue.
          let numBits = 0;
          while (hexValue) {
            if (hexValue & 1) {
              ++numBits;
            }
            hexValue >>= 1;
          }
          return numBits;
        }

        // Defined by https://dashif.org/identifiers/audio_source_metadata/ and clause 8.2, in ISO/IEC 23001-8.
        case 'urn:mpeg:mpegB:cicp:ChannelConfiguration': {
          const noValue = 0;
          const channelCountMapping = [
            noValue, 1, 2, 3, 4, 5, 6, 8, 2, 3, /* 0--9 */
            4, 7, 8, 24, 8, 12, 10, 12, 14, 12, /* 10--19 */
            14, /* 20 */
          ];
          const intValue = parseInt(value, 10);
          if (!intValue) {  // 0 or NaN
            shaka.log.warning('Channel parsing failure! ' +
                          'Ignoring scheme and value', scheme, value);
            continue;
          }
          if (intValue > noValue && intValue < channelCountMapping.length) {
            return channelCountMapping[intValue];
          }
          continue;
        }

        default:
          shaka.log.warning(
              'Unrecognized audio channel scheme:', scheme, value);
          continue;
      }
    }

    return null;
  }

  /**
   * Verifies that a Representation has exactly one Segment* element.  Prints
   * warnings if there is a problem.
   *
   * @param {shaka.dash.DashParser.InheritanceFrame} frame
   * @return {boolean} True if the Representation is usable; otherwise return
   *   false.
   * @private
   */
  verifyRepresentation_(frame) {
    const ContentType = shaka.util.ManifestParserUtils.ContentType;

    let n = 0;
    n += frame.segmentBase ? 1 : 0;
    n += frame.segmentList ? 1 : 0;
    n += frame.segmentTemplate ? 1 : 0;

    if (n == 0) {
      // TODO: Extend with the list of MIME types registered to TextEngine.
      if (frame.contentType == ContentType.TEXT ||
          frame.contentType == ContentType.APPLICATION) {
        return true;
      } else {
        shaka.log.warning(
            'Representation does not contain a segment information source:',
            'the Representation must contain one of SegmentBase, SegmentList,',
            'SegmentTemplate, or explicitly indicate that it is "text".',
            frame);
        return false;
      }
    }

    if (n != 1) {
      shaka.log.warning(
          'Representation contains multiple segment information sources:',
          'the Representation should only contain one of SegmentBase,',
          'SegmentList, or SegmentTemplate.',
          frame);
      if (frame.segmentBase) {
        shaka.log.info('Using SegmentBase by default.');
        frame.segmentList = null;
        frame.segmentTemplate = null;
      } else {
        goog.asserts.assert(frame.segmentList, 'There should be a SegmentList');
        shaka.log.info('Using SegmentList by default.');
        frame.segmentTemplate = null;
      }
    }

    return true;
  }

  /**
   * Makes a request to the given URI and calculates the clock offset.
   *
   * @param {function():!Array.<string>} getBaseUris
   * @param {string} uri
   * @param {string} method
   * @return {!Promise.<number>}
   * @private
   */
  async requestForTiming_(getBaseUris, uri, method) {
    const requestUris =
        shaka.util.ManifestParserUtils.resolveUris(getBaseUris(), [uri]);
    const request = shaka.net.NetworkingEngine.makeRequest(
        requestUris, this.config_.retryParameters);
    request.method = method;
    const type = shaka.net.NetworkingEngine.RequestType.TIMING;

    const operation =
    this.playerInterface_.networkingEngine.request(type, request);
    this.operationManager_.manage(operation);

    const response = await operation.promise;
    let text;
    if (method == 'HEAD') {
      if (!response.headers || !response.headers['date']) {
        shaka.log.warning('UTC timing response is missing',
            'expected date header');
        return 0;
      }
      text = response.headers['date'];
    } else {
      text = shaka.util.StringUtils.fromUTF8(response.data);
    }
    const date = Date.parse(text);
    if (isNaN(date)) {
      shaka.log.warning('Unable to parse date from UTC timing response');
      return 0;
    }
    return (date - Date.now());
  }

  /**
   * Parses an array of UTCTiming elements.
   *
   * @param {function():!Array.<string>} getBaseUris
   * @param {!Array.<!Element>} elems
   * @return {!Promise.<number>}
   * @private
   */
  async parseUtcTiming_(getBaseUris, elems) {
    const schemesAndValues = elems.map((elem) => {
      return {
        scheme: elem.getAttribute('schemeIdUri'),
        value: elem.getAttribute('value'),
      };
    });

    // If there's nothing specified in the manifest, but we have a default from
    // the config, use that.
    const clockSyncUri = this.config_.dash.clockSyncUri;
    if (!schemesAndValues.length && clockSyncUri) {
      schemesAndValues.push({
        scheme: 'urn:mpeg:dash:utc:http-head:2014',
        value: clockSyncUri,
      });
    }

    for (const sv of schemesAndValues) {
      try {
        const scheme = sv.scheme;
        const value = sv.value;
        switch (scheme) {
          // See DASH IOP Guidelines Section 4.7
          // https://bit.ly/DashIop3-2
          // Some old ISO23009-1 drafts used 2012.
          case 'urn:mpeg:dash:utc:http-head:2014':
          case 'urn:mpeg:dash:utc:http-head:2012':
            // eslint-disable-next-line no-await-in-loop
            return await this.requestForTiming_(getBaseUris, value, 'HEAD');
          case 'urn:mpeg:dash:utc:http-xsdate:2014':
          case 'urn:mpeg:dash:utc:http-iso:2014':
          case 'urn:mpeg:dash:utc:http-xsdate:2012':
          case 'urn:mpeg:dash:utc:http-iso:2012':
            // eslint-disable-next-line no-await-in-loop
            return await this.requestForTiming_(getBaseUris, value, 'GET');
          case 'urn:mpeg:dash:utc:direct:2014':
          case 'urn:mpeg:dash:utc:direct:2012': {
            const date = Date.parse(value);
            return isNaN(date) ? 0 : (date - Date.now());
          }

          case 'urn:mpeg:dash:utc:http-ntp:2014':
          case 'urn:mpeg:dash:utc:ntp:2014':
          case 'urn:mpeg:dash:utc:sntp:2014':
            shaka.log.alwaysWarn('NTP UTCTiming scheme is not supported');
            break;
          default:
            shaka.log.alwaysWarn(
                'Unrecognized scheme in UTCTiming element', scheme);
            break;
        }
      } catch (e) {
        shaka.log.warning('Error fetching time from UTCTiming elem', e.message);
      }
    }

    shaka.log.alwaysWarn(
        'A UTCTiming element should always be given in live manifests! ' +
        'This content may not play on clients with bad clocks!');
    return 0;
  }

  /**
   * Parses an EventStream element.
   *
   * @param {number} periodStart
   * @param {?number} periodDuration
   * @param {!Element} elem
   * @param {number} availabilityStart
   * @private
   */
  parseEventStream_(periodStart, periodDuration, elem, availabilityStart) {
    const XmlUtils = shaka.util.XmlUtils;
    const parseNumber = XmlUtils.parseNonNegativeInt;

    const schemeIdUri = elem.getAttribute('schemeIdUri') || '';
    const value = elem.getAttribute('value') || '';
    const timescale = XmlUtils.parseAttr(elem, 'timescale', parseNumber) || 1;

    for (const eventNode of XmlUtils.findChildren(elem, 'Event')) {
      const presentationTime =
          XmlUtils.parseAttr(eventNode, 'presentationTime', parseNumber) || 0;
      const duration =
          XmlUtils.parseAttr(eventNode, 'duration', parseNumber) || 0;

      let startTime = presentationTime / timescale + periodStart;
      let endTime = startTime + (duration / timescale);
      if (periodDuration != null) {
        // An event should not go past the Period, even if the manifest says so.
        // See: Dash sec. 5.10.2.1
        startTime = Math.min(startTime, periodStart + periodDuration);
        endTime = Math.min(endTime, periodStart + periodDuration);
      }

      // Don't add unavailable regions to the timeline.
      if (endTime < availabilityStart) {
        continue;
      }

      /** @type {shaka.extern.TimelineRegionInfo} */
      const region = {
        schemeIdUri: schemeIdUri,
        value: value,
        startTime: startTime,
        endTime: endTime,
        id: eventNode.getAttribute('id') || '',
        eventElement: eventNode,
      };

      this.playerInterface_.onTimelineRegionAdded(region);
    }
  }

  /**
   * Makes a network request on behalf of SegmentBase.createStreamInfo.
   *
   * @param {!Array.<string>} uris
   * @param {?number} startByte
   * @param {?number} endByte
   * @param {boolean} isInit
   * @return {!Promise.<BufferSource>}
   * @private
   */
  async requestSegment_(uris, startByte, endByte, isInit) {
    const requestType = shaka.net.NetworkingEngine.RequestType.SEGMENT;
    const type = isInit ?
        shaka.net.NetworkingEngine.AdvancedRequestType.INIT_SEGMENT :
        shaka.net.NetworkingEngine.AdvancedRequestType.MEDIA_SEGMENT;

    const request = shaka.util.Networking.createSegmentRequest(
        uris,
        startByte,
        endByte,
        this.config_.retryParameters);

    const response = await this.makeNetworkRequest_(
        request, requestType, {type});
    return response.data;
  }

  /**
   * Guess the content type based on MIME type and codecs.
   *
   * @param {string} mimeType
   * @param {string} codecs
   * @return {string}
   * @private
   */
  static guessContentType_(mimeType, codecs) {
    const fullMimeType = shaka.util.MimeUtils.getFullType(mimeType, codecs);

    if (shaka.text.TextEngine.isTypeSupported(fullMimeType)) {
      // If it's supported by TextEngine, it's definitely text.
      // We don't check MediaSourceEngine, because that would report support
      // for platform-supported video and audio types as well.
      return shaka.util.ManifestParserUtils.ContentType.TEXT;
    }

    // Otherwise, just split the MIME type.  This handles video and audio
    // types well.
    return mimeType.split('/')[0];
  }


  /**
   * Create a networking request. This will manage the request using the
   * parser's operation manager.
   *
   * @param {shaka.extern.Request} request
   * @param {shaka.net.NetworkingEngine.RequestType} type
   * @param {shaka.extern.RequestContext=} context
   * @return {!Promise.<shaka.extern.Response>}
   * @private
   */
  makeNetworkRequest_(request, type, context) {
    const op = this.playerInterface_.networkingEngine.request(
        type, request, context);
    this.operationManager_.manage(op);
    return op.promise;
  }
};

/**
 * @typedef {{
 *   type: string,
 *   mediaPresentationDuration: ?number,
 *   profiles: !Array.<string>,
 *   availabilityTimeOffset: number,
 *   getBaseUris: ?function():!Array.<string>
 * }}
 *
 * @property {string} type
 *   Specifies the type of the dash manifest i.e. "static"
 * @property {?number} mediaPresentationDuration
 *   Media presentation duration, or null if unknown.
 * @property {!Array.<string>} profiles
 *   Profiles of DASH are defined to enable interoperability and the
 *   signaling of the use of features.
 * @property {number} availabilityTimeOffset
 *   Specifies the total availabilityTimeOffset of the segment.
 * @property {?function():!Array.<string>} getBaseUris
 *   An array of absolute base URIs.
 */
shaka.dash.DashParser.PatchContext;


/**
 * @typedef {{
 *   timescale: number,
 *   duration: number,
 *   startNumber: number,
 *   presentationTimeOffset: number,
 *   media: ?string,
 *   index: ?string,
 *   timepoints: Array<Element>,
 *   timeline: Array<shaka.media.PresentationTimeline.TimeRange>
 * }}
 *
 * @description
 * A collection of elements and properties which are inherited across levels
 * of a DASH manifest.
 *
 * @property {number} timescale
 *   Specifies timescale for this Representation.
 * @property {number} duration
 *   Specifies the duration of each Segment in units of a time.
 * @property {number} startNumber
 *   Specifies the number of the first segment in the Period assigned
 *   to a Representation.
 * @property {number} presentationTimeOffset
 *   Specifies the presentation time offset of the Representation relative
 *   to the start of the Period.
 * @property {?string} media
 *   The template for the Media Segment assigned to a Representation.
 * @property {?string} index
 *   The index template for the Media Segment assigned to a Representation.
 * @property {Array<Element>} timepoints
 *   Segments of the segment template used to construct the timeline.
 * @property {Array<shaka.media.PresentationTimeline.TimeRange>} timeline
 *   The timeline of the representation.
 */
shaka.dash.DashParser.SegmentInfo;


/**
 * @typedef {
 *   function(!Array.<string>, ?number, ?number, boolean):
 *     !Promise.<BufferSource>
 * }
 */
shaka.dash.DashParser.RequestSegmentCallback;


/**
 * @typedef {{
 *   segmentBase: Element,
 *   segmentList: Element,
 *   segmentTemplate: Element,
 *   getBaseUris: function():!Array.<string>,
 *   width: (number|undefined),
 *   height: (number|undefined),
 *   contentType: string,
 *   mimeType: string,
 *   codecs: string,
 *   frameRate: (number|undefined),
 *   pixelAspectRatio: (string|undefined),
 *   emsgSchemeIdUris: !Array.<string>,
 *   id: ?string,
 *   language: ?string,
 *   numChannels: ?number,
 *   audioSamplingRate: ?number,
 *   availabilityTimeOffset: number,
<<<<<<< HEAD
 *   initialization: ?string,
 *   aes128Key: (shaka.extern.aes128Key|undefined)
=======
 *   segmentSequenceCadence: number
>>>>>>> 42c6e5f6
 * }}
 *
 * @description
 * A collection of elements and properties which are inherited across levels
 * of a DASH manifest.
 *
 * @property {Element} segmentBase
 *   The XML node for SegmentBase.
 * @property {Element} segmentList
 *   The XML node for SegmentList.
 * @property {Element} segmentTemplate
 *   The XML node for SegmentTemplate.
 * @property {function():!Array.<string>} getBaseUris
 *   Function than returns an array of absolute base URIs for the frame.
 * @property {(number|undefined)} width
 *   The inherited width value.
 * @property {(number|undefined)} height
 *   The inherited height value.
 * @property {string} contentType
 *   The inherited media type.
 * @property {string} mimeType
 *   The inherited MIME type value.
 * @property {string} codecs
 *   The inherited codecs value.
 * @property {(number|undefined)} frameRate
 *   The inherited framerate value.
 * @property {(string|undefined)} pixelAspectRatio
 *   The inherited pixel aspect ratio value.
 * @property {!Array.<string>} emsgSchemeIdUris
 *   emsg registered schemeIdUris.
 * @property {?string} id
 *   The ID of the element.
 * @property {?string} language
 *   The original language of the element.
 * @property {?number} numChannels
 *   The number of audio channels, or null if unknown.
 * @property {?number} audioSamplingRate
 *   Specifies the maximum sampling rate of the content, or null if unknown.
 * @property {number} availabilityTimeOffset
 *   Specifies the total availabilityTimeOffset of the segment, or 0 if unknown.
<<<<<<< HEAD
 * @property {?string} initialization
 *   Specifies the file where the init segment is located, or null.
 * @property {(shaka.extern.aes128Key|undefined)} aes128Key
 *   AES-128 Content protection key
=======
 * @property {number} segmentSequenceCadence
 *   Specifies the cadence of independent segments in Segment Sequence
 *   Representation.
>>>>>>> 42c6e5f6
 */
shaka.dash.DashParser.InheritanceFrame;


/**
 * @typedef {{
 *   dynamic: boolean,
 *   presentationTimeline: !shaka.media.PresentationTimeline,
 *   period: ?shaka.dash.DashParser.InheritanceFrame,
 *   periodInfo: ?shaka.dash.DashParser.PeriodInfo,
 *   adaptationSet: ?shaka.dash.DashParser.InheritanceFrame,
 *   representation: ?shaka.dash.DashParser.InheritanceFrame,
 *   bandwidth: number,
 *   indexRangeWarningGiven: boolean,
 *   availabilityTimeOffset: number,
 *   segmentInfo: ?shaka.dash.DashParser.SegmentInfo,
 *   mediaPresentationDuration: ?number,
 *   profiles: !Array.<string>
 * }}
 *
 * @description
 * Contains context data for the streams.  This is designed to be
 * shallow-copyable, so the parser must overwrite (not modify) each key as the
 * parser moves through the manifest and the parsing context changes.
 *
 * @property {boolean} dynamic
 *   True if the MPD is dynamic (not all segments available at once)
 * @property {!shaka.media.PresentationTimeline} presentationTimeline
 *   The PresentationTimeline.
 * @property {?shaka.dash.DashParser.InheritanceFrame} period
 *   The inheritance from the Period element.
 * @property {?shaka.dash.DashParser.PeriodInfo} periodInfo
 *   The Period info for the current Period.
 * @property {?shaka.dash.DashParser.InheritanceFrame} adaptationSet
 *   The inheritance from the AdaptationSet element.
 * @property {?shaka.dash.DashParser.InheritanceFrame} representation
 *   The inheritance from the Representation element.
 * @property {number} bandwidth
 *   The bandwidth of the Representation, or zero if missing.
 * @property {boolean} indexRangeWarningGiven
 *   True if the warning about SegmentURL@indexRange has been printed.
 * @property {number} availabilityTimeOffset
 *   The sum of the availabilityTimeOffset values that apply to the element.
 * @property {!Array.<string>} profiles
 *   Profiles of DASH are defined to enable interoperability and the signaling
 *   of the use of features.
 * @property {?shaka.dash.DashParser.SegmentInfo} segmentInfo
 *   The segment info for current representation.
 * @property {?number} mediaPresentationDuration
 *   Media presentation duration, or null if unknown.
 */
shaka.dash.DashParser.Context;


/**
 * @typedef {{
 *   start: number,
 *   duration: ?number,
 *   node: !Element,
 *   isLastPeriod: boolean
 * }}
 *
 * @description
 * Contains information about a Period element.
 *
 * @property {number} start
 *   The start time of the period.
 * @property {?number} duration
 *   The duration of the period; or null if the duration is not given.  This
 *   will be non-null for all periods except the last.
 * @property {!Element} node
 *   The XML Node for the Period.
 * @property {boolean} isLastPeriod
 *   Whether this Period is the last one in the manifest.
 */
shaka.dash.DashParser.PeriodInfo;


/**
 * @typedef {{
 *   id: string,
 *   contentType: ?string,
 *   language: string,
 *   main: boolean,
 *   streams: !Array.<shaka.extern.Stream>,
 *   drmInfos: !Array.<shaka.extern.DrmInfo>,
 *   trickModeFor: ?string,
 *   representationIds: !Array.<string>
 * }}
 *
 * @description
 * Contains information about an AdaptationSet element.
 *
 * @property {string} id
 *   The unique ID of the adaptation set.
 * @property {?string} contentType
 *   The content type of the AdaptationSet.
 * @property {string} language
 *   The language of the AdaptationSet.
 * @property {boolean} main
 *   Whether the AdaptationSet has the 'main' type.
 * @property {!Array.<shaka.extern.Stream>} streams
 *   The streams this AdaptationSet contains.
 * @property {!Array.<shaka.extern.DrmInfo>} drmInfos
 *   The DRM info for the AdaptationSet.
 * @property {?string} trickModeFor
 *   If non-null, this AdaptationInfo represents trick mode tracks.  This
 *   property is the ID of the normal AdaptationSet these tracks should be
 *   associated with.
 * @property {!Array.<string>} representationIds
 *   An array of the IDs of the Representations this AdaptationSet contains.
 */
shaka.dash.DashParser.AdaptationInfo;


/**
 * @typedef {function():!Promise.<shaka.media.SegmentIndex>}
 * @description
 * An async function which generates and returns a SegmentIndex.
 */
shaka.dash.DashParser.GenerateSegmentIndexFunction;


/**
 * @typedef {{
 *   generateSegmentIndex: shaka.dash.DashParser.GenerateSegmentIndexFunction
 * }}
 *
 * @description
 * Contains information about a Stream. This is passed from the createStreamInfo
 * methods.
 *
 * @property {shaka.dash.DashParser.GenerateSegmentIndexFunction}
 *     generateSegmentIndex
 *   An async function to create the SegmentIndex for the stream.
 */
shaka.dash.DashParser.StreamInfo;


shaka.media.ManifestParser.registerParserByMime(
    'application/dash+xml', () => new shaka.dash.DashParser());
shaka.media.ManifestParser.registerParserByMime(
    'video/vnd.mpeg.dash.mpd', () => new shaka.dash.DashParser());<|MERGE_RESOLUTION|>--- conflicted
+++ resolved
@@ -414,7 +414,6 @@
       manifestBaseUris = absoluteLocations;
     }
 
-<<<<<<< HEAD
     if (this.config_.dash.enablePatchMPDSupport) {
       // Get patch location element
       const patchLocation = XmlUtils.findChildren(mpd, 'PatchLocation')
@@ -426,11 +425,7 @@
       }
     }
 
-    const uriObjs = XmlUtils.findChildren(mpd, 'BaseURL');
-    const uris = uriObjs.map(XmlUtils.getContents);
-=======
     let contentSteeringPromise = Promise.resolve();
->>>>>>> 42c6e5f6
 
     const contentSteering = XmlUtils.findChild(mpd, 'ContentSteering');
     if (contentSteering && this.playerInterface_) {
@@ -657,13 +652,8 @@
       presentationTimeline.assertIsValid();
     }
 
-<<<<<<< HEAD
-=======
-    await this.periodCombiner_.combinePeriods(periods, context.dynamic);
-
     await contentSteeringPromise;
 
->>>>>>> 42c6e5f6
     // Set minBufferTime to 0 for low-latency DASH live stream to achieve the
     // best latency
     if (this.lowLatencyMode_) {
@@ -2152,12 +2142,9 @@
       numChannels: numChannels,
       audioSamplingRate: audioSamplingRate,
       availabilityTimeOffset: availabilityTimeOffset,
-<<<<<<< HEAD
       initialization: null,
-=======
       segmentSequenceCadence:
           segmentSequenceCadence || parent.segmentSequenceCadence,
->>>>>>> 42c6e5f6
     };
   }
 
@@ -2646,12 +2633,9 @@
  *   numChannels: ?number,
  *   audioSamplingRate: ?number,
  *   availabilityTimeOffset: number,
-<<<<<<< HEAD
  *   initialization: ?string,
- *   aes128Key: (shaka.extern.aes128Key|undefined)
-=======
+ *   aes128Key: (shaka.extern.aes128Key|undefined),
  *   segmentSequenceCadence: number
->>>>>>> 42c6e5f6
  * }}
  *
  * @description
@@ -2692,16 +2676,13 @@
  *   Specifies the maximum sampling rate of the content, or null if unknown.
  * @property {number} availabilityTimeOffset
  *   Specifies the total availabilityTimeOffset of the segment, or 0 if unknown.
-<<<<<<< HEAD
  * @property {?string} initialization
  *   Specifies the file where the init segment is located, or null.
  * @property {(shaka.extern.aes128Key|undefined)} aes128Key
  *   AES-128 Content protection key
-=======
  * @property {number} segmentSequenceCadence
  *   Specifies the cadence of independent segments in Segment Sequence
  *   Representation.
->>>>>>> 42c6e5f6
  */
 shaka.dash.DashParser.InheritanceFrame;
 
