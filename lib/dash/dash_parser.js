/*! @license
 * Shaka Player
 * Copyright 2016 Google LLC
 * SPDX-License-Identifier: Apache-2.0
 */

goog.provide('shaka.dash.DashParser');

goog.require('goog.asserts');
goog.require('shaka.abr.Ewma');
goog.require('shaka.dash.ContentProtection');
goog.require('shaka.dash.MpdUtils');
goog.require('shaka.dash.SegmentBase');
goog.require('shaka.dash.SegmentList');
goog.require('shaka.dash.SegmentTemplate');
goog.require('shaka.log');
goog.require('shaka.media.ManifestParser');
goog.require('shaka.media.PresentationTimeline');
goog.require('shaka.media.SegmentIndex');
goog.require('shaka.net.NetworkingEngine');
goog.require('shaka.text.TextEngine');
goog.require('shaka.util.Error');
goog.require('shaka.util.Functional');
goog.require('shaka.util.LanguageUtils');
goog.require('shaka.util.ManifestParserUtils');
goog.require('shaka.util.MimeUtils');
goog.require('shaka.util.Networking');
goog.require('shaka.util.OperationManager');
goog.require('shaka.util.PeriodCombiner');
goog.require('shaka.util.StringUtils');
goog.require('shaka.util.Timer');
goog.require('shaka.util.XmlUtils');


/**
 * Creates a new DASH parser.
 *
 * @implements {shaka.extern.ManifestParser}
 * @export
 */
shaka.dash.DashParser = class {
  /** Creates a new DASH parser. */
  constructor() {
    /** @private {?shaka.extern.ManifestConfiguration} */
    this.config_ = null;

    /** @private {?shaka.extern.ManifestParser.PlayerInterface} */
    this.playerInterface_ = null;

    /** @private {!Array.<string>} */
    this.manifestUris_ = [];

    /** @private {?shaka.extern.Manifest} */
    this.manifest_ = null;

    /** @private {number} */
    this.globalId_ = 1;

    /** @private {?string} */
    this.patchLocationUrl_ = null;

    /**
     * A context of the living manifest used for processing
     * Patch MPD's
     * @private {!shaka.dash.DashParser.PatchContext}
     */
    this.manifestPatchContext_ = {
      type: '',
      profiles: [],
      mediaPresentationDuration: null,
      availabilityTimeOffset: 0,
      baseUris: [],
    };

    /** @private {!Map<string, !shaka.dash.DashParser.Context>} */
    this.contextCache_ = new Map();


    /**
     * A map of IDs to Stream objects.
     * ID: Period@id,AdaptationSet@id,@Representation@id
     * e.g.: '1,5,23'
     * @private {!Object.<string, !shaka.extern.Stream>}
     */
    this.streamMap_ = {};

    /**
     * A map of period ids to their durations
     * @private {!Object.<string, number>}
     */
    this.periodDurations_ = {};

    /** @private {shaka.util.PeriodCombiner} */
    this.periodCombiner_ = new shaka.util.PeriodCombiner();

    /**
     * The update period in seconds, or 0 for no updates.
     * @private {number}
     */
    this.updatePeriod_ = 0;

    /**
     * An ewma that tracks how long updates take.
     * This is to mitigate issues caused by slow parsing on embedded devices.
     * @private {!shaka.abr.Ewma}
     */
    this.averageUpdateDuration_ = new shaka.abr.Ewma(5);

    /** @private {shaka.util.Timer} */
    this.updateTimer_ = new shaka.util.Timer(() => {
      this.onUpdate_();
    });

    /** @private {!shaka.util.OperationManager} */
    this.operationManager_ = new shaka.util.OperationManager();

    /**
     * Largest period start time seen.
     * @private {?number}
     */
    this.largestPeriodStartTime_ = null;

    /**
     * Period IDs seen in previous manifest.
     * @private {!Array.<string>}
     */
    this.lastManifestUpdatePeriodIds_ = [];

    /**
     * The minimum of the availabilityTimeOffset values among the adaptation
     * sets.
     * @private {number}
     */
    this.minTotalAvailabilityTimeOffset_ = Infinity;

    /** @private {boolean} */
    this.lowLatencyMode_ = false;
  }

  /**
   * @override
   * @exportInterface
   */
  configure(config) {
    goog.asserts.assert(config.dash != null,
        'DashManifestConfiguration should not be null!');

    this.config_ = config;
  }

  /**
   * @override
   * @exportInterface
   */
  async start(uri, playerInterface) {
    goog.asserts.assert(this.config_, 'Must call configure() before start()!');
    this.lowLatencyMode_ = playerInterface.isLowLatencyMode();
    this.manifestUris_ = [uri];
    this.playerInterface_ = playerInterface;

    const updateDelay = await this.requestManifest_();

    if (this.playerInterface_) {
      this.setUpdateTimer_(updateDelay);
    }

    // Make sure that the parser has not been destroyed.
    if (!this.playerInterface_) {
      throw new shaka.util.Error(
          shaka.util.Error.Severity.CRITICAL,
          shaka.util.Error.Category.PLAYER,
          shaka.util.Error.Code.OPERATION_ABORTED);
    }

    goog.asserts.assert(this.manifest_, 'Manifest should be non-null!');
    return this.manifest_;
  }

  /**
   * @override
   * @exportInterface
   */
  stop() {
    // When the parser stops, release all segment indexes, which stops their
    // timers, as well.
    for (const stream of Object.values(this.streamMap_)) {
      if (stream.segmentIndex) {
        stream.segmentIndex.release();
      }
    }

    if (this.periodCombiner_) {
      this.periodCombiner_.release();
    }

    this.playerInterface_ = null;
    this.config_ = null;
    this.manifestUris_ = [];
    this.manifest_ = null;
    this.streamMap_ = {};
    this.contextCache_.clear();
    this.manifestPatchContext_ = {
      type: '',
      profiles: [],
      mediaPresentationDuration: null,
      availabilityTimeOffset: 0,
      baseUris: [],
    };
    this.periodCombiner_ = null;

    if (this.updateTimer_ != null) {
      this.updateTimer_.stop();
      this.updateTimer_ = null;
    }

    return this.operationManager_.destroy();
  }

  /**
   * @override
   * @exportInterface
   */
  async update() {
    try {
      await this.requestManifest_();
    } catch (error) {
      if (!this.playerInterface_ || !error) {
        return;
      }
      goog.asserts.assert(error instanceof shaka.util.Error, 'Bad error type');
      this.playerInterface_.onError(error);
    }
  }

  /**
   * @override
   * @exportInterface
   */
  onExpirationUpdated(sessionId, expiration) {
    // No-op
  }

  /**
   * Makes a network request for the manifest and parses the resulting data.
   *
   * @return {!Promise.<number>} Resolves with the time it took, in seconds, to
   *   fulfill the request and parse the data.
   * @private
   */
  async requestManifest_() {
    const requestType = shaka.net.NetworkingEngine.RequestType.MANIFEST;
    const type = shaka.net.NetworkingEngine.AdvancedRequestType.MPD;
    const manifestUris = this.patchLocationUrl_ ?
      [this.patchLocationUrl_] : this.manifestUris_;

    const request = shaka.net.NetworkingEngine.makeRequest(
        manifestUris, this.config_.retryParameters);
    const networkingEngine = this.playerInterface_.networkingEngine;

    const startTime = Date.now();
    const operation = networkingEngine.request(requestType, request, {type});
    this.operationManager_.manage(operation);

    const response = await operation.promise;

    // Detect calls to stop().
    if (!this.playerInterface_) {
      return 0;
    }

    // For redirections add the response uri to the first entry in the
    // Manifest Uris array.
    if (response.uri && !this.manifestUris_.includes(response.uri)) {
      this.manifestUris_.unshift(response.uri);
    }

    // This may throw, but it will result in a failed promise.
    await this.parseManifest_(response.data, response.uri);
    // Keep track of how long the longest manifest update took.
    const endTime = Date.now();
    const updateDuration = (endTime - startTime) / 1000.0;
    this.averageUpdateDuration_.sample(1, updateDuration);

    // Let the caller know how long this update took.
    return updateDuration;
  }

  /**
   * Parses the manifest XML.  This also handles updates and will update the
   * stored manifest.
   *
   * @param {BufferSource} data
   * @param {string} finalManifestUri The final manifest URI, which may
   *   differ from this.manifestUri_ if there has been a redirect.
   * @return {!Promise}
   * @private
   */
  async parseManifest_(data, finalManifestUri) {
    const Error = shaka.util.Error;
    const MpdUtils = shaka.dash.MpdUtils;

    const rootElement = this.patchLocationUrl_ ? 'Patch' : 'MPD';

    const mpd = shaka.util.XmlUtils.parseXml(data, rootElement);
    if (!mpd) {
      throw new Error(
          Error.Severity.CRITICAL, Error.Category.MANIFEST,
          Error.Code.DASH_INVALID_XML, finalManifestUri);
    }

    if (this.patchLocationUrl_) {
      return this.processPatchManifest_(mpd);
    }

    const disableXlinkProcessing = this.config_.dash.disableXlinkProcessing;
    if (disableXlinkProcessing) {
      return this.processManifest_(mpd, finalManifestUri);
    }

    // Process the mpd to account for xlink connections.
    const failGracefully = this.config_.dash.xlinkFailGracefully;
    const xlinkOperation = MpdUtils.processXlinks(
        mpd, this.config_.retryParameters, failGracefully, finalManifestUri,
        this.playerInterface_.networkingEngine);
    this.operationManager_.manage(xlinkOperation);
    const finalMpd = await xlinkOperation.promise;
    return this.processManifest_(finalMpd, finalManifestUri);
  }


  /**
   * Takes a formatted MPD and converts it into a manifest.
   *
   * @param {!Element} mpd
   * @param {string} finalManifestUri The final manifest URI, which may
   *   differ from this.manifestUri_ if there has been a redirect.
   * @return {!Promise}
   * @private
   */
  async processManifest_(mpd, finalManifestUri) {
    const Functional = shaka.util.Functional;
    const XmlUtils = shaka.util.XmlUtils;

    const manifestPreprocessor = this.config_.dash.manifestPreprocessor;
    if (manifestPreprocessor) {
      manifestPreprocessor(mpd);
    }

    // Get any Location elements.  This will update the manifest location and
    // the base URI.
    /** @type {!Array.<string>} */
    let manifestBaseUris = [finalManifestUri];
    /** @type {!Array.<string>} */
    const locations = XmlUtils.findChildren(mpd, 'Location')
        .map(XmlUtils.getContents)
        .filter(Functional.isNotNull);
    if (locations.length > 0) {
      const absoluteLocations = shaka.util.ManifestParserUtils.resolveUris(
          manifestBaseUris, locations);
      this.manifestUris_ = absoluteLocations;
      manifestBaseUris = absoluteLocations;
    }

    if (this.config_.dash.enablePatchMPDSupport) {
      // Get patch location element
      const patchLocation = XmlUtils.findChildren(mpd, 'PatchLocation')
          .map(XmlUtils.getContents)
          .filter(Functional.isNotNull);
      if (patchLocation.length > 0) {
        // we are patching
        this.patchLocationUrl_ = patchLocation[0];
      }
    }

    const uriObjs = XmlUtils.findChildren(mpd, 'BaseURL');
    const uris = uriObjs.map(XmlUtils.getContents);
    const baseUris = shaka.util.ManifestParserUtils.resolveUris(
        manifestBaseUris, uris);

    this.manifestPatchContext_.baseUris = baseUris;

    let availabilityTimeOffset = 0;
    if (uriObjs && uriObjs.length) {
      availabilityTimeOffset = XmlUtils.parseAttr(
          uriObjs[0], 'availabilityTimeOffset', XmlUtils.parseFloat) || 0;
    }
    this.manifestPatchContext_.availabilityTimeOffset = availabilityTimeOffset;

    const ignoreMinBufferTime = this.config_.dash.ignoreMinBufferTime;
    let minBufferTime = 0;
    if (!ignoreMinBufferTime) {
      minBufferTime =
          XmlUtils.parseAttr(mpd, 'minBufferTime', XmlUtils.parseDuration) || 0;
    }

    this.updatePeriod_ = /** @type {number} */ (XmlUtils.parseAttr(
        mpd, 'minimumUpdatePeriod', XmlUtils.parseDuration, -1));

    const presentationStartTime = XmlUtils.parseAttr(
        mpd, 'availabilityStartTime', XmlUtils.parseDate);
    let segmentAvailabilityDuration = XmlUtils.parseAttr(
        mpd, 'timeShiftBufferDepth', XmlUtils.parseDuration);

    const ignoreSuggestedPresentationDelay =
      this.config_.dash.ignoreSuggestedPresentationDelay;
    let suggestedPresentationDelay = null;
    if (!ignoreSuggestedPresentationDelay) {
      suggestedPresentationDelay = XmlUtils.parseAttr(
          mpd, 'suggestedPresentationDelay', XmlUtils.parseDuration);
    }

    const ignoreMaxSegmentDuration =
        this.config_.dash.ignoreMaxSegmentDuration;
    let maxSegmentDuration = null;
    if (!ignoreMaxSegmentDuration) {
      maxSegmentDuration = XmlUtils.parseAttr(
          mpd, 'maxSegmentDuration', XmlUtils.parseDuration);
    }
    const mpdType = mpd.getAttribute('type') || 'static';

    this.manifestPatchContext_.type = mpdType;

    /** @type {!shaka.media.PresentationTimeline} */
    let presentationTimeline;
    if (this.manifest_) {
      presentationTimeline = this.manifest_.presentationTimeline;

      // Before processing an update, evict from all segment indexes.  Some of
      // them may not get updated otherwise if their corresponding Period
      // element has been dropped from the manifest since the last update.
      // Without this, playback will still work, but this is necessary to
      // maintain conditions that we assert on for multi-Period content.
      // This gives us confidence that our state is maintained correctly, and
      // that the complex logic of multi-Period eviction and period-flattening
      // is correct.  See also:
      // https://github.com/shaka-project/shaka-player/issues/3169#issuecomment-823580634
      for (const stream of Object.values(this.streamMap_)) {
        if (stream.segmentIndex) {
          stream.segmentIndex.evict(
              presentationTimeline.getSegmentAvailabilityStart());
        }
      }
    } else {
      // DASH IOP v3.0 suggests using a default delay between minBufferTime
      // and timeShiftBufferDepth.  This is literally the range of all
      // feasible choices for the value.  Nothing older than
      // timeShiftBufferDepth is still available, and anything less than
      // minBufferTime will cause buffering issues.
      //
      // We have decided that our default will be the configured value, or
      // 1.5 * minBufferTime if not configured. This is fairly conservative.
      // Content providers should provide a suggestedPresentationDelay whenever
      // possible to optimize the live streaming experience.
      const defaultPresentationDelay =
          this.config_.defaultPresentationDelay || minBufferTime * 1.5;
      const presentationDelay = suggestedPresentationDelay != null ?
          suggestedPresentationDelay : defaultPresentationDelay;
      presentationTimeline = new shaka.media.PresentationTimeline(
          presentationStartTime, presentationDelay,
          this.config_.dash.autoCorrectDrift);
    }

    presentationTimeline.setStatic(mpdType == 'static');

    const isLive = presentationTimeline.isLive();

    // If it's live, we check for an override.
    if (isLive && !isNaN(this.config_.availabilityWindowOverride)) {
      segmentAvailabilityDuration = this.config_.availabilityWindowOverride;
    }

    // If it's null, that means segments are always available.  This is always
    // the case for VOD, and sometimes the case for live.
    if (segmentAvailabilityDuration == null) {
      segmentAvailabilityDuration = Infinity;
    }

    presentationTimeline.setSegmentAvailabilityDuration(
        segmentAvailabilityDuration);

    const profiles = mpd.getAttribute('profiles') || '';
    this.manifestPatchContext_.profiles = profiles.split(',');

    /** @type {shaka.dash.DashParser.Context} */
    const context = {
      // Don't base on updatePeriod_ since emsg boxes can cause manifest
      // updates.
      dynamic: mpdType != 'static',
      presentationTimeline: presentationTimeline,
      period: null,
      periodInfo: null,
      adaptationSet: null,
      representation: null,
      bandwidth: 0,
      indexRangeWarningGiven: false,
      availabilityTimeOffset: availabilityTimeOffset,
      segmentInfo: null,
      mediaPresentationDuration: null,
      profiles: profiles.split(','),
    };

    const periodsAndDuration = this.parsePeriods_(context, baseUris, mpd);
    const duration = periodsAndDuration.duration;
    const periods = periodsAndDuration.periods;

    if (mpdType == 'static' ||
        !periodsAndDuration.durationDerivedFromPeriods) {
      // Ignore duration calculated from Period lengths if this is dynamic.
      presentationTimeline.setDuration(duration || Infinity);
    }

    // The segments are available earlier than the availability start time.
    // If the stream is low latency and the user has not configured the
    // lowLatencyMode, but if it has been configured to activate the
    // lowLatencyMode if a stream of this type is detected, we automatically
    // activate the lowLatencyMode.
    if (this.minTotalAvailabilityTimeOffset_ && !this.lowLatencyMode_) {
      const autoLowLatencyMode = this.playerInterface_.isAutoLowLatencyMode();
      if (autoLowLatencyMode) {
        this.playerInterface_.enableLowLatencyMode();
        this.lowLatencyMode_ = this.playerInterface_.isLowLatencyMode();
      }
    }

    if (this.lowLatencyMode_) {
      presentationTimeline.setAvailabilityTimeOffset(
          this.minTotalAvailabilityTimeOffset_);
    } else if (this.minTotalAvailabilityTimeOffset_) {
      // If the playlist contains AvailabilityTimeOffset value, the
      // streaming.lowLatencyMode value should be set to true to stream with low
      // latency mode.
      shaka.log.alwaysWarn('Low-latency DASH live stream detected, but ' +
        'low-latency streaming mode is not enabled in Shaka Player. ' +
        'Set streaming.lowLatencyMode configuration to true, and see ' +
        'https://bit.ly/3clctcj for details.');
    }

    // Use @maxSegmentDuration to override smaller, derived values.
    presentationTimeline.notifyMaxSegmentDuration(maxSegmentDuration || 1);
    if (goog.DEBUG) {
      presentationTimeline.assertIsValid();
    }

<<<<<<< HEAD
=======
    await this.periodCombiner_.combinePeriods(periods, context.dynamic);

    // Set minBufferTime to 0 for low-latency DASH live stream to achieve the
    // best latency
    if (this.lowLatencyMode_) {
      minBufferTime = 0;
    }

    // Set updatePeriod_ to minTotalAvailabilityTimeOffset_ to achieve the best
    // latency in LL streams
    if (this.lowLatencyMode_ && this.minTotalAvailabilityTimeOffset_) {
      this.updatePeriod_ = this.minTotalAvailabilityTimeOffset_;
    }

>>>>>>> e9ba2f43
    // These steps are not done on manifest update.
    if (!this.manifest_) {
      await this.periodCombiner_.combinePeriods(periods, context.dynamic);

      this.manifest_ = {
        presentationTimeline: presentationTimeline,
        variants: this.periodCombiner_.getVariants(),
        textStreams: this.periodCombiner_.getTextStreams(),
        imageStreams: this.periodCombiner_.getImageStreams(),
        offlineSessionIds: [],
        minBufferTime: minBufferTime || 0,
        sequenceMode: this.config_.dash.sequenceMode,
        ignoreManifestTimestampsInSegmentsMode: false,
        type: shaka.media.ManifestParser.DASH,
      };

      // We only need to do clock sync when we're using presentation start
      // time. This condition also excludes VOD streams.
      if (presentationTimeline.usingPresentationStartTime()) {
        const XmlUtils = shaka.util.XmlUtils;
        const timingElements = XmlUtils.findChildren(mpd, 'UTCTiming');
        const offset = await this.parseUtcTiming_(baseUris, timingElements);
        // Detect calls to stop().
        if (!this.playerInterface_) {
          return;
        }
        presentationTimeline.setClockOffset(offset);
      }

      // This is the first point where we have a meaningful presentation start
      // time, and we need to tell PresentationTimeline that so that it can
      // maintain consistency from here on.
      presentationTimeline.lockStartTime();
    } else {
      await this.postPeriodProcessing_(periodsAndDuration.periods, false);
    }
  }

  /**
   * Handles common procedures after processing new periods.
   *
   * @param {!Array<shaka.util.PeriodCombiner.Period>} periods to be appended
   * @param {boolean} isPatchUpdate does call comes from mpd patch update
   * @private
   */
  async postPeriodProcessing_(periods, isPatchUpdate) {
    await this.periodCombiner_.combinePeriods(periods, true, isPatchUpdate);

    // Just update the variants and text streams, which may change as periods
    // are added or removed.
    this.manifest_.variants = this.periodCombiner_.getVariants();
    this.manifest_.textStreams = this.periodCombiner_.getTextStreams();
    this.manifest_.imageStreams = this.periodCombiner_.getImageStreams();

    // Re-filter the manifest.  This will check any configured restrictions on
    // new variants, and will pass any new init data to DrmEngine to ensure
    // that key rotation works correctly.
    this.playerInterface_.filter(this.manifest_);
  }

  /**
   * Takes a formatted Patch MPD and converts it into a manifest.
   *
   * @param {!Element} mpd
   * @return {!Promise}
   * @private
   */
  async processPatchManifest_(mpd) {
    const XmlUtils = shaka.util.XmlUtils;

    const additions = XmlUtils.findChildren(mpd, 'p:add');

    /** @type {!Array.<shaka.util.PeriodCombiner.Period>} */
    const newPeriods = [];

    for (const addition of additions) {
      const selector = addition.getAttribute('sel');

      const paths = XmlUtils.parseXpath(selector);

      switch (paths[paths.length - 1].name) {
        case 'MPD':
          if (selector == '/MPD/@mediaPresentationDuration') {
            const content = XmlUtils.getContents(addition) || '';
            this.parsePatchMediaPresentationDurationChange_(content);
          } else {
            newPeriods.push(...this.parsePatchPeriod_(addition));
          }
          break;
        case 'SegmentTimeline':
          this.parsePatchSegment_(paths,
              XmlUtils.findChildren(addition, 'S'));

          break;
            // TODO handle SegmentList
            // TODO handle SegmentBase
      }
    }

    const replaces = XmlUtils.findChildren(mpd, 'p:replace');
    for (const replace of replaces) {
      const selector = replace.getAttribute('sel');
      const content = XmlUtils.getContents(replace) || '';

      if (selector == '/MPD/@type') {
        this.parsePatchMpdTypeChange_(content);
      } else if (selector == '/MPD/@mediaPresentationDuration') {
        this.parsePatchMediaPresentationDurationChange_(content);
      }
    }

    if (newPeriods.length) {
      await this.postPeriodProcessing_(newPeriods, true);
    }
    if (this.manifestPatchContext_.type == 'static') {
      const duration = this.manifestPatchContext_.mediaPresentationDuration;
      this.manifest_.presentationTimeline.setDuration(duration || Infinity);
    }
  }

  /**
   * Handles manifest type changes, this transition is expected to be
   * "dyanmic" to "static".
   *
   * @param {!string} mpdType
   * @private
   */
  parsePatchMpdTypeChange_(mpdType) {
    this.manifest_.presentationTimeline.setStatic(mpdType == 'static');
    this.manifestPatchContext_.type = mpdType;
    for (const context of this.contextCache_.values()) {
      context.dynamic = mpdType == 'dynamic';
    }
  }

  /**
   * @param {string} durationString
   * @private
   */
  parsePatchMediaPresentationDurationChange_(durationString) {
    const duration = shaka.util.XmlUtils.parseDuration(durationString);
    if (duration == null) {
      return;
    }
    this.manifestPatchContext_.mediaPresentationDuration = duration;
    for (const context of this.contextCache_.values()) {
      context.mediaPresentationDuration = duration;
    }
  }

  /**
   * Ingests a full MPD period element from a patch update
   *
   * @param {!Element} periods
   * @private
   */
  parsePatchPeriod_(periods) {
    this.contextCache_.clear();

    /** @type {shaka.dash.DashParser.Context} */
    const context = {
      dynamic: this.manifestPatchContext_.type == 'dynamic',
      presentationTimeline: this.manifest_.presentationTimeline,
      period: null,
      periodInfo: null,
      adaptationSet: null,
      representation: null,
      bandwidth: 0,
      indexRangeWarningGiven: false,
      availabilityTimeOffset: this.manifestPatchContext_.availabilityTimeOffset,
      profiles: this.manifestPatchContext_.profiles,
      segmentInfo: null,
      mediaPresentationDuration:
          this.manifestPatchContext_.mediaPresentationDuration,
      timelineCache: new Map(),
    };

    const periodsAndDuration = this.parsePeriods_(context,
        this.manifestPatchContext_.baseUris, periods);

    return periodsAndDuration.periods;
  }

  /**
   * Ingests Path MPD segments.
   *
   * @param {!Array<shaka.util.XmlUtils.PathNode>} paths
   * @param {Array<Element>} segments
   * @private
   */
  parsePatchSegment_(paths, segments) {
    let periodId = '';
    let adaptationSetId = '';
    let representationId = '';
    for (const node of paths) {
      if (node.name == 'Period') {
        periodId = node.id;
      } else if (node.name == 'AdaptationSet') {
        adaptationSetId = node.id;
      } else if (node.name == 'Representation') {
        representationId = node.id;
      }
    }

    /** @type {!Array<string>} */
    const representationIds = [];

    if (representationId != '') {
      representationIds.push(representationId);
    } else {
      for (const context of this.contextCache_.values()) {
        if (context.adaptationSet.id == adaptationSetId &&
              context.representation.id) {
          representationIds.push(context.representation.id);
        }
      }
    }

    for (const repId of representationIds) {
      const contextId = periodId + ',' + repId;

      /** @type {shaka.dash.DashParser.Context} */
      const context = this.contextCache_.get(contextId);

      context.segmentInfo.timepoints = segments;

      const currentStream = this.streamMap_[contextId];
      goog.asserts.assert(currentStream, 'stream should exist');

      if (currentStream.segmentIndex) {
        currentStream.segmentIndex.evict(
            this.manifest_.presentationTimeline.getSegmentAvailabilityStart());
      }

      try {
        const requestSegment = (uris, startByte, endByte, isInit) => {
          return this.requestSegment_(uris, startByte, endByte, isInit);
        };
        const streamInfo = shaka.dash.SegmentTemplate.createStreamInfo(
            context, requestSegment, this.streamMap_, /* isUpdate= */ true,
            this.config_.dash.initialSegmentLimit, this.periodDurations_,
            /* isPatchUpdate= */ true);
        currentStream.createSegmentIndex = async () => {
          if (!currentStream.segmentIndex) {
            currentStream.segmentIndex =
                  await streamInfo.generateSegmentIndex();
          }
        };
      } catch (error) {
        const ContentType = shaka.util.ManifestParserUtils.ContentType;
        const contentType = context.representation.contentType;
        const isText = contentType == ContentType.TEXT ||
              contentType == ContentType.APPLICATION;
        const isImage = contentType == ContentType.IMAGE;
        if (!(isText || isImage) ||
              error.code != shaka.util.Error.Code.DASH_NO_SEGMENT_INFO) {
          // We will ignore any DASH_NO_SEGMENT_INFO errors for text/image
          throw error;
        }
      }
    }
  }

  /**
   * Reads and parses the periods from the manifest.  This first does some
   * partial parsing so the start and duration is available when parsing
   * children.
   *
   * @param {shaka.dash.DashParser.Context} context
   * @param {!Array.<string>} baseUris
   * @param {!Element} mpd
   * @return {{
   *   periods: !Array.<shaka.util.PeriodCombiner.Period>,
   *   duration: ?number,
   *   durationDerivedFromPeriods: boolean
   * }}
   * @private
   */
  parsePeriods_(context, baseUris, mpd) {
    const XmlUtils = shaka.util.XmlUtils;
    let presentationDuration = context.mediaPresentationDuration;

    if (!presentationDuration) {
      presentationDuration = XmlUtils.parseAttr(
          mpd, 'mediaPresentationDuration', XmlUtils.parseDuration);
      this.manifestPatchContext_.mediaPresentationDuration =
          presentationDuration;
    }

    const periods = [];
    let prevEnd = 0;
    const periodNodes = XmlUtils.findChildren(mpd, 'Period');
    for (let i = 0; i < periodNodes.length; i++) {
      const elem = periodNodes[i];
      const next = periodNodes[i + 1];
      const start = /** @type {number} */ (
        XmlUtils.parseAttr(elem, 'start', XmlUtils.parseDuration, prevEnd));
      const periodId = elem.id;
      const givenDuration =
          XmlUtils.parseAttr(elem, 'duration', XmlUtils.parseDuration);

      let periodDuration = null;
      if (next) {
        // "The difference between the start time of a Period and the start time
        // of the following Period is the duration of the media content
        // represented by this Period."
        const nextStart =
            XmlUtils.parseAttr(next, 'start', XmlUtils.parseDuration);
        if (nextStart != null) {
          periodDuration = nextStart - start;
        }
      } else if (presentationDuration != null) {
        // "The Period extends until the Period.start of the next Period, or
        // until the end of the Media Presentation in the case of the last
        // Period."
        periodDuration = presentationDuration - start;
      }

      const threshold =
          shaka.util.ManifestParserUtils.GAP_OVERLAP_TOLERANCE_SECONDS;
      if (periodDuration && givenDuration &&
          Math.abs(periodDuration - givenDuration) > threshold) {
        shaka.log.warning('There is a gap/overlap between Periods', elem);
      }
      // Only use the @duration in the MPD if we can't calculate it.  We should
      // favor the @start of the following Period.  This ensures that there
      // aren't gaps between Periods.
      if (periodDuration == null) {
        periodDuration = givenDuration;
      }

      /**
       * This is to improve robustness when the player observes manifest with
       * past periods that are inconsistent to previous ones.
       *
       * This may happen when a CDN or proxy server switches its upstream from
       * one encoder to another redundant encoder.
       *
       * Skip periods that match all of the following criteria:
       * - Start time is earlier than latest period start time ever seen
       * - Period ID is never seen in the previous manifest
       * - Not the last period in the manifest
       *
       * Periods that meet the aforementioned criteria are considered invalid
       * and should be safe to discard.
       */

      if (this.largestPeriodStartTime_ !== null &&
        periodId !== null && start !== null &&
        start < this.largestPeriodStartTime_ &&
        !this.lastManifestUpdatePeriodIds_.includes(periodId) &&
        i + 1 != periodNodes.length) {
        shaka.log.debug(
            `Skipping Period with ID ${periodId} as its start time is smaller` +
            ' than the largest period start time that has been seen, and ID ' +
            'is unseen before');
        continue;
      }


      // Save maximum period start time if it is the last period
      if (start !== null &&
        (this.largestPeriodStartTime_ === null ||
          start > this.largestPeriodStartTime_)) {
        this.largestPeriodStartTime_ = start;
      }

      // Parse child nodes.
      const info = {
        start: start,
        duration: periodDuration,
        node: elem,
        isLastPeriod: periodDuration == null || !next,
      };
      const period = this.parsePeriod_(context, baseUris, info);
      periods.push(period);

      if (context.period.id && periodDuration) {
        this.periodDurations_[context.period.id] = periodDuration;
      }

      if (periodDuration == null) {
        if (next) {
          // If the duration is still null and we aren't at the end, then we
          // will skip any remaining periods.
          shaka.log.warning(
              'Skipping Period', i + 1, 'and any subsequent Periods:', 'Period',
              i + 1, 'does not have a valid start time.', next);
        }

        // The duration is unknown, so the end is unknown.
        prevEnd = null;
        break;
      }

      prevEnd = start + periodDuration;
    } // end of period parsing loop

    // Replace previous seen periods with the current one.
    this.lastManifestUpdatePeriodIds_ = periods.map((el) => el.id);

    if (presentationDuration != null) {
      if (prevEnd != presentationDuration) {
        shaka.log.warning(
            '@mediaPresentationDuration does not match the total duration of ',
            'all Periods.');
        // Assume @mediaPresentationDuration is correct.
      }
      return {
        periods: periods,
        duration: presentationDuration,
        durationDerivedFromPeriods: false,
      };
    } else {
      return {
        periods: periods,
        duration: prevEnd,
        durationDerivedFromPeriods: true,
      };
    }
  }

  /**
   * Parses a Period XML element.  Unlike the other parse methods, this is not
   * given the Node; it is given a PeriodInfo structure.  Also, partial parsing
   * was done before this was called so start and duration are valid.
   *
   * @param {shaka.dash.DashParser.Context} context
   * @param {!Array.<string>} baseUris
   * @param {shaka.dash.DashParser.PeriodInfo} periodInfo
   * @return {shaka.util.PeriodCombiner.Period}
   * @private
   */
  parsePeriod_(context, baseUris, periodInfo) {
    const Functional = shaka.util.Functional;
    const XmlUtils = shaka.util.XmlUtils;
    const ContentType = shaka.util.ManifestParserUtils.ContentType;

    context.period = this.createFrame_(periodInfo.node, null, baseUris);
    context.periodInfo = periodInfo;
    context.period.availabilityTimeOffset = context.availabilityTimeOffset;

    // If the period doesn't have an ID, give it one based on its start time.
    if (!context.period.id) {
      shaka.log.info(
          'No Period ID given for Period with start time ' + periodInfo.start +
          ',  Assigning a default');
      context.period.id = '__shaka_period_' + periodInfo.start;
    }

    const eventStreamNodes =
        XmlUtils.findChildren(periodInfo.node, 'EventStream');
    const availabilityStart =
        context.presentationTimeline.getSegmentAvailabilityStart();

    for (const node of eventStreamNodes) {
      this.parseEventStream_(
          periodInfo.start, periodInfo.duration, node, availabilityStart);
    }

    const adaptationSetNodes =
        XmlUtils.findChildren(periodInfo.node, 'AdaptationSet');
    const adaptationSets = adaptationSetNodes
        .map((node) => this.parseAdaptationSet_(context, node))
        .filter(Functional.isNotNull);

    // For dynamic manifests, we use rep IDs internally, and they must be
    // unique.
    if (context.dynamic) {
      const ids = [];
      for (const set of adaptationSets) {
        for (const id of set.representationIds) {
          ids.push(id);
        }
      }

      const uniqueIds = new Set(ids);

      if (ids.length != uniqueIds.size) {
        throw new shaka.util.Error(
            shaka.util.Error.Severity.CRITICAL,
            shaka.util.Error.Category.MANIFEST,
            shaka.util.Error.Code.DASH_DUPLICATE_REPRESENTATION_ID);
      }
    }

    const normalAdaptationSets = adaptationSets
        .filter((as) => { return !as.trickModeFor; });

    const trickModeAdaptationSets = adaptationSets
        .filter((as) => { return as.trickModeFor; });

    // Attach trick mode tracks to normal tracks.
    for (const trickModeSet of trickModeAdaptationSets) {
      const targetIds = trickModeSet.trickModeFor.split(' ');
      for (const normalSet of normalAdaptationSets) {
        if (targetIds.includes(normalSet.id)) {
          for (const stream of normalSet.streams) {
            // There may be multiple trick mode streams, but we do not
            // currently support that.  Just choose one.
            // TODO: https://github.com/shaka-project/shaka-player/issues/1528
            stream.trickModeVideo = trickModeSet.streams.find((trickStream) =>
              shaka.util.MimeUtils.getNormalizedCodec(stream.codecs) ==
              shaka.util.MimeUtils.getNormalizedCodec(trickStream.codecs));
          }
        }
      }
    }

    const audioSets = this.config_.disableAudio ? [] :
        this.getSetsOfType_(normalAdaptationSets, ContentType.AUDIO);
    const videoSets = this.config_.disableVideo ? [] :
        this.getSetsOfType_(normalAdaptationSets, ContentType.VIDEO);
    const textSets = this.config_.disableText ? [] :
        this.getSetsOfType_(normalAdaptationSets, ContentType.TEXT);
    const imageSets = this.config_.disableThumbnails ? [] :
        this.getSetsOfType_(normalAdaptationSets, ContentType.IMAGE);

    if (!videoSets.length && !audioSets.length) {
      throw new shaka.util.Error(
          shaka.util.Error.Severity.CRITICAL,
          shaka.util.Error.Category.MANIFEST,
          shaka.util.Error.Code.DASH_EMPTY_PERIOD);
    }

    const audioStreams = [];
    for (const audioSet of audioSets) {
      audioStreams.push(...audioSet.streams);
    }

    const videoStreams = [];
    for (const videoSet of videoSets) {
      videoStreams.push(...videoSet.streams);
    }

    const textStreams = [];
    for (const textSet of textSets) {
      textStreams.push(...textSet.streams);
    }

    const imageStreams = [];
    for (const imageSet of imageSets) {
      imageStreams.push(...imageSet.streams);
    }

    return {
      id: context.period.id,
      audioStreams,
      videoStreams,
      textStreams,
      imageStreams,
    };
  }

  /**
   * @param {!Array.<!shaka.dash.DashParser.AdaptationInfo>} adaptationSets
   * @param {string} type
   * @return {!Array.<!shaka.dash.DashParser.AdaptationInfo>}
   * @private
   */
  getSetsOfType_(adaptationSets, type) {
    return adaptationSets.filter((as) => {
      return as.contentType == type;
    });
  }

  /**
   * Parses an AdaptationSet XML element.
   *
   * @param {shaka.dash.DashParser.Context} context
   * @param {!Element} elem The AdaptationSet element.
   * @return {?shaka.dash.DashParser.AdaptationInfo}
   * @private
   */
  parseAdaptationSet_(context, elem) {
    const XmlUtils = shaka.util.XmlUtils;
    const Functional = shaka.util.Functional;
    const ManifestParserUtils = shaka.util.ManifestParserUtils;
    const ContentType = ManifestParserUtils.ContentType;
    const ContentProtection = shaka.dash.ContentProtection;

    context.adaptationSet = this.createFrame_(elem, context.period, null);

    let main = false;
    const roleElements = XmlUtils.findChildren(elem, 'Role');
    const roleValues = roleElements.map((role) => {
      return role.getAttribute('value');
    }).filter(Functional.isNotNull);

    // Default kind for text streams is 'subtitle' if unspecified in the
    // manifest.
    let kind = undefined;
    const isText = context.adaptationSet.contentType == ContentType.TEXT;
    if (isText) {
      kind = ManifestParserUtils.TextStreamKind.SUBTITLE;
    }

    for (const roleElement of roleElements) {
      const scheme = roleElement.getAttribute('schemeIdUri');
      if (scheme == null || scheme == 'urn:mpeg:dash:role:2011') {
        // These only apply for the given scheme, but allow them to be specified
        // if there is no scheme specified.
        // See: DASH section 5.8.5.5
        const value = roleElement.getAttribute('value');
        switch (value) {
          case 'main':
            main = true;
            break;
          case 'caption':
          case 'subtitle':
            kind = value;
            break;
        }
      }
    }

    // Parallel for HLS VIDEO-RANGE as defined in DASH-IF IOP v4.3 6.2.5.1.
    let videoRange;
    const videoRangeScheme = 'urn:mpeg:mpegB:cicp:TransferCharacteristics';
    const getVideoRangeFromTransferCharacteristicCICP = (cicp) => {
      switch (cicp) {
        case 1:
        case 6:
        case 13:
        case 14:
        case 15:
          return 'SDR';
        case 16:
          return 'PQ';
        case 18:
          return 'HLG';
      }
      return undefined;
    };

    const essentialProperties =
        XmlUtils.findChildren(elem, 'EssentialProperty');
    // ID of real AdaptationSet if this is a trick mode set:
    let trickModeFor = null;
    let unrecognizedEssentialProperty = false;
    for (const prop of essentialProperties) {
      const schemeId = prop.getAttribute('schemeIdUri');
      if (schemeId == 'http://dashif.org/guidelines/trickmode') {
        trickModeFor = prop.getAttribute('value');
      } else if (schemeId == videoRangeScheme) {
        videoRange = getVideoRangeFromTransferCharacteristicCICP(
            parseInt(prop.getAttribute('value'), 10),
        );
      } else {
        unrecognizedEssentialProperty = true;
      }
    }

    const supplementalProperties =
        XmlUtils.findChildren(elem, 'SupplementalProperty');
    for (const prop of supplementalProperties) {
      const schemeId = prop.getAttribute('schemeIdUri');
      if (schemeId == videoRangeScheme) {
        videoRange = getVideoRangeFromTransferCharacteristicCICP(
            parseInt(prop.getAttribute('value'), 10),
        );
      }
    }

    const accessibilities = XmlUtils.findChildren(elem, 'Accessibility');
    const LanguageUtils = shaka.util.LanguageUtils;
    const closedCaptions = new Map();
    /** @type {?shaka.media.ManifestParser.AccessibilityPurpose} */
    let accessibilityPurpose;
    for (const prop of accessibilities) {
      const schemeId = prop.getAttribute('schemeIdUri');
      const value = prop.getAttribute('value');
      if (schemeId == 'urn:scte:dash:cc:cea-608:2015' ) {
        let channelId = 1;
        if (value != null) {
          const channelAssignments = value.split(';');
          for (const captionStr of channelAssignments) {
            let channel;
            let language;
            // Some closed caption descriptions have channel number and
            // language ("CC1=eng") others may only have language ("eng,spa").
            if (!captionStr.includes('=')) {
              // When the channel assignemnts are not explicitly provided and
              // there are only 2 values provided, it is highly likely that the
              // assignments are CC1 and CC3 (most commonly used CC streams).
              // Otherwise, cycle through all channels arbitrarily (CC1 - CC4)
              // in order of provided langs.
              channel = `CC${channelId}`;
              if (channelAssignments.length == 2) {
                channelId += 2;
              } else {
                channelId ++;
              }
              language = captionStr;
            } else {
              const channelAndLanguage = captionStr.split('=');
              // The channel info can be '1' or 'CC1'.
              // If the channel info only has channel number(like '1'), add 'CC'
              // as prefix so that it can be a full channel id (like 'CC1').
              channel = channelAndLanguage[0].startsWith('CC') ?
                  channelAndLanguage[0] : `CC${channelAndLanguage[0]}`;

              // 3 letters (ISO 639-2).  In b/187442669, we saw a blank string
              // (CC2=;CC3=), so default to "und" (the code for "undetermined").
              language = channelAndLanguage[1] || 'und';
            }
            closedCaptions.set(channel, LanguageUtils.normalize(language));
          }
        } else {
          // If channel and language information has not been provided, assign
          // 'CC1' as channel id and 'und' as language info.
          closedCaptions.set('CC1', 'und');
        }
      } else if (schemeId == 'urn:scte:dash:cc:cea-708:2015') {
        let serviceNumber = 1;
        if (value != null) {
          for (const captionStr of value.split(';')) {
            let service;
            let language;
            // Similar to CEA-608, it is possible that service # assignments
            // are not explicitly provided e.g. "eng;deu;swe" In this case,
            // we just cycle through the services for each language one by one.
            if (!captionStr.includes('=')) {
              service = `svc${serviceNumber}`;
              serviceNumber ++;
              language = captionStr;
            } else {
            // Otherwise, CEA-708 caption values take the form "
            // 1=lang:eng;2=lang:deu" i.e. serviceNumber=lang:threelettercode.
              const serviceAndLanguage = captionStr.split('=');
              service = `svc${serviceAndLanguage[0]}`;

              // The language info can be different formats, lang:eng',
              // or 'lang:eng,war:1,er:1'. Extract the language info.
              language = serviceAndLanguage[1].split(',')[0].split(':').pop();
            }
            closedCaptions.set(service, LanguageUtils.normalize(language));
          }
        } else {
          // If service and language information has not been provided, assign
          // 'svc1' as service number and 'und' as language info.
          closedCaptions.set('svc1', 'und');
        }
      } else if (schemeId == 'urn:mpeg:dash:role:2011') {
        // See DASH IOP 3.9.2 Table 4.
        if (value != null) {
          roleValues.push(value);
          if (value == 'captions') {
            kind = ManifestParserUtils.TextStreamKind.CLOSED_CAPTION;
          }
        }
      } else if (schemeId == 'urn:tva:metadata:cs:AudioPurposeCS:2007') {
        // See DASH DVB Document A168 Rev.6 Table 5.
        if (value == '1') {
          accessibilityPurpose =
              shaka.media.ManifestParser.AccessibilityPurpose.VISUALLY_IMPAIRED;
        } else if (value == '2') {
          accessibilityPurpose =
              shaka.media.ManifestParser.AccessibilityPurpose.HARD_OF_HEARING;
        }
      }
    }

    // According to DASH spec (2014) section 5.8.4.8, "the successful processing
    // of the descriptor is essential to properly use the information in the
    // parent element".  According to DASH IOP v3.3, section 3.3.4, "if the
    // scheme or the value" for EssentialProperty is not recognized, "the DASH
    // client shall ignore the parent element."
    if (unrecognizedEssentialProperty) {
      // Stop parsing this AdaptationSet and let the caller filter out the
      // nulls.
      return null;
    }

    const contentProtectionElems =
        XmlUtils.findChildren(elem, 'ContentProtection');
    const contentProtection = ContentProtection.parseFromAdaptationSet(
        contentProtectionElems,
        this.config_.dash.ignoreDrmInfo,
        this.config_.dash.keySystemsByURI);

    const language =
        shaka.util.LanguageUtils.normalize(elem.getAttribute('lang') || 'und');

    // This attribute is currently non-standard, but it is supported by Kaltura.
    let label = elem.getAttribute('label');

    // See DASH IOP 4.3 here https://dashif.org/docs/DASH-IF-IOP-v4.3.pdf (page 35)
    const labelElements = XmlUtils.findChildren(elem, 'Label');
    if (labelElements && labelElements.length) {
      // NOTE: Right now only one label field is supported.
      const firstLabelElement = labelElements[0];
      if (firstLabelElement.textContent) {
        label = firstLabelElement.textContent;
      }
    }

    // Parse Representations into Streams.
    const representations = XmlUtils.findChildren(elem, 'Representation');
    const streams = representations.map((representation) => {
      const parsedRepresentation = this.parseRepresentation_(context,
          contentProtection, kind, language, label, main, roleValues,
          closedCaptions, representation, accessibilityPurpose);
      if (parsedRepresentation) {
        parsedRepresentation.hdr = parsedRepresentation.hdr || videoRange;
      }
      return parsedRepresentation;
    }).filter((s) => !!s);

    if (streams.length == 0) {
      const isImage = context.adaptationSet.contentType == ContentType.IMAGE;
      // Ignore empty AdaptationSets if ignoreEmptyAdaptationSet is true
      // or they are for text/image content.
      if (this.config_.dash.ignoreEmptyAdaptationSet || isText || isImage) {
        return null;
      }
      throw new shaka.util.Error(
          shaka.util.Error.Severity.CRITICAL,
          shaka.util.Error.Category.MANIFEST,
          shaka.util.Error.Code.DASH_EMPTY_ADAPTATION_SET);
    }

    // If AdaptationSet's type is unknown or is ambiguously "application",
    // guess based on the information in the first stream.  If the attributes
    // mimeType and codecs are split across levels, they will both be inherited
    // down to the stream level by this point, so the stream will have all the
    // necessary information.
    if (!context.adaptationSet.contentType ||
        context.adaptationSet.contentType == ContentType.APPLICATION) {
      const mimeType = streams[0].mimeType;
      const codecs = streams[0].codecs;
      context.adaptationSet.contentType =
          shaka.dash.DashParser.guessContentType_(mimeType, codecs);

      for (const stream of streams) {
        stream.type = context.adaptationSet.contentType;
      }
    }

    for (const stream of streams) {
      // Some DRM license providers require that we have a default
      // key ID from the manifest in the wrapped license request.
      // Thus, it should be put in drmInfo to be accessible to request filters.
      for (const drmInfo of contentProtection.drmInfos) {
        drmInfo.keyIds = drmInfo.keyIds && stream.keyIds ?
            new Set([...drmInfo.keyIds, ...stream.keyIds]) :
            drmInfo.keyIds || stream.keyIds;
      }
    }

    const repIds = representations
        .map((node) => { return node.getAttribute('id'); })
        .filter(shaka.util.Functional.isNotNull);

    return {
      id: context.adaptationSet.id || ('__fake__' + this.globalId_++),
      contentType: context.adaptationSet.contentType,
      language: language,
      main: main,
      streams: streams,
      drmInfos: contentProtection.drmInfos,
      trickModeFor: trickModeFor,
      representationIds: repIds,
    };
  }

  /**
   * Parses a Representation XML element.
   *
   * @param {shaka.dash.DashParser.Context} context
   * @param {shaka.dash.ContentProtection.Context} contentProtection
   * @param {(string|undefined)} kind
   * @param {string} language
   * @param {string} label
   * @param {boolean} isPrimary
   * @param {!Array.<string>} roles
   * @param {Map.<string, string>} closedCaptions
   * @param {!Element} node
   * @param {?shaka.media.ManifestParser.AccessibilityPurpose}
   *   accessibilityPurpose
   *
   * @return {?shaka.extern.Stream} The Stream, or null when there is a
   *   non-critical parsing error.
   * @private
   */
  parseRepresentation_(context, contentProtection, kind, language, label,
      isPrimary, roles, closedCaptions, node, accessibilityPurpose) {
    const XmlUtils = shaka.util.XmlUtils;
    const ContentType = shaka.util.ManifestParserUtils.ContentType;

    context.representation =
        this.createFrame_(node, context.adaptationSet, null);

    const representationId = context.representation.id;

    this.minTotalAvailabilityTimeOffset_ =
        Math.min(this.minTotalAvailabilityTimeOffset_,
            context.representation.availabilityTimeOffset);

    if (!this.verifyRepresentation_(context.representation)) {
      shaka.log.warning('Skipping Representation', context.representation);
      return null;
    }
    const periodStart = context.periodInfo.start;

    // NOTE: bandwidth is a mandatory attribute according to the spec, and zero
    // does not make sense in the DASH spec's bandwidth formulas.
    // In some content, however, the attribute is missing or zero.
    // To avoid NaN at the variant level on broken content, fall back to zero.
    // https://github.com/shaka-project/shaka-player/issues/938#issuecomment-317278180
    context.bandwidth =
        XmlUtils.parseAttr(node, 'bandwidth', XmlUtils.parsePositiveInt) || 0;

    /** @type {?shaka.dash.DashParser.StreamInfo} */
    let streamInfo;

    const contentType = context.representation.contentType;
    const isText = contentType == ContentType.TEXT ||
                   contentType == ContentType.APPLICATION;
    const isImage = contentType == ContentType.IMAGE;

    try {
      const requestSegment = (uris, startByte, endByte, isInit) => {
        return this.requestSegment_(uris, startByte, endByte, isInit);
      };
      if (context.representation.segmentBase) {
        streamInfo = shaka.dash.SegmentBase.createStreamInfo(
            context, requestSegment);
      } else if (context.representation.segmentList) {
        streamInfo = shaka.dash.SegmentList.createStreamInfo(
            context, this.streamMap_);
      } else if (context.representation.segmentTemplate) {
        const hasManifest = !!this.manifest_;

        streamInfo = shaka.dash.SegmentTemplate.createStreamInfo(
            context, requestSegment, this.streamMap_, hasManifest,
            this.config_.dash.initialSegmentLimit, this.periodDurations_,
            /* isPatchUpdate= */ false);
      } else {
        goog.asserts.assert(isText,
            'Must have Segment* with non-text streams.');

        const baseUris = context.representation.baseUris;
        const duration = context.periodInfo.duration || 0;
        streamInfo = {
          generateSegmentIndex: () => {
            return Promise.resolve(shaka.media.SegmentIndex.forSingleSegment(
                periodStart, duration, baseUris));
          },
        };
      }
    } catch (error) {
      if ((isText || isImage) &&
          error.code == shaka.util.Error.Code.DASH_NO_SEGMENT_INFO) {
        // We will ignore any DASH_NO_SEGMENT_INFO errors for text/image
        // streams.
        return null;
      }

      // For anything else, re-throw.
      throw error;
    }

    const contentProtectionElems =
        XmlUtils.findChildren(node, 'ContentProtection');
    const keyId = shaka.dash.ContentProtection.parseFromRepresentation(
        contentProtectionElems, contentProtection,
        this.config_.dash.ignoreDrmInfo,
        this.config_.dash.keySystemsByURI);
    const keyIds = new Set(keyId ? [keyId] : []);

    // Detect the presence of E-AC3 JOC audio content, using DD+JOC signaling.
    // See: ETSI TS 103 420 V1.2.1 (2018-10)
    const supplementalPropertyElems =
        XmlUtils.findChildren(node, 'SupplementalProperty');
    const hasJoc = supplementalPropertyElems.some((element) => {
      const expectedUri = 'tag:dolby.com,2018:dash:EC3_ExtensionType:2018';
      const expectedValue = 'JOC';
      return element.getAttribute('schemeIdUri') == expectedUri &&
          element.getAttribute('value') == expectedValue;
    });
    let spatialAudio = false;
    if (hasJoc) {
      spatialAudio = true;
    }

    let forced = false;
    if (isText) {
      // See: https://github.com/shaka-project/shaka-player/issues/2122 and
      // https://github.com/Dash-Industry-Forum/DASH-IF-IOP/issues/165
      forced = roles.includes('forced_subtitle') ||
          roles.includes('forced-subtitle');
    }

    let tilesLayout;
    if (isImage) {
      const essentialPropertyElems =
          XmlUtils.findChildren(node, 'EssentialProperty');
      const thumbnailTileElem = essentialPropertyElems.find((element) => {
        const expectedUris = [
          'http://dashif.org/thumbnail_tile',
          'http://dashif.org/guidelines/thumbnail_tile',
        ];
        return expectedUris.includes(element.getAttribute('schemeIdUri'));
      });
      if (thumbnailTileElem) {
        tilesLayout = thumbnailTileElem.getAttribute('value');
      }
      // Filter image adaptation sets that has no tilesLayout.
      if (!tilesLayout) {
        return null;
      }
    }

    let hdr;
    const profiles = context.profiles;
    const codecs = context.representation.codecs;

    const hevcHDR = 'http://dashif.org/guidelines/dash-if-uhd#hevc-hdr-pq10';
    if (profiles.includes(hevcHDR) && (codecs.includes('hvc1.2.4.L153.B0') ||
        codecs.includes('hev1.2.4.L153.B0'))) {
      hdr = 'PQ';
    }

    const contextId = context.representation.id ?
        context.period.id + ',' + context.representation.id : '';

    if (this.patchLocationUrl_ && context.periodInfo.isLastPeriod &&
          representationId) {
      this.contextCache_.set(`${context.period.id},${representationId}`,
          this.cloneContext_(context));
    }
    context.segmentInfo = null;

    /** @type {shaka.extern.Stream} */
    let stream;

    if (contextId && this.streamMap_[contextId]) {
      stream = this.streamMap_[contextId];
    } else {
      stream = {
        id: this.globalId_++,
        originalId: context.representation.id,
        createSegmentIndex: () => Promise.resolve(),
        closeSegmentIndex: () => {
          if (stream.segmentIndex) {
            stream.segmentIndex.release();
            stream.segmentIndex = null;
          }
        },
        segmentIndex: null,
        mimeType: context.representation.mimeType,
        codecs: context.representation.codecs,
        frameRate: context.representation.frameRate,
        pixelAspectRatio: context.representation.pixelAspectRatio,
        bandwidth: context.bandwidth,
        width: context.representation.width,
        height: context.representation.height,
        kind,
        encrypted: contentProtection.drmInfos.length > 0,
        drmInfos: contentProtection.drmInfos,
        keyIds,
        language,
        label,
        type: context.adaptationSet.contentType,
        primary: isPrimary,
        trickModeVideo: null,
        emsgSchemeIdUris:
            context.representation.emsgSchemeIdUris,
        roles,
        forced,
        channelsCount: context.representation.numChannels,
        audioSamplingRate: context.representation.audioSamplingRate,
        spatialAudio,
        closedCaptions,
        hdr,
        tilesLayout,
        matchedStreams: [],
        accessibilityPurpose,
      };
    }

    stream.createSegmentIndex = async () => {
      if (!stream.segmentIndex) {
        stream.segmentIndex = await streamInfo.generateSegmentIndex();
      }
    };

    if (contextId && context.dynamic && !this.streamMap_[contextId]) {
      this.streamMap_[contextId] = stream;
    }

    return stream;
  }

  /**
   * Clone context and remove xml document references.
   *
   * @param {!shaka.dash.DashParser.Context} context
   * @return {!shaka.dash.DashParser.Context}
   * @private
   */
  cloneContext_(context) {
    const contextClone = /** @type {!shaka.dash.DashParser.Context} */({});

    for (const k of Object.keys(context)) {
      if (['period', 'adaptationSet', 'representation'].includes(k)) {
        contextClone[k] = {
          segmentBase: null,
          segmentList: null,
          segmentTemplate: null,
          baseUris: context[k].baseUris,
          width: context[k].width,
          height: context[k].height,
          contentType: context[k].contentType,
          mimeType: context[k].mimeType,
          lang: context[k].lang,
          codecs: context[k].codecs,
          frameRate: context[k].frameRate,
          pixelAspectRatio: context[k].pixelAspectRatio,
          emsgSchemeIdUris: context[k].emsgSchemeIdUris,
          id: context[k].id,
          numChannels: context[k].numChannels,
          audioSamplingRate: context[k].audioSamplingRate,
          availabilityTimeOffset: context[k].availabilityTimeOffset,
          initialization: context[k].initialization,
        };
      } else if (k == 'periodInfo') {
        contextClone[k] = {
          start: context[k].start,
          duration: context[k].duration,
          node: null,
          isLastPeriod: context[k].isLastPeriod,
        };
      } else {
        contextClone[k] = context[k];
      }
    }

    return contextClone;
  }

  /**
   * Called when the update timer ticks.
   *
   * @return {!Promise}
   * @private
   */
  async onUpdate_() {
    goog.asserts.assert(this.updatePeriod_ >= 0,
        'There should be an update period');

    shaka.log.info('Updating manifest...');

    // Default the update delay to 0 seconds so that if there is an error we can
    // try again right away.
    let updateDelay = 0;

    try {
      updateDelay = await this.requestManifest_();
    } catch (error) {
      goog.asserts.assert(error instanceof shaka.util.Error,
          'Should only receive a Shaka error');

      // Try updating again, but ensure we haven't been destroyed.
      if (this.playerInterface_) {
        if (this.config_.raiseFatalErrorOnManifestUpdateRequestFailure) {
          this.playerInterface_.onError(error);
          return;
        }
        // We will retry updating, so override the severity of the error.
        error.severity = shaka.util.Error.Severity.RECOVERABLE;
        this.playerInterface_.onError(error);
      }
    }

    // Detect a call to stop()
    if (!this.playerInterface_) {
      return;
    }

    this.setUpdateTimer_(updateDelay);
  }

  /**
   * Sets the update timer.  Does nothing if the manifest does not specify an
   * update period.
   *
   * @param {number} offset An offset, in seconds, to apply to the manifest's
   *   update period.
   * @private
   */
  setUpdateTimer_(offset) {
    // NOTE: An updatePeriod_ of -1 means the attribute was missing.
    // An attribute which is present and set to 0 should still result in
    // periodic updates.  For more, see:
    // https://github.com/shaka-project/shaka-player/issues/331
    if (this.updatePeriod_ < 0) {
      return;
    }

    const finalDelay = Math.max(
        this.updatePeriod_ - offset,
        this.averageUpdateDuration_.getEstimate());

    // We do not run the timer as repeating because part of update is async and
    // we need schedule the update after it finished.
    this.updateTimer_.tickAfter(/* seconds= */ finalDelay);
  }

  /**
   * Creates a new inheritance frame for the given element.
   *
   * @param {!Element} elem
   * @param {?shaka.dash.DashParser.InheritanceFrame} parent
   * @param {Array.<string>} baseUris
   * @return {shaka.dash.DashParser.InheritanceFrame}
   * @private
   */
  createFrame_(elem, parent, baseUris) {
    goog.asserts.assert(parent || baseUris,
        'Must provide either parent or baseUris');
    const ManifestParserUtils = shaka.util.ManifestParserUtils;
    const XmlUtils = shaka.util.XmlUtils;
    parent = parent || /** @type {shaka.dash.DashParser.InheritanceFrame} */ ({
      contentType: '',
      mimeType: '',
      codecs: '',
      emsgSchemeIdUris: [],
      frameRate: undefined,
      pixelAspectRatio: undefined,
      numChannels: null,
      audioSamplingRate: null,
      availabilityTimeOffset: 0,
    });
    baseUris = baseUris || parent.baseUris;

    const parseNumber = XmlUtils.parseNonNegativeInt;
    const evalDivision = XmlUtils.evalDivision;

    const uriObjs = XmlUtils.findChildren(elem, 'BaseURL');
    const uris = uriObjs.map(XmlUtils.getContents);

    let contentType = elem.getAttribute('contentType') || parent.contentType;
    const mimeType = elem.getAttribute('mimeType') || parent.mimeType;
    const codecs = elem.getAttribute('codecs') || parent.codecs;
    const frameRate =
        XmlUtils.parseAttr(elem, 'frameRate', evalDivision) || parent.frameRate;
    const pixelAspectRatio =
        elem.getAttribute('sar') || parent.pixelAspectRatio;
    const emsgSchemeIdUris = this.emsgSchemeIdUris_(
        XmlUtils.findChildren(elem, 'InbandEventStream'),
        parent.emsgSchemeIdUris);
    const audioChannelConfigs =
        XmlUtils.findChildren(elem, 'AudioChannelConfiguration');
    const numChannels =
        this.parseAudioChannels_(audioChannelConfigs) || parent.numChannels;
    const audioSamplingRate =
        XmlUtils.parseAttr(elem, 'audioSamplingRate', parseNumber) ||
        parent.audioSamplingRate;

    if (!contentType) {
      contentType = shaka.dash.DashParser.guessContentType_(mimeType, codecs);
    }

    const segmentBase = XmlUtils.findChild(elem, 'SegmentBase');
    const segmentTemplate = XmlUtils.findChild(elem, 'SegmentTemplate');

    // The availabilityTimeOffset is the sum of all @availabilityTimeOffset
    // values that apply to the adaptation set, via BaseURL, SegmentBase,
    // or SegmentTemplate elements.
    const segmentBaseAto = segmentBase ?
        (XmlUtils.parseAttr(segmentBase, 'availabilityTimeOffset',
            XmlUtils.parseFloat) || 0) : 0;
    const segmentTemplateAto = segmentTemplate ?
        (XmlUtils.parseAttr(segmentTemplate, 'availabilityTimeOffset',
            XmlUtils.parseFloat) || 0) : 0;
    const baseUriAto = uriObjs && uriObjs.length ?
        (XmlUtils.parseAttr(uriObjs[0], 'availabilityTimeOffset',
            XmlUtils.parseFloat) || 0) : 0;

    const availabilityTimeOffset = parent.availabilityTimeOffset + baseUriAto +
        segmentBaseAto + segmentTemplateAto;

    return {
      baseUris: ManifestParserUtils.resolveUris(baseUris, uris),
      segmentBase: segmentBase || parent.segmentBase,
      segmentList:
          XmlUtils.findChild(elem, 'SegmentList') || parent.segmentList,
      segmentTemplate: segmentTemplate || parent.segmentTemplate,
      width: XmlUtils.parseAttr(elem, 'width', parseNumber) || parent.width,
      height: XmlUtils.parseAttr(elem, 'height', parseNumber) || parent.height,
      contentType: contentType,
      mimeType: mimeType,
      codecs: codecs,
      frameRate: frameRate,
      pixelAspectRatio: pixelAspectRatio,
      emsgSchemeIdUris: emsgSchemeIdUris,
      id: elem.getAttribute('id'),
      numChannels: numChannels,
      audioSamplingRate: audioSamplingRate,
      availabilityTimeOffset: availabilityTimeOffset,
      initialization: null,
    };
  }

  /**
   * Returns a new array of InbandEventStream schemeIdUri containing the union
   * of the ones parsed from inBandEventStreams and the ones provided in
   * emsgSchemeIdUris.
   *
   * @param {!Array.<!Element>} inBandEventStreams Array of InbandEventStream
   *     elements to parse and add to the returned array.
   * @param {!Array.<string>} emsgSchemeIdUris Array of parsed
   *     InbandEventStream schemeIdUri attributes to add to the returned array.
   * @return {!Array.<string>} schemeIdUris Array of parsed
   *     InbandEventStream schemeIdUri attributes.
   * @private
   */
  emsgSchemeIdUris_(inBandEventStreams, emsgSchemeIdUris) {
    const schemeIdUris = emsgSchemeIdUris.slice();
    for (const event of inBandEventStreams) {
      const schemeIdUri = event.getAttribute('schemeIdUri');
      if (!schemeIdUris.includes(schemeIdUri)) {
        schemeIdUris.push(schemeIdUri);
      }
    }
    return schemeIdUris;
  }

  /**
   * @param {!Array.<!Element>} audioChannelConfigs An array of
   *   AudioChannelConfiguration elements.
   * @return {?number} The number of audio channels, or null if unknown.
   * @private
   */
  parseAudioChannels_(audioChannelConfigs) {
    for (const elem of audioChannelConfigs) {
      const scheme = elem.getAttribute('schemeIdUri');
      if (!scheme) {
        continue;
      }

      const value = elem.getAttribute('value');
      if (!value) {
        continue;
      }

      switch (scheme) {
        case 'urn:mpeg:dash:outputChannelPositionList:2012':
          // A space-separated list of speaker positions, so the number of
          // channels is the length of this list.
          return value.trim().split(/ +/).length;

        case 'urn:mpeg:dash:23003:3:audio_channel_configuration:2011':
        case 'urn:dts:dash:audio_channel_configuration:2012': {
          // As far as we can tell, this is a number of channels.
          const intValue = parseInt(value, 10);
          if (!intValue) {  // 0 or NaN
            shaka.log.warning('Channel parsing failure! ' +
                          'Ignoring scheme and value', scheme, value);
            continue;
          }
          return intValue;
        }

        case 'tag:dolby.com,2014:dash:audio_channel_configuration:2011':
        case 'urn:dolby:dash:audio_channel_configuration:2011': {
          // A hex-encoded 16-bit integer, in which each bit represents a
          // channel.
          let hexValue = parseInt(value, 16);
          if (!hexValue) {  // 0 or NaN
            shaka.log.warning('Channel parsing failure! ' +
                          'Ignoring scheme and value', scheme, value);
            continue;
          }
          // Count the 1-bits in hexValue.
          let numBits = 0;
          while (hexValue) {
            if (hexValue & 1) {
              ++numBits;
            }
            hexValue >>= 1;
          }
          return numBits;
        }

        // Defined by https://dashif.org/identifiers/audio_source_metadata/ and clause 8.2, in ISO/IEC 23001-8.
        case 'urn:mpeg:mpegB:cicp:ChannelConfiguration': {
          const noValue = 0;
          const channelCountMapping = [
            noValue, 1, 2, 3, 4, 5, 6, 8, 2, 3, /* 0--9 */
            4, 7, 8, 24, 8, 12, 10, 12, 14, 12, /* 10--19 */
            14, /* 20 */
          ];
          const intValue = parseInt(value, 10);
          if (!intValue) {  // 0 or NaN
            shaka.log.warning('Channel parsing failure! ' +
                          'Ignoring scheme and value', scheme, value);
            continue;
          }
          if (intValue > noValue && intValue < channelCountMapping.length) {
            return channelCountMapping[intValue];
          }
          continue;
        }

        default:
          shaka.log.warning(
              'Unrecognized audio channel scheme:', scheme, value);
          continue;
      }
    }

    return null;
  }

  /**
   * Verifies that a Representation has exactly one Segment* element.  Prints
   * warnings if there is a problem.
   *
   * @param {shaka.dash.DashParser.InheritanceFrame} frame
   * @return {boolean} True if the Representation is usable; otherwise return
   *   false.
   * @private
   */
  verifyRepresentation_(frame) {
    const ContentType = shaka.util.ManifestParserUtils.ContentType;

    let n = 0;
    n += frame.segmentBase ? 1 : 0;
    n += frame.segmentList ? 1 : 0;
    n += frame.segmentTemplate ? 1 : 0;

    if (n == 0) {
      // TODO: Extend with the list of MIME types registered to TextEngine.
      if (frame.contentType == ContentType.TEXT ||
          frame.contentType == ContentType.APPLICATION) {
        return true;
      } else {
        shaka.log.warning(
            'Representation does not contain a segment information source:',
            'the Representation must contain one of SegmentBase, SegmentList,',
            'SegmentTemplate, or explicitly indicate that it is "text".',
            frame);
        return false;
      }
    }

    if (n != 1) {
      shaka.log.warning(
          'Representation contains multiple segment information sources:',
          'the Representation should only contain one of SegmentBase,',
          'SegmentList, or SegmentTemplate.',
          frame);
      if (frame.segmentBase) {
        shaka.log.info('Using SegmentBase by default.');
        frame.segmentList = null;
        frame.segmentTemplate = null;
      } else {
        goog.asserts.assert(frame.segmentList, 'There should be a SegmentList');
        shaka.log.info('Using SegmentList by default.');
        frame.segmentTemplate = null;
      }
    }

    return true;
  }

  /**
   * Makes a request to the given URI and calculates the clock offset.
   *
   * @param {!Array.<string>} baseUris
   * @param {string} uri
   * @param {string} method
   * @return {!Promise.<number>}
   * @private
   */
  async requestForTiming_(baseUris, uri, method) {
    const requestUris =
        shaka.util.ManifestParserUtils.resolveUris(baseUris, [uri]);
    const request = shaka.net.NetworkingEngine.makeRequest(
        requestUris, this.config_.retryParameters);
    request.method = method;
    const type = shaka.net.NetworkingEngine.RequestType.TIMING;

    const operation =
    this.playerInterface_.networkingEngine.request(type, request);
    this.operationManager_.manage(operation);

    const response = await operation.promise;
    let text;
    if (method == 'HEAD') {
      if (!response.headers || !response.headers['date']) {
        shaka.log.warning('UTC timing response is missing',
            'expected date header');
        return 0;
      }
      text = response.headers['date'];
    } else {
      text = shaka.util.StringUtils.fromUTF8(response.data);
    }
    const date = Date.parse(text);
    if (isNaN(date)) {
      shaka.log.warning('Unable to parse date from UTC timing response');
      return 0;
    }
    return (date - Date.now());
  }

  /**
   * Parses an array of UTCTiming elements.
   *
   * @param {!Array.<string>} baseUris
   * @param {!Array.<!Element>} elems
   * @return {!Promise.<number>}
   * @private
   */
  async parseUtcTiming_(baseUris, elems) {
    const schemesAndValues = elems.map((elem) => {
      return {
        scheme: elem.getAttribute('schemeIdUri'),
        value: elem.getAttribute('value'),
      };
    });

    // If there's nothing specified in the manifest, but we have a default from
    // the config, use that.
    const clockSyncUri = this.config_.dash.clockSyncUri;
    if (!schemesAndValues.length && clockSyncUri) {
      schemesAndValues.push({
        scheme: 'urn:mpeg:dash:utc:http-head:2014',
        value: clockSyncUri,
      });
    }

    for (const sv of schemesAndValues) {
      try {
        const scheme = sv.scheme;
        const value = sv.value;
        switch (scheme) {
          // See DASH IOP Guidelines Section 4.7
          // https://bit.ly/DashIop3-2
          // Some old ISO23009-1 drafts used 2012.
          case 'urn:mpeg:dash:utc:http-head:2014':
          case 'urn:mpeg:dash:utc:http-head:2012':
            // eslint-disable-next-line no-await-in-loop
            return await this.requestForTiming_(baseUris, value, 'HEAD');
          case 'urn:mpeg:dash:utc:http-xsdate:2014':
          case 'urn:mpeg:dash:utc:http-iso:2014':
          case 'urn:mpeg:dash:utc:http-xsdate:2012':
          case 'urn:mpeg:dash:utc:http-iso:2012':
            // eslint-disable-next-line no-await-in-loop
            return await this.requestForTiming_(baseUris, value, 'GET');
          case 'urn:mpeg:dash:utc:direct:2014':
          case 'urn:mpeg:dash:utc:direct:2012': {
            const date = Date.parse(value);
            return isNaN(date) ? 0 : (date - Date.now());
          }

          case 'urn:mpeg:dash:utc:http-ntp:2014':
          case 'urn:mpeg:dash:utc:ntp:2014':
          case 'urn:mpeg:dash:utc:sntp:2014':
            shaka.log.alwaysWarn('NTP UTCTiming scheme is not supported');
            break;
          default:
            shaka.log.alwaysWarn(
                'Unrecognized scheme in UTCTiming element', scheme);
            break;
        }
      } catch (e) {
        shaka.log.warning('Error fetching time from UTCTiming elem', e.message);
      }
    }

    shaka.log.alwaysWarn(
        'A UTCTiming element should always be given in live manifests! ' +
        'This content may not play on clients with bad clocks!');
    return 0;
  }

  /**
   * Parses an EventStream element.
   *
   * @param {number} periodStart
   * @param {?number} periodDuration
   * @param {!Element} elem
   * @param {number} availabilityStart
   * @private
   */
  parseEventStream_(periodStart, periodDuration, elem, availabilityStart) {
    const XmlUtils = shaka.util.XmlUtils;
    const parseNumber = XmlUtils.parseNonNegativeInt;

    const schemeIdUri = elem.getAttribute('schemeIdUri') || '';
    const value = elem.getAttribute('value') || '';
    const timescale = XmlUtils.parseAttr(elem, 'timescale', parseNumber) || 1;

    for (const eventNode of XmlUtils.findChildren(elem, 'Event')) {
      const presentationTime =
          XmlUtils.parseAttr(eventNode, 'presentationTime', parseNumber) || 0;
      const duration =
          XmlUtils.parseAttr(eventNode, 'duration', parseNumber) || 0;

      let startTime = presentationTime / timescale + periodStart;
      let endTime = startTime + (duration / timescale);
      if (periodDuration != null) {
        // An event should not go past the Period, even if the manifest says so.
        // See: Dash sec. 5.10.2.1
        startTime = Math.min(startTime, periodStart + periodDuration);
        endTime = Math.min(endTime, periodStart + periodDuration);
      }

      // Don't add unavailable regions to the timeline.
      if (endTime < availabilityStart) {
        continue;
      }

      /** @type {shaka.extern.TimelineRegionInfo} */
      const region = {
        schemeIdUri: schemeIdUri,
        value: value,
        startTime: startTime,
        endTime: endTime,
        id: eventNode.getAttribute('id') || '',
        eventElement: eventNode,
      };

      this.playerInterface_.onTimelineRegionAdded(region);
    }
  }

  /**
   * Makes a network request on behalf of SegmentBase.createStreamInfo.
   *
   * @param {!Array.<string>} uris
   * @param {?number} startByte
   * @param {?number} endByte
   * @param {boolean} isInit
   * @return {!Promise.<BufferSource>}
   * @private
   */
  async requestSegment_(uris, startByte, endByte, isInit) {
    const requestType = shaka.net.NetworkingEngine.RequestType.SEGMENT;
    const type = isInit ?
        shaka.net.NetworkingEngine.AdvancedRequestType.INIT_SEGMENT :
        shaka.net.NetworkingEngine.AdvancedRequestType.MEDIA_SEGMENT;

    const request = shaka.util.Networking.createSegmentRequest(
        uris,
        startByte,
        endByte,
        this.config_.retryParameters);

    const networkingEngine = this.playerInterface_.networkingEngine;
    const operation = networkingEngine.request(requestType, request, {type});
    this.operationManager_.manage(operation);
    const response = await operation.promise;
    return response.data;
  }

  /**
   * Guess the content type based on MIME type and codecs.
   *
   * @param {string} mimeType
   * @param {string} codecs
   * @return {string}
   * @private
   */
  static guessContentType_(mimeType, codecs) {
    const fullMimeType = shaka.util.MimeUtils.getFullType(mimeType, codecs);

    if (shaka.text.TextEngine.isTypeSupported(fullMimeType)) {
      // If it's supported by TextEngine, it's definitely text.
      // We don't check MediaSourceEngine, because that would report support
      // for platform-supported video and audio types as well.
      return shaka.util.ManifestParserUtils.ContentType.TEXT;
    }

    // Otherwise, just split the MIME type.  This handles video and audio
    // types well.
    return mimeType.split('/')[0];
  }
};

/**
 * @typedef {{
 *   type: string,
 *   mediaPresentationDuration: ?number,
 *   profiles: !Array.<string>,
 *   availabilityTimeOffset: number,
 *   baseUris: !Array.<string>
 * }}
 */
shaka.dash.DashParser.PatchContext;


/**
 * @typedef {{
 *   timescale: number,
 *   duration: number,
 *   startNumber: number,
 *   presentationTimeOffset: number,
 *   media: ?string,
 *   index: ?string,
 *   timepoints: Array<Element>,
 *   timeline: Array<shaka.dash.MpdUtils.TimeRange>
 * }}
 */
shaka.dash.DashParser.SegmentInfo;

/**
 * @typedef {
 *   function(!Array.<string>, ?number, ?number, boolean):
 *     !Promise.<BufferSource>
 * }
 */
shaka.dash.DashParser.RequestSegmentCallback;


/**
 * @typedef {{
 *   segmentBase: Element,
 *   segmentList: Element,
 *   segmentTemplate: Element,
 *   baseUris: !Array.<string>,
 *   width: (number|undefined),
 *   height: (number|undefined),
 *   contentType: string,
 *   mimeType: string,
 *   codecs: string,
 *   frameRate: (number|undefined),
 *   pixelAspectRatio: (string|undefined),
 *   emsgSchemeIdUris: !Array.<string>,
 *   id: ?string,
 *   numChannels: ?number,
 *   audioSamplingRate: ?number,
 *   availabilityTimeOffset: number,
 *   initialization: ?string
 * }}
 *
 * @description
 * A collection of elements and properties which are inherited across levels
 * of a DASH manifest.
 *
 * @property {Element} segmentBase
 *   The XML node for SegmentBase.
 * @property {Element} segmentList
 *   The XML node for SegmentList.
 * @property {Element} segmentTemplate
 *   The XML node for SegmentTemplate.
 * @property {!Array.<string>} baseUris
 *   An array of absolute base URIs for the frame.
 * @property {(number|undefined)} width
 *   The inherited width value.
 * @property {(number|undefined)} height
 *   The inherited height value.
 * @property {string} contentType
 *   The inherited media type.
 * @property {string} mimeType
 *   The inherited MIME type value.
 * @property {string} codecs
 *   The inherited codecs value.
 * @property {(number|undefined)} frameRate
 *   The inherited framerate value.
 * @property {(string|undefined)} pixelAspectRatio
 *   The inherited pixel aspect ratio value.
 * @property {!Array.<string>} emsgSchemeIdUris
 *   emsg registered schemeIdUris.
 * @property {?string} id
 *   The ID of the element.
 * @property {?number} numChannels
 *   The number of audio channels, or null if unknown.
 * @property {?number} audioSamplingRate
 *   Specifies the maximum sampling rate of the content, or null if unknown.
 * @property {number} availabilityTimeOffset
 *   Specifies the total availabilityTimeOffset of the segment, or 0 if unknown.
 */
shaka.dash.DashParser.InheritanceFrame;


/**
 * @typedef {{
 *   dynamic: boolean,
 *   presentationTimeline: !shaka.media.PresentationTimeline,
 *   period: ?shaka.dash.DashParser.InheritanceFrame,
 *   periodInfo: ?shaka.dash.DashParser.PeriodInfo,
 *   adaptationSet: ?shaka.dash.DashParser.InheritanceFrame,
 *   representation: ?shaka.dash.DashParser.InheritanceFrame,
 *   bandwidth: number,
 *   indexRangeWarningGiven: boolean,
 *   availabilityTimeOffset: number,
 *   segmentInfo: ?shaka.dash.DashParser.SegmentInfo,
 *   mediaPresentationDuration: ?number,
 *   profiles: !Array.<string>
 * }}
 *
 * @description
 * Contains context data for the streams.  This is designed to be
 * shallow-copyable, so the parser must overwrite (not modify) each key as the
 * parser moves through the manifest and the parsing context changes.
 *
 * @property {boolean} dynamic
 *   True if the MPD is dynamic (not all segments available at once)
 * @property {!shaka.media.PresentationTimeline} presentationTimeline
 *   The PresentationTimeline.
 * @property {?shaka.dash.DashParser.InheritanceFrame} period
 *   The inheritance from the Period element.
 * @property {?shaka.dash.DashParser.PeriodInfo} periodInfo
 *   The Period info for the current Period.
 * @property {?shaka.dash.DashParser.InheritanceFrame} adaptationSet
 *   The inheritance from the AdaptationSet element.
 * @property {?shaka.dash.DashParser.InheritanceFrame} representation
 *   The inheritance from the Representation element.
 * @property {number} bandwidth
 *   The bandwidth of the Representation, or zero if missing.
 * @property {boolean} indexRangeWarningGiven
 *   True if the warning about SegmentURL@indexRange has been printed.
 * @property {number} availabilityTimeOffset
 *   The sum of the availabilityTimeOffset values that apply to the element.
 * @property {!Array.<string>} profiles
 *   Profiles of DASH are defined to enable interoperability and the signaling
 *   of the use of features.
 * @property {?shaka.dash.DashParser.SegmentInfo} segmentInfo
 *   The segment info for current representation.
 * @property {?number} mediaPresentationDuration
 *   Media presentation duration, or null if unknown.
 */
shaka.dash.DashParser.Context;


/**
 * @typedef {{
 *   start: number,
 *   duration: ?number,
 *   node: !Element,
 *   isLastPeriod: boolean
 * }}
 *
 * @description
 * Contains information about a Period element.
 *
 * @property {number} start
 *   The start time of the period.
 * @property {?number} duration
 *   The duration of the period; or null if the duration is not given.  This
 *   will be non-null for all periods except the last.
 * @property {!Element} node
 *   The XML Node for the Period.
 * @property {boolean} isLastPeriod
 *   Whether this Period is the last one in the manifest.
 */
shaka.dash.DashParser.PeriodInfo;


/**
 * @typedef {{
 *   id: string,
 *   contentType: ?string,
 *   language: string,
 *   main: boolean,
 *   streams: !Array.<shaka.extern.Stream>,
 *   drmInfos: !Array.<shaka.extern.DrmInfo>,
 *   trickModeFor: ?string,
 *   representationIds: !Array.<string>
 * }}
 *
 * @description
 * Contains information about an AdaptationSet element.
 *
 * @property {string} id
 *   The unique ID of the adaptation set.
 * @property {?string} contentType
 *   The content type of the AdaptationSet.
 * @property {string} language
 *   The language of the AdaptationSet.
 * @property {boolean} main
 *   Whether the AdaptationSet has the 'main' type.
 * @property {!Array.<shaka.extern.Stream>} streams
 *   The streams this AdaptationSet contains.
 * @property {!Array.<shaka.extern.DrmInfo>} drmInfos
 *   The DRM info for the AdaptationSet.
 * @property {?string} trickModeFor
 *   If non-null, this AdaptationInfo represents trick mode tracks.  This
 *   property is the ID of the normal AdaptationSet these tracks should be
 *   associated with.
 * @property {!Array.<string>} representationIds
 *   An array of the IDs of the Representations this AdaptationSet contains.
 */
shaka.dash.DashParser.AdaptationInfo;


/**
 * @typedef {function():!Promise.<shaka.media.SegmentIndex>}
 * @description
 * An async function which generates and returns a SegmentIndex.
 */
shaka.dash.DashParser.GenerateSegmentIndexFunction;


/**
 * @typedef {{
 *   generateSegmentIndex: shaka.dash.DashParser.GenerateSegmentIndexFunction
 * }}
 *
 * @description
 * Contains information about a Stream. This is passed from the createStreamInfo
 * methods.
 *
 * @property {shaka.dash.DashParser.GenerateSegmentIndexFunction}
 *     generateSegmentIndex
 *   An async function to create the SegmentIndex for the stream.
 */
shaka.dash.DashParser.StreamInfo;


shaka.media.ManifestParser.registerParserByExtension(
    'mpd', () => new shaka.dash.DashParser());
shaka.media.ManifestParser.registerParserByMime(
    'application/dash+xml', () => new shaka.dash.DashParser());
shaka.media.ManifestParser.registerParserByMime(
    'video/vnd.mpeg.dash.mpd', () => new shaka.dash.DashParser());<|MERGE_RESOLUTION|>--- conflicted
+++ resolved
@@ -541,8 +541,6 @@
       presentationTimeline.assertIsValid();
     }
 
-<<<<<<< HEAD
-=======
     await this.periodCombiner_.combinePeriods(periods, context.dynamic);
 
     // Set minBufferTime to 0 for low-latency DASH live stream to achieve the
@@ -557,7 +555,6 @@
       this.updatePeriod_ = this.minTotalAvailabilityTimeOffset_;
     }
 
->>>>>>> e9ba2f43
     // These steps are not done on manifest update.
     if (!this.manifest_) {
       await this.periodCombiner_.combinePeriods(periods, context.dynamic);
@@ -2264,7 +2261,7 @@
  *   media: ?string,
  *   index: ?string,
  *   timepoints: Array<Element>,
- *   timeline: Array<shaka.dash.MpdUtils.TimeRange>
+ *   timeline: Array<shaka.media.PresentationTimeline.TimeRange>
  * }}
  */
 shaka.dash.DashParser.SegmentInfo;
