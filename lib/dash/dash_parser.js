--- conflicted
+++ resolved
@@ -305,15 +305,8 @@
   async requestManifest_() {
     const requestType = shaka.net.NetworkingEngine.RequestType.MANIFEST;
     const type = shaka.net.NetworkingEngine.AdvancedRequestType.MPD;
-<<<<<<< HEAD
-    const manifestUris = this.patchLocationUrl_ ?
-      [this.patchLocationUrl_] : this.manifestUris_;
-
-    const request = shaka.net.NetworkingEngine.makeRequest(
-        manifestUris, this.config_.retryParameters);
-
-=======
-    let manifestUris = this.manifestUris_;
+    let manifestUris = this.patchLocationUrl_ ?
+        [this.patchLocationUrl_] : this.manifestUris_;
     if (this.manifestUris_.length > 1 && this.contentSteeringManager_) {
       const locations = this.contentSteeringManager_.getLocations(
           'Location', /* ignoreBaseUrls= */ true);
@@ -323,7 +316,7 @@
     }
     const request = shaka.net.NetworkingEngine.makeRequest(
         manifestUris, this.config_.retryParameters);
->>>>>>> 0deb25b5
+
     const startTime = Date.now();
 
     const response = await this.makeNetworkRequest_(
@@ -459,7 +452,7 @@
       // Get patch location element
       const patchLocation = XmlUtils.findChildren(mpd, 'PatchLocation')
           .map(XmlUtils.getContents)
-          .filter(Functional.isNotNull);
+          .filter(shaka.util.Functional.isNotNull);
       if (patchLocation.length > 0) {
         // we are patching
         this.patchLocationUrl_ = patchLocation[0];
