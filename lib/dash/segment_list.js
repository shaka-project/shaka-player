--- conflicted
+++ resolved
@@ -62,11 +62,7 @@
         context.periodInfo.start, context.periodInfo.duration,
         info.startNumber, context.representation.getBaseUris, info,
         initSegmentReference, aesKey, context.representation.mimeType,
-<<<<<<< HEAD
-        context.representation.codecs, context.bandwidth);
-=======
-        context.representation.codecs, context.urlParams);
->>>>>>> a5adb397
+        context.representation.codecs, context.bandwidth, context.urlParams);
 
     const isNew = !segmentIndex;
     if (segmentIndex) {
@@ -207,21 +203,14 @@
    * @param {shaka.extern.aesKey|undefined} aesKey
    * @param {string} mimeType
    * @param {string} codecs
-<<<<<<< HEAD
    * @param {number} bandwidth
-=======
    * @param {function():string} urlParams
->>>>>>> a5adb397
    * @return {!Array.<!shaka.media.SegmentReference>}
    * @private
    */
   static createSegmentReferences_(
       periodStart, periodDuration, startNumber, getBaseUris, info,
-<<<<<<< HEAD
-      initSegmentReference, aesKey, mimeType, codecs, bandwidth) {
-=======
-      initSegmentReference, aesKey, mimeType, codecs, urlParams) {
->>>>>>> a5adb397
+      initSegmentReference, aesKey, mimeType, codecs, bandwidth, urlParams) {
     const ManifestParserUtils = shaka.util.ManifestParserUtils;
 
     let max = info.mediaSegments.length;
