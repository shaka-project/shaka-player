--- conflicted
+++ resolved
@@ -195,11 +195,7 @@
    * @param {number} periodStart in seconds.
    * @param {?number} periodDuration in seconds.
    * @param {number} startNumber
-<<<<<<< HEAD
-   * @param {function():!Array.<string>} baseUris
-=======
    * @param {function():!Array.<string>} getBaseUris
->>>>>>> 30963788
    * @param {shaka.dash.SegmentList.SegmentListInfo} info
    * @param {shaka.media.InitSegmentReference} initSegmentReference
    * @param {shaka.extern.aes128Key|undefined} aes128Key
@@ -250,13 +246,8 @@
       let uris = null;
       const getUris = () => {
         if (uris == null) {
-<<<<<<< HEAD
-          uris =
-            ManifestParserUtils.resolveUris(baseUris(), [segment.mediaUri]);
-=======
           uris = ManifestParserUtils.resolveUris(
               getBaseUris(), [segment.mediaUri]);
->>>>>>> 30963788
         }
         return uris;
       };
