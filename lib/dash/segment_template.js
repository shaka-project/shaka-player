/*! @license
 * Shaka Player
 * Copyright 2016 Google LLC
 * SPDX-License-Identifier: Apache-2.0
 */

goog.provide('shaka.dash.SegmentTemplate');

goog.require('goog.asserts');
goog.require('shaka.dash.MpdUtils');
goog.require('shaka.dash.SegmentBase');
goog.require('shaka.log');
goog.require('shaka.media.InitSegmentReference');
goog.require('shaka.media.SegmentIndex');
goog.require('shaka.media.SegmentReference');
goog.require('shaka.util.Error');
goog.require('shaka.util.IReleasable');
goog.require('shaka.util.ManifestParserUtils');
goog.require('shaka.util.ObjectUtils');
goog.requireType('shaka.dash.DashParser');
goog.requireType('shaka.media.PresentationTimeline');


/**
 * @summary A set of functions for parsing SegmentTemplate elements.
 */
shaka.dash.SegmentTemplate = class {
  /**
   * Creates a new StreamInfo object.
   * Updates the existing SegmentIndex, if any.
   *
   * @param {shaka.dash.DashParser.Context} context
   * @param {shaka.dash.DashParser.RequestSegmentCallback} requestSegment
   * @param {!Object.<string, !shaka.extern.Stream>} streamMap
   * @param {boolean} isUpdate True if the manifest is being updated.
   * @param {number} segmentLimit The maximum number of segments to generate for
   *   a SegmentTemplate with fixed duration.
   * @param {!Object.<string, number>} periodDurationMap
<<<<<<< HEAD
   * @param {boolean} isPatchUpdate
=======
   * @param {shaka.extern.aes128Key|undefined} aes128Key
>>>>>>> d9b49d99
   * @return {shaka.dash.DashParser.StreamInfo}
   */
  static createStreamInfo(
      context, requestSegment, streamMap, isUpdate, segmentLimit,
<<<<<<< HEAD
      periodDurationMap, isPatchUpdate) {
    goog.asserts.assert(context.representation.segmentTemplate ||
          context.segmentInfo, 'Should only be called with SegmentTemplate ' +
          'or segment info defined');
    if (!isPatchUpdate) {
      context.segmentInfo = null;
    }
    const MpdUtils = shaka.dash.MpdUtils;
    const SegmentTemplate = shaka.dash.SegmentTemplate;
    const TimelineSegmentIndex = shaka.dash.TimelineSegmentIndex;

    if (!isPatchUpdate && !context.representation.initialization) {
      context.representation.initialization =
          MpdUtils.inheritAttribute(
              context, SegmentTemplate.fromInheritance_, 'initialization');
    }

    const initSegmentReference = context.representation.initialization ?
        SegmentTemplate.createInitSegment_(context) : null;
=======
      periodDurationMap, aes128Key) {
    goog.asserts.assert(context.representation.segmentTemplate,
        'Should only be called with SegmentTemplate');
    const SegmentTemplate = shaka.dash.SegmentTemplate;
    const TimelineSegmentIndex = shaka.dash.TimelineSegmentIndex;

    const initSegmentReference =
        SegmentTemplate.createInitSegment_(context, aes128Key);
>>>>>>> d9b49d99

    /** @type {shaka.dash.SegmentTemplate.SegmentTemplateInfo} */
    const info = SegmentTemplate.parseSegmentTemplateInfo_(context);

    if (!context.segmentInfo) {
      context.segmentInfo = {
        timescale: info.timescale,
        media: info.mediaTemplate,
        index: info.indexTemplate,
        startNumber: info.startNumber,
        nextStartNumber: 0,
        duration: info.segmentDuration || 0,
        presentationTimeOffset: info.unscaledPresentationTimeOffset,
        timepoints: null,
        timeline: info.timeline,
      };
    }

    SegmentTemplate.checkSegmentTemplateInfo_(context, info);

    // Direct fields of context will be reassigned by the parser before
    // generateSegmentIndex is called.  So we must make a shallow copy first,
    // and use that in the generateSegmentIndex callbacks.
    const shallowCopyOfContext =
        shaka.util.ObjectUtils.shallowCloneObject(context);

    if (info.indexTemplate) {
      shaka.dash.SegmentBase.checkSegmentIndexSupport(
          context, initSegmentReference);

      return {
        generateSegmentIndex: () => {
          return SegmentTemplate.generateSegmentIndexFromIndexTemplate_(
              shallowCopyOfContext, requestSegment, initSegmentReference,
              info);
        },
      };
    } else if (info.segmentDuration) {
      if (!isUpdate && context.adaptationSet.contentType !== 'image') {
        context.presentationTimeline.notifyMaxSegmentDuration(
            info.segmentDuration);
        context.presentationTimeline.notifyMinSegmentStartTime(
            context.periodInfo.start);
      }

      return {
        generateSegmentIndex: () => {
          return SegmentTemplate.generateSegmentIndexFromDuration_(
              shallowCopyOfContext, info, segmentLimit, initSegmentReference,
              periodDurationMap, aes128Key);
        },
      };
    } else {
      /** @type {shaka.media.SegmentIndex} */
      let segmentIndex = null;
      let id = null;
      let stream = null;
      if (context.period.id && context.representation.id) {
        // Only check/store the index if period and representation IDs are set.
        id = context.period.id + ',' + context.representation.id;
        stream = streamMap[id];
        if (stream) {
          segmentIndex = stream.segmentIndex;
        }
      }

      const periodStart = context.periodInfo.start;
      const periodEnd = context.periodInfo.duration ? periodStart +
        context.periodInfo.duration : Infinity;

      shaka.log.debug(`New manifest ${periodStart} - ${periodEnd}`);

      /* When to fit segments.  All refactors should honor/update this table:
       *
       * | dynamic | infinite | last   | should | notes                     |
       * |         | period   | period | fit    |                           |
       * | ------- | -------- | ------ | ------ | ------------------------- |
       * |     F   |     F    |    X   |    T   | typical VOD               |
       * |     F   |     T    |    X   |    X   | impossible: infinite VOD  |
       * |     T   |     F    |    F   |    T   | typical live, old period  |
       * |     T   |     F    |    T   |    F   | typical IPR               |
       * |     T   |     T    |    F   |    X   | impossible: old, infinite |
       * |     T   |     T    |    T   |    F   | typical live, new period  |
       */

      // We never fit the final period of dynamic content, which could be
      // infinite live (with no limit to fit to) or IPR (which would expand the
      // most recent segment to the end of the presentation).
      const shouldFit = !(context.dynamic && context.periodInfo.isLastPeriod);

      if (!segmentIndex) {
        shaka.log.debug(`Creating TSI with end ${periodEnd}`);
        segmentIndex = new TimelineSegmentIndex(
            info,
            context.representation.id,
            context.bandwidth,
            context.representation.baseUris,
            periodStart,
            periodEnd,
            initSegmentReference,
            shouldFit,
            aes128Key,
        );
      } else {
        const tsi = /** @type {!TimelineSegmentIndex} */(segmentIndex);
        tsi.appendTemplateInfo(info, periodStart, periodEnd, shouldFit);

        const availabilityStart =
          context.presentationTimeline.getSegmentAvailabilityStart();
        tsi.evict(availabilityStart);
      }

      if (info.timeline && context.adaptationSet.contentType !== 'image') {
        const timeline = info.timeline;
        context.presentationTimeline.notifyTimeRange(
            timeline,
            periodStart);
      }

      if (stream && context.dynamic) {
        stream.segmentIndex = segmentIndex;
      }

      return {
        generateSegmentIndex: () => {
          // If segmentIndex is deleted, or segmentIndex's references are
          // released by closeSegmentIndex(), we should set the value of
          // segmentIndex again.
          if (segmentIndex instanceof shaka.dash.TimelineSegmentIndex &&
              segmentIndex.isEmpty()) {
            segmentIndex.appendTemplateInfo(info, periodStart,
                periodEnd, shouldFit);
          }
          return Promise.resolve(segmentIndex);
        },
      };
    }
  }

  /**
   * @param {?shaka.dash.DashParser.InheritanceFrame} frame
   * @return {Element}
   * @private
   */
  static fromInheritance_(frame) {
    return frame.segmentTemplate;
  }

  /**
   * Parses a SegmentTemplate element into an info object.
   *
   * @param {shaka.dash.DashParser.Context} context
   * @return {shaka.dash.SegmentTemplate.SegmentTemplateInfo}
   * @private
   */
  static parseSegmentTemplateInfo_(context) {
    const SegmentTemplate = shaka.dash.SegmentTemplate;
    const MpdUtils = shaka.dash.MpdUtils;
    const segmentInfo =
        MpdUtils.parseSegmentInfo(context, SegmentTemplate.fromInheritance_);

    let media = null;
    if (context.segmentInfo) {
      media = context.segmentInfo.media;
    } else {
      media = MpdUtils.inheritAttribute(
          context, SegmentTemplate.fromInheritance_, 'media');
    }

    let index = null;
    if (context.segmentInfo) {
      index = context.segmentInfo.index;
    } else {
      index = MpdUtils.inheritAttribute(
          context, SegmentTemplate.fromInheritance_, 'index');
    }

    return {
      segmentDuration: segmentInfo.segmentDuration,
      timescale: segmentInfo.timescale,
      startNumber: segmentInfo.startNumber,
      scaledPresentationTimeOffset: segmentInfo.scaledPresentationTimeOffset,
      unscaledPresentationTimeOffset:
          segmentInfo.unscaledPresentationTimeOffset,
      timeline: segmentInfo.timeline,
      mediaTemplate: media,
      indexTemplate: index,
    };
  }

  /**
   * Verifies a SegmentTemplate info object.
   *
   * @param {shaka.dash.DashParser.Context} context
   * @param {shaka.dash.SegmentTemplate.SegmentTemplateInfo} info
   * @private
   */
  static checkSegmentTemplateInfo_(context, info) {
    let n = 0;
    n += info.indexTemplate ? 1 : 0;
    n += info.timeline ? 1 : 0;
    n += info.segmentDuration ? 1 : 0;

    if (n == 0) {
      shaka.log.error(
          'SegmentTemplate does not contain any segment information:',
          'the SegmentTemplate must contain either an index URL template',
          'a SegmentTimeline, or a segment duration.',
          context.representation);
      throw new shaka.util.Error(
          shaka.util.Error.Severity.CRITICAL,
          shaka.util.Error.Category.MANIFEST,
          shaka.util.Error.Code.DASH_NO_SEGMENT_INFO);
    } else if (n != 1) {
      shaka.log.warning(
          'SegmentTemplate containes multiple segment information sources:',
          'the SegmentTemplate should only contain an index URL template,',
          'a SegmentTimeline or a segment duration.',
          context.representation);
      if (info.indexTemplate) {
        shaka.log.info('Using the index URL template by default.');
        info.timeline = null;
        info.segmentDuration = null;
      } else {
        goog.asserts.assert(info.timeline, 'There should be a timeline');
        shaka.log.info('Using the SegmentTimeline by default.');
        info.segmentDuration = null;
      }
    }

    if (!info.indexTemplate && !info.mediaTemplate) {
      shaka.log.error(
          'SegmentTemplate does not contain sufficient segment information:',
          'the SegmentTemplate\'s media URL template is missing.',
          context.representation);
      throw new shaka.util.Error(
          shaka.util.Error.Severity.CRITICAL,
          shaka.util.Error.Category.MANIFEST,
          shaka.util.Error.Code.DASH_NO_SEGMENT_INFO);
    }
  }

  /**
   * Generates a SegmentIndex from an index URL template.
   *
   * @param {shaka.dash.DashParser.Context} context
   * @param {shaka.dash.DashParser.RequestSegmentCallback} requestSegment
   * @param {shaka.media.InitSegmentReference} init
   * @param {shaka.dash.SegmentTemplate.SegmentTemplateInfo} info
   * @return {!Promise.<shaka.media.SegmentIndex>}
   * @private
   */
  static generateSegmentIndexFromIndexTemplate_(
      context, requestSegment, init, info) {
    const MpdUtils = shaka.dash.MpdUtils;
    const ManifestParserUtils = shaka.util.ManifestParserUtils;

    goog.asserts.assert(info.indexTemplate, 'must be using index template');
    const filledTemplate = MpdUtils.fillUriTemplate(
        info.indexTemplate, context.representation.id,
        null, context.bandwidth || null, null);

    const resolvedUris = ManifestParserUtils.resolveUris(
        context.representation.baseUris, [filledTemplate]);

    return shaka.dash.SegmentBase.generateSegmentIndexFromUris(
        context, requestSegment, init, resolvedUris, 0, null,
        info.scaledPresentationTimeOffset);
  }

  /**
   * Generates a SegmentIndex from fixed-duration segments.
   *
   * @param {shaka.dash.DashParser.Context} context
   * @param {shaka.dash.SegmentTemplate.SegmentTemplateInfo} info
   * @param {number} segmentLimit The maximum number of segments to generate.
   * @param {shaka.media.InitSegmentReference} initSegmentReference
   * @param {!Object.<string, number>} periodDurationMap
   * @param {shaka.extern.aes128Key|undefined} aes128Key
   * @return {!Promise.<shaka.media.SegmentIndex>}
   * @private
   */
  static generateSegmentIndexFromDuration_(
      context, info, segmentLimit, initSegmentReference, periodDurationMap,
      aes128Key) {
    goog.asserts.assert(info.mediaTemplate,
        'There should be a media template with duration');

    const MpdUtils = shaka.dash.MpdUtils;
    const ManifestParserUtils = shaka.util.ManifestParserUtils;

    const presentationTimeline = context.presentationTimeline;

    // Capture values that could change as the parsing context moves on to
    // other parts of the manifest.
    const periodStart = context.periodInfo.start;
    const periodId = context.period.id;
    const initialPeriodDuration = context.periodInfo.duration;

    // For multi-period live streams the period duration may not be known until
    // the following period appears in an updated manifest. periodDurationMap
    // provides the updated period duration.
    const getPeriodEnd = () => {
      const periodDuration =
        (periodId != null && periodDurationMap[periodId]) ||
        initialPeriodDuration;
      const periodEnd = periodDuration ?
        (periodStart + periodDuration) : Infinity;
      return periodEnd;
    };

    const segmentDuration = info.segmentDuration;
    goog.asserts.assert(
        segmentDuration != null, 'Segment duration must not be null!');

    const startNumber = info.startNumber;
    const timescale = info.timescale;

    const template = info.mediaTemplate;
    const bandwidth = context.bandwidth || null;
    const id = context.representation.id;
    const baseUris = context.representation.baseUris;

    const timestampOffset = periodStart - info.scaledPresentationTimeOffset;

    // Computes the range of presentation timestamps both within the period and
    // available.  This is an intersection of the period range and the
    // availability window.
    const computeAvailablePeriodRange = () => {
      return [
        Math.max(
            presentationTimeline.getSegmentAvailabilityStart(),
            periodStart),

        Math.min(
            presentationTimeline.getSegmentAvailabilityEnd(),
            getPeriodEnd()),
      ];
    };

    // Computes the range of absolute positions both within the period and
    // available.  The range is inclusive.  These are the positions for which we
    // will generate segment references.
    const computeAvailablePositionRange = () => {
      // In presentation timestamps.
      const availablePresentationTimes = computeAvailablePeriodRange();
      goog.asserts.assert(availablePresentationTimes.every(isFinite),
          'Available presentation times must be finite!');
      goog.asserts.assert(availablePresentationTimes.every((x) => x >= 0),
          'Available presentation times must be positive!');
      goog.asserts.assert(segmentDuration != null,
          'Segment duration must not be null!');

      // In period-relative timestamps.
      const availablePeriodTimes =
          availablePresentationTimes.map((x) => x - periodStart);
      // These may sometimes be reversed ([1] <= [0]) if the period is
      // completely unavailable.  The logic will still work if this happens,
      // because we will simply generate no references.

      // In period-relative positions (0-based).
      const availablePeriodPositions = [
        Math.ceil(availablePeriodTimes[0] / segmentDuration),
        Math.ceil(availablePeriodTimes[1] / segmentDuration) - 1,
      ];

      // In absolute positions.
      const availablePresentationPositions =
          availablePeriodPositions.map((x) => x + startNumber);
      return availablePresentationPositions;
    };

    // For Live, we must limit the initial SegmentIndex in size, to avoid
    // consuming too much CPU or memory for content with gigantic
    // timeShiftBufferDepth (which can have values up to and including
    // Infinity).
    const range = computeAvailablePositionRange();
    const minPosition = context.dynamic ?
        Math.max(range[0], range[1] - segmentLimit + 1) :
        range[0];
    const maxPosition = range[1];

    const references = [];
    const createReference = (position) => {
      // These inner variables are all scoped to the inner loop, and can be used
      // safely in the callback below.

      goog.asserts.assert(segmentDuration != null,
          'Segment duration must not be null!');

      // Relative to the period start.
      const positionWithinPeriod = position - startNumber;
      const segmentPeriodTime = positionWithinPeriod * segmentDuration;

      // What will appear in the actual segment files.  The media timestamp is
      // what is expected in the $Time$ template.
      const segmentMediaTime = segmentPeriodTime +
          info.scaledPresentationTimeOffset;

      const getUris = () => {
        let time;
        if ('BigInt' in window) {
          time = BigInt(segmentMediaTime) * BigInt(timescale);
        } else {
          time = segmentMediaTime * timescale;
        }
        const mediaUri = MpdUtils.fillUriTemplate(
            template, id, position, bandwidth, time);
        return ManifestParserUtils.resolveUris(baseUris, [mediaUri]);
      };

      // Relative to the presentation.
      const segmentStart = segmentPeriodTime + periodStart;
      const trueSegmentEnd = segmentStart + segmentDuration;
      // Cap the segment end at the period end so that references from the
      // next period will fit neatly after it.
      const segmentEnd = Math.min(trueSegmentEnd, getPeriodEnd());

      // This condition will be true unless the segmentStart was >= periodEnd.
      // If we've done the position calculations correctly, this won't happen.
      goog.asserts.assert(segmentStart < segmentEnd,
          'Generated a segment outside of the period!');

      const ref = new shaka.media.SegmentReference(
          segmentStart,
          segmentEnd,
          getUris,
          /* startByte= */ 0,
          /* endByte= */ null,
          initSegmentReference,
          timestampOffset,
          /* appendWindowStart= */ periodStart,
          /* appendWindowEnd= */ getPeriodEnd(),
          /* partialReferences= */ [],
          /* tilesLayout= */ '',
          /* tileDuration= */ null,
          /* syncTime= */ null,
          shaka.media.SegmentReference.Status.AVAILABLE,
          aes128Key);
      // This is necessary information for thumbnail streams:
      ref.trueEndTime = trueSegmentEnd;
      return ref;
    };

    for (let position = minPosition; position <= maxPosition; ++position) {
      const reference = createReference(position);
      references.push(reference);
    }

    /** @type {shaka.media.SegmentIndex} */
    const segmentIndex = new shaka.media.SegmentIndex(references);

    // If the availability timeline currently ends before the period, we will
    // need to add references over time.
    const willNeedToAddReferences =
        presentationTimeline.getSegmentAvailabilityEnd() < getPeriodEnd();

    // When we start a live stream with a period that ends within the
    // availability window we will not need to add more references, but we will
    // need to evict old references.
    const willNeedToEvictReferences = presentationTimeline.isLive();

    if (willNeedToAddReferences || willNeedToEvictReferences) {
      // The period continues to get longer over time, so check for new
      // references once every |segmentDuration| seconds.
      // We clamp to |minPosition| in case the initial range was reversed and no
      // references were generated.  Otherwise, the update would start creating
      // negative positions for segments in periods which begin in the future.
      let nextPosition = Math.max(minPosition, maxPosition + 1);
      segmentIndex.updateEvery(segmentDuration, () => {
        // Evict any references outside the window.
        const availabilityStartTime =
          presentationTimeline.getSegmentAvailabilityStart();
        segmentIndex.evict(availabilityStartTime);

        // Compute any new references that need to be added.
        const [_, maxPosition] = computeAvailablePositionRange();
        const references = [];
        while (nextPosition <= maxPosition) {
          const reference = createReference(nextPosition);
          references.push(reference);
          nextPosition++;
        }

        // The timer must continue firing until the entire period is
        // unavailable, so that all references will be evicted.
        if (availabilityStartTime > getPeriodEnd() && !references.length) {
          // Signal stop.
          return null;
        }
        return references;
      });
    }

    return Promise.resolve(segmentIndex);
  }

  /**
<<<<<<< HEAD
   * Creates segment references from a timeline.
   *
   * @param {shaka.dash.DashParser.Context} context
   * @param {shaka.dash.SegmentTemplate.SegmentTemplateInfo} info
   * @param {shaka.media.InitSegmentReference} initSegmentReference
   * @return {!Array.<!shaka.media.SegmentReference>}
   * @private
   */
  static createFromTimeline_(context, info, initSegmentReference) {
    const MpdUtils = shaka.dash.MpdUtils;
    const ManifestParserUtils = shaka.util.ManifestParserUtils;

    const periodStart = context.periodInfo.start;
    const periodDuration = context.periodInfo.duration;

    const timestampOffset = periodStart - info.scaledPresentationTimeOffset;
    const appendWindowStart = periodStart;
    const appendWindowEnd = periodDuration ?
        periodStart + periodDuration : Infinity;

    /** @type {!Array.<!shaka.media.SegmentReference>} */
    const references = [];
    for (let i = 0; i < info.timeline.length; i++) {
      const {start, unscaledStart, end} = info.timeline[i];

      // Note: i = k - 1, where k indicates the k'th segment listed in the MPD.
      // (See section 5.3.9.5.3 of the DASH spec.)
      const segmentReplacement = i + info.startNumber;

      context.segmentInfo.startNumber = segmentReplacement + 1;

      // Consider the presentation time offset in segment uri computation
      const timeReplacement = unscaledStart +
          info.unscaledPresentationTimeOffset;
      const repId = context.representation.id;
      const bandwidth = context.bandwidth || null;
      const mediaTemplate = info.mediaTemplate;
      const baseUris = context.representation.baseUris;

      // This callback must not capture any non-local
      // variables, such as info, context, etc.  Make
      // sure any values you reference here have
      // been assigned to local variables within the
      // loop, or else we will end up with a leak.
      const createUris =
          () => {
            goog.asserts.assert(
                mediaTemplate,
                'There should be a media template with a timeline');
            const mediaUri = MpdUtils.fillUriTemplate(
                mediaTemplate, repId,
                segmentReplacement, bandwidth || null, timeReplacement);
            return ManifestParserUtils
                .resolveUris(baseUris, [mediaUri])
                .map((g) => {
                  return g.toString();
                });
          };

      references.push(new shaka.media.SegmentReference(
          periodStart + start,
          periodStart + end,
          createUris,
          /* startByte= */ 0,
          /* endByte= */ null,
          initSegmentReference,
          timestampOffset,
          appendWindowStart,
          appendWindowEnd));
    }

    return references;
  }

  /**
=======
>>>>>>> d9b49d99
   * Creates an init segment reference from a context object.
   *
   * @param {shaka.dash.DashParser.Context} context
   * @param {shaka.extern.aes128Key|undefined} aes128Key
   * @return {shaka.media.InitSegmentReference}
   * @private
   */
  static createInitSegment_(context, aes128Key) {
    const MpdUtils = shaka.dash.MpdUtils;
    const ManifestParserUtils = shaka.util.ManifestParserUtils;
    const SegmentTemplate = shaka.dash.SegmentTemplate;

    let initialization = context.representation.initialization;
    if (!initialization) {
      initialization = MpdUtils.inheritAttribute(
          context, SegmentTemplate.fromInheritance_, 'initialization');
    }
    if (!initialization) {
      return null;
    }

    const repId = context.representation.id;
    const bandwidth = context.bandwidth || null;
    const baseUris = context.representation.baseUris;
    const getUris = () => {
      goog.asserts.assert(initialization, 'Should have returned earler');
      const filledTemplate = MpdUtils.fillUriTemplate(
          initialization, repId, null, bandwidth, null);
      const resolvedUris = ManifestParserUtils.resolveUris(
          baseUris, [filledTemplate]);
      return resolvedUris;
    };
    const qualityInfo = shaka.dash.SegmentBase.createQualityInfo(context);
    return new shaka.media.InitSegmentReference(
        getUris,
        /* startByte= */ 0,
        /* endByte= */ null,
        qualityInfo,
        /* timescale= */ null,
        /* segmentData= */ null,
        aes128Key);
  }
};


/**
 * A SegmentIndex that returns segments references on demand from
 * a segment timeline.
 *
 * @extends shaka.media.SegmentIndex
 * @implements {shaka.util.IReleasable}
 * @implements {Iterable.<!shaka.media.SegmentReference>}
 *
 * @private
 *
 */
shaka.dash.TimelineSegmentIndex = class extends shaka.media.SegmentIndex {
  /**
   *
   * @param {!shaka.dash.SegmentTemplate.SegmentTemplateInfo} templateInfo
   * @param {?string} representationId
   * @param {number} bandwidth
   * @param {Array.<string>} baseUris
   * @param {number} periodStart
   * @param {number} periodEnd
   * @param {shaka.media.InitSegmentReference} initSegmentReference
   * @param {boolean} shouldFit
   * @param {shaka.extern.aes128Key|undefined} aes128Key
  */
  constructor(templateInfo, representationId, bandwidth, baseUris,
      periodStart, periodEnd, initSegmentReference, shouldFit,
      aes128Key) {
    super([]);

    /** @private {?shaka.dash.SegmentTemplate.SegmentTemplateInfo} */
    this.templateInfo_ = templateInfo;
    /** @private {?string} */
    this.representationId_ = representationId;
    /** @private {number} */
    this.bandwidth_ = bandwidth;
    /** @private {Array.<string>} */
    this.baseUris_ = baseUris;
    /** @private {number} */
    this.periodStart_ = periodStart;
    /** @private {number} */
    this.periodEnd_ = periodEnd;
    /** @private {shaka.media.InitSegmentReference} */
    this.initSegmentReference_ = initSegmentReference;
    /** @private {shaka.extern.aes128Key|undefined} */
    this.aes128Key_ = aes128Key;


    if (shouldFit) {
      this.fitTimeline();
    }
  }

  /**
   * @override
   */
  getNumReferences() {
    if (this.templateInfo_) {
      return this.templateInfo_.timeline.length;
    } else {
      return 0;
    }
  }

  /**
   * @override
   */
  release() {
    super.release();
    this.templateInfo_ = null;
    // We cannot release other fields, as segment index can
    // be recreated using only template info.
  }


  /**
   * @override
   */
  evict(time) {
    if (!this.templateInfo_) {
      return;
    }
    shaka.log.debug(`${this.representationId_} Evicting at ${time}`);
    let numToEvict = 0;
    const timeline = this.templateInfo_.timeline;

    for (let i = 0; i < timeline.length; i += 1) {
      const range = timeline[i];
      const end = range.end + this.periodStart_;
      const start = range.start + this.periodStart_;

      if (end <= time) {
        shaka.log.debug(`Evicting ${start} - ${end}`);
        numToEvict += 1;
      } else {
        break;
      }
    }

    if (numToEvict > 0) {
      this.templateInfo_.timeline = timeline.slice(numToEvict);
      if (this.references.length >= numToEvict) {
        this.references = this.references.slice(numToEvict);
      }

      this.numEvicted_ += numToEvict;

      if (this.getNumReferences() === 0) {
        this.release();
      }
    }
  }

  /**
   * Merge new template info
   * @param {shaka.dash.SegmentTemplate.SegmentTemplateInfo} info
   * @param {number} periodStart
   * @param {number} periodEnd
   * @param {boolean} shouldFit
   */
  appendTemplateInfo(info, periodStart, periodEnd, shouldFit) {
    if (!this.templateInfo_) {
      this.templateInfo_ = info;
      this.periodStart_ = periodStart;
      this.periodEnd_ = periodEnd;
    } else {
      const currentTimeline = this.templateInfo_.timeline;

      // Append timeline
      const lastCurrentEntry = currentTimeline[currentTimeline.length - 1];
      const newEntries = info.timeline.filter((entry) => {
        return entry.start >= lastCurrentEntry.end;
      });

      if (newEntries.length > 0) {
        shaka.log.debug(`Appending ${newEntries.length} entries`);
        this.templateInfo_.timeline.push(...newEntries);
      }

      if (this.periodEnd_ !== periodEnd) {
        this.periodEnd_ = periodEnd;
      }
    }

    if (shouldFit) {
      this.fitTimeline();
    }
  }

  /**
   *
   * @param {number} time
   */
  isBeforeFirstEntry(time) {
    const hasTimeline = this.templateInfo_ &&
      this.templateInfo_.timeline && this.templateInfo_.timeline.length;

    if (hasTimeline) {
      const timeline = this.templateInfo_.timeline;
      return time < timeline[0].start + this.periodStart_;
    } else {
      return false;
    }
  }

  /**
   * Fit timeline entries to period boundaries
   */
  fitTimeline() {
    if (this.getIsImmutable()) {
      return;
    }
    const timeline = this.templateInfo_.timeline;
    while (timeline.length) {
      const lastTimePeriod = timeline[timeline.length - 1];
      if (lastTimePeriod.start >= this.periodEnd_) {
        timeline.pop();
      } else {
        break;
      }
    }

    this.evict(this.periodStart_);

    if (timeline.length === 0) {
      return;
    }

    if (this.periodEnd_ !== Infinity) {
      // Adjust the last timeline entry to match the period end
      const lastTimePeriod = timeline[timeline.length - 1];
      // NOTE: end should be relative to period start
      lastTimePeriod.end = this.periodEnd_ - this.periodStart_;
    }
  }

  /**
   * @override
   */
  find(time) {
    shaka.log.debug(`Find ${time}`);

    if (this.isBeforeFirstEntry(time)) {
      return this.numEvicted_;
    }

    if (!this.templateInfo_) {
      return null;
    }

    const timeline = this.templateInfo_.timeline;

    // Early exit if the time isn't within this period
    if (time < this.periodStart_ || time > this.periodEnd_) {
      return null;
    }

    const lastIndex = timeline.length - 1;

    for (let i = 0; i < timeline.length; i++) {
      const range = timeline[i];
      const start = range.start + this.periodStart_;
      // A rounding error can cause /time/ to equal e.endTime or fall in between
      // the references by a fraction of a second. To account for this, we use
      // the start of the next segment as /end/, unless this is the last
      // reference, in which case we use the period end as the /end/
      let end = range.end + this.periodStart_;

      if (i < lastIndex) {
        end = timeline[i + 1].start + this.periodStart_;
      }

      if ((time >= start) && (time < end)) {
        return i + this.numEvicted_;
      }
    }

    return null;
  }

  /**
   * @override
   */
  get(position) {
    const correctedPosition = position - this.numEvicted_;
    if (correctedPosition < 0 ||
        correctedPosition >= this.getNumReferences() || !this.templateInfo_) {
      return null;
    }

    let ref = this.references[correctedPosition];

    if (!ref) {
      const range = this.templateInfo_.timeline[correctedPosition];
      const segmentReplacement = position + this.templateInfo_.startNumber;
      const timeReplacement = this.templateInfo_
          .unscaledPresentationTimeOffset + range.unscaledStart;

      const createUrisCb = () => {
        if (!this.templateInfo_) {
          return [];
        }
        return shaka.dash.TimelineSegmentIndex
            .createUris_(
                this.templateInfo_.mediaTemplate,
                this.representationId_,
                segmentReplacement,
                this.bandwidth_,
                timeReplacement,
                this.baseUris_,
            );
      };

      const timestampOffset = this.periodStart_ -
        this.templateInfo_.scaledPresentationTimeOffset;

      ref = new shaka.media.SegmentReference(
          this.periodStart_ + range.start,
          this.periodStart_ + range.end,
          createUrisCb,
          /* startByte= */ 0,
          /* endByte= */ null,
          this.initSegmentReference_,
          timestampOffset,
          this.periodStart_,
          this.periodEnd_,
          /* partialReferences= */ [],
          /* tilesLayout= */ '',
          /* tileDuration= */ null,
          /* syncTime= */ null,
          shaka.media.SegmentReference.Status.AVAILABLE,
          this.aes128Key_);
      this.references[correctedPosition] = ref;
    }

    return ref;
  }

  /**
   * Fill in a specific template with values to get the segment uris
   *
   * @return {!Array.<string>}
   * @private
   */
  static createUris_(mediaTemplate, repId, segmentReplacement,
      bandwidth, timeReplacement, baseUris) {
    const mediaUri = shaka.dash.MpdUtils.fillUriTemplate(
        mediaTemplate, repId,
        segmentReplacement, bandwidth || null, timeReplacement);
    return shaka.util.ManifestParserUtils
        .resolveUris(baseUris, [mediaUri])
        .map((g) => {
          return g.toString();
        });
  }
};

/**
 * @typedef {{
 *   timescale: number,
 *   segmentDuration: ?number,
 *   startNumber: number,
 *   scaledPresentationTimeOffset: number,
 *   unscaledPresentationTimeOffset: number,
 *   timeline: Array.<shaka.media.PresentationTimeline.TimeRange>,
 *   mediaTemplate: ?string,
 *   indexTemplate: ?string
 * }}
 *
 * @description
 * Contains information about a SegmentTemplate.
 *
 * @property {number} timescale
 *   The time-scale of the representation.
 * @property {?number} segmentDuration
 *   The duration of the segments in seconds, if given.
 * @property {number} startNumber
 *   The start number of the segments; 1 or greater.
 * @property {number} scaledPresentationTimeOffset
 *   The presentation time offset of the representation, in seconds.
 * @property {number} unscaledPresentationTimeOffset
 *   The presentation time offset of the representation, in timescale units.
 * @property {Array.<shaka.media.PresentationTimeline.TimeRange>} timeline
 *   The timeline of the representation, if given.  Times in seconds.
 * @property {?string} mediaTemplate
 *   The media URI template, if given.
 * @property {?string} indexTemplate
 *   The index URI template, if given.
 */
shaka.dash.SegmentTemplate.SegmentTemplateInfo;<|MERGE_RESOLUTION|>--- conflicted
+++ resolved
@@ -36,17 +36,13 @@
    * @param {number} segmentLimit The maximum number of segments to generate for
    *   a SegmentTemplate with fixed duration.
    * @param {!Object.<string, number>} periodDurationMap
-<<<<<<< HEAD
+   * @param {shaka.extern.aes128Key|undefined} aes128Key
    * @param {boolean} isPatchUpdate
-=======
-   * @param {shaka.extern.aes128Key|undefined} aes128Key
->>>>>>> d9b49d99
    * @return {shaka.dash.DashParser.StreamInfo}
    */
   static createStreamInfo(
       context, requestSegment, streamMap, isUpdate, segmentLimit,
-<<<<<<< HEAD
-      periodDurationMap, isPatchUpdate) {
+      periodDurationMap, aes128Key, isPatchUpdate) {
     goog.asserts.assert(context.representation.segmentTemplate ||
           context.segmentInfo, 'Should only be called with SegmentTemplate ' +
           'or segment info defined');
@@ -64,17 +60,7 @@
     }
 
     const initSegmentReference = context.representation.initialization ?
-        SegmentTemplate.createInitSegment_(context) : null;
-=======
-      periodDurationMap, aes128Key) {
-    goog.asserts.assert(context.representation.segmentTemplate,
-        'Should only be called with SegmentTemplate');
-    const SegmentTemplate = shaka.dash.SegmentTemplate;
-    const TimelineSegmentIndex = shaka.dash.TimelineSegmentIndex;
-
-    const initSegmentReference =
-        SegmentTemplate.createInitSegment_(context, aes128Key);
->>>>>>> d9b49d99
+        SegmentTemplate.createInitSegment_(context, aes128Key) : null;
 
     /** @type {shaka.dash.SegmentTemplate.SegmentTemplateInfo} */
     const info = SegmentTemplate.parseSegmentTemplateInfo_(context);
@@ -573,84 +559,6 @@
   }
 
   /**
-<<<<<<< HEAD
-   * Creates segment references from a timeline.
-   *
-   * @param {shaka.dash.DashParser.Context} context
-   * @param {shaka.dash.SegmentTemplate.SegmentTemplateInfo} info
-   * @param {shaka.media.InitSegmentReference} initSegmentReference
-   * @return {!Array.<!shaka.media.SegmentReference>}
-   * @private
-   */
-  static createFromTimeline_(context, info, initSegmentReference) {
-    const MpdUtils = shaka.dash.MpdUtils;
-    const ManifestParserUtils = shaka.util.ManifestParserUtils;
-
-    const periodStart = context.periodInfo.start;
-    const periodDuration = context.periodInfo.duration;
-
-    const timestampOffset = periodStart - info.scaledPresentationTimeOffset;
-    const appendWindowStart = periodStart;
-    const appendWindowEnd = periodDuration ?
-        periodStart + periodDuration : Infinity;
-
-    /** @type {!Array.<!shaka.media.SegmentReference>} */
-    const references = [];
-    for (let i = 0; i < info.timeline.length; i++) {
-      const {start, unscaledStart, end} = info.timeline[i];
-
-      // Note: i = k - 1, where k indicates the k'th segment listed in the MPD.
-      // (See section 5.3.9.5.3 of the DASH spec.)
-      const segmentReplacement = i + info.startNumber;
-
-      context.segmentInfo.startNumber = segmentReplacement + 1;
-
-      // Consider the presentation time offset in segment uri computation
-      const timeReplacement = unscaledStart +
-          info.unscaledPresentationTimeOffset;
-      const repId = context.representation.id;
-      const bandwidth = context.bandwidth || null;
-      const mediaTemplate = info.mediaTemplate;
-      const baseUris = context.representation.baseUris;
-
-      // This callback must not capture any non-local
-      // variables, such as info, context, etc.  Make
-      // sure any values you reference here have
-      // been assigned to local variables within the
-      // loop, or else we will end up with a leak.
-      const createUris =
-          () => {
-            goog.asserts.assert(
-                mediaTemplate,
-                'There should be a media template with a timeline');
-            const mediaUri = MpdUtils.fillUriTemplate(
-                mediaTemplate, repId,
-                segmentReplacement, bandwidth || null, timeReplacement);
-            return ManifestParserUtils
-                .resolveUris(baseUris, [mediaUri])
-                .map((g) => {
-                  return g.toString();
-                });
-          };
-
-      references.push(new shaka.media.SegmentReference(
-          periodStart + start,
-          periodStart + end,
-          createUris,
-          /* startByte= */ 0,
-          /* endByte= */ null,
-          initSegmentReference,
-          timestampOffset,
-          appendWindowStart,
-          appendWindowEnd));
-    }
-
-    return references;
-  }
-
-  /**
-=======
->>>>>>> d9b49d99
    * Creates an init segment reference from a context object.
    *
    * @param {shaka.dash.DashParser.Context} context
