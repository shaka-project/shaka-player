/*! @license
 * Shaka Player
 * Copyright 2016 Google LLC
 * SPDX-License-Identifier: Apache-2.0
 */

goog.provide('shaka.dash.SegmentTemplate');

goog.require('goog.asserts');
goog.require('shaka.dash.MpdUtils');
goog.require('shaka.dash.SegmentBase');
goog.require('shaka.log');
goog.require('shaka.media.InitSegmentReference');
goog.require('shaka.media.SegmentIndex');
goog.require('shaka.media.SegmentReference');
goog.require('shaka.util.Error');
goog.require('shaka.util.IReleasable');
goog.require('shaka.util.ManifestParserUtils');
goog.require('shaka.util.ObjectUtils');
goog.require('shaka.util.StringUtils');
goog.require('shaka.util.TXml');
goog.requireType('shaka.dash.DashParser');
goog.requireType('shaka.media.PresentationTimeline');


/**
 * @summary A set of functions for parsing SegmentTemplate elements.
 */
shaka.dash.SegmentTemplate = class {
  /**
   * Creates a new StreamInfo object.
   * Updates the existing SegmentIndex, if any.
   *
   * @param {shaka.dash.DashParser.Context} context
   * @param {shaka.dash.DashParser.RequestSegmentCallback} requestSegment
   * @param {!Object.<string, !shaka.extern.Stream>} streamMap
   * @param {boolean} isUpdate True if the manifest is being updated.
   * @param {number} segmentLimit The maximum number of segments to generate for
   *   a SegmentTemplate with fixed duration.
   * @param {!Object.<string, number>} periodDurationMap
   * @param {shaka.extern.aesKey|undefined} aesKey
   * @param {?number} lastSegmentNumber
   * @param {boolean} isPatchUpdate
   * @return {shaka.dash.DashParser.StreamInfo}
   */
  static createStreamInfo(
      context, requestSegment, streamMap, isUpdate, segmentLimit,
      periodDurationMap, aesKey, lastSegmentNumber, isPatchUpdate) {
    goog.asserts.assert(context.representation.segmentTemplate,
        'Should only be called with SegmentTemplate ' +
        'or segment info defined');
    const MpdUtils = shaka.dash.MpdUtils;
    const SegmentTemplate = shaka.dash.SegmentTemplate;
    const TimelineSegmentIndex = shaka.dash.TimelineSegmentIndex;

    if (!isPatchUpdate && !context.representation.initialization) {
      context.representation.initialization =
          MpdUtils.inheritAttribute(
              context, SegmentTemplate.fromInheritance_, 'initialization');
    }

    const initSegmentReference = context.representation.initialization ?
        SegmentTemplate.createInitSegment_(context, aesKey) : null;

    /** @type {shaka.dash.SegmentTemplate.SegmentTemplateInfo} */
    const info = SegmentTemplate.parseSegmentTemplateInfo_(context);

    SegmentTemplate.checkSegmentTemplateInfo_(context, info);

    // Direct fields of context will be reassigned by the parser before
    // generateSegmentIndex is called.  So we must make a shallow copy first,
    // and use that in the generateSegmentIndex callbacks.
    const shallowCopyOfContext =
        shaka.util.ObjectUtils.shallowCloneObject(context);

    if (info.indexTemplate) {
      shaka.dash.SegmentBase.checkSegmentIndexSupport(
          context, initSegmentReference);

      return {
        generateSegmentIndex: () => {
          return SegmentTemplate.generateSegmentIndexFromIndexTemplate_(
              shallowCopyOfContext, requestSegment, initSegmentReference,
              info);
        },
      };
    } else if (info.segmentDuration) {
      if (!isUpdate && context.adaptationSet.contentType !== 'image') {
        context.presentationTimeline.notifyMaxSegmentDuration(
            info.segmentDuration);
        context.presentationTimeline.notifyMinSegmentStartTime(
            context.periodInfo.start);
      }

      return {
        generateSegmentIndex: () => {
          return SegmentTemplate.generateSegmentIndexFromDuration_(
              shallowCopyOfContext, info, segmentLimit, initSegmentReference,
              periodDurationMap, aesKey, lastSegmentNumber,
              context.representation.segmentSequenceCadence);
        },
      };
    } else {
      /** @type {shaka.media.SegmentIndex} */
      let segmentIndex = null;
      let id = null;
      let stream = null;
      if (context.period.id && context.representation.id) {
        // Only check/store the index if period and representation IDs are set.
        id = context.period.id + ',' + context.representation.id;
        stream = streamMap[id];
        if (stream) {
          segmentIndex = stream.segmentIndex;
        }
      }

      const periodStart = context.periodInfo.start;
      const periodEnd = context.periodInfo.duration ? periodStart +
        context.periodInfo.duration : Infinity;

      shaka.log.debug(`New manifest ${periodStart} - ${periodEnd}`);

      /* When to fit segments.  All refactors should honor/update this table:
       *
       * | dynamic | infinite | last   | should | notes                     |
       * |         | period   | period | fit    |                           |
       * | ------- | -------- | ------ | ------ | ------------------------- |
       * |     F   |     F    |    X   |    T   | typical VOD               |
       * |     F   |     T    |    X   |    X   | impossible: infinite VOD  |
       * |     T   |     F    |    F   |    T   | typical live, old period  |
       * |     T   |     F    |    T   |    F   | typical IPR               |
       * |     T   |     T    |    F   |    X   | impossible: old, infinite |
       * |     T   |     T    |    T   |    F   | typical live, new period  |
       */

      // We never fit the final period of dynamic content, which could be
      // infinite live (with no limit to fit to) or IPR (which would expand the
      // most recent segment to the end of the presentation).
      const shouldFit = !(context.dynamic && context.periodInfo.isLastPeriod);

      if (!segmentIndex) {
        shaka.log.debug(`Creating TSI with end ${periodEnd}`);
        segmentIndex = new TimelineSegmentIndex(
            info,
            context.representation.id,
            context.bandwidth,
            context.representation.getBaseUris,
            context.urlParams,
            periodStart,
            periodEnd,
            initSegmentReference,
            shouldFit,
            aesKey,
            context.representation.segmentSequenceCadence,
        );
      } else {
        const tsi = /** @type {!TimelineSegmentIndex} */(segmentIndex);
        tsi.appendTemplateInfo(
            info, periodStart, periodEnd, shouldFit, initSegmentReference);

        const availabilityStart =
          context.presentationTimeline.getSegmentAvailabilityStart();
        tsi.evict(availabilityStart);
      }

      if (info.timeline && context.adaptationSet.contentType !== 'image') {
        const timeline = info.timeline;
        context.presentationTimeline.notifyTimeRange(
            timeline,
            periodStart);
      }

      if (stream && context.dynamic) {
        stream.segmentIndex = segmentIndex;
      }

      return {
        generateSegmentIndex: () => {
          // If segmentIndex is deleted, or segmentIndex's references are
          // released by closeSegmentIndex(), we should set the value of
          // segmentIndex again.
          if (segmentIndex instanceof shaka.dash.TimelineSegmentIndex &&
              segmentIndex.isEmpty()) {
            segmentIndex.appendTemplateInfo(info, periodStart,
                periodEnd, shouldFit, initSegmentReference);
          }
          return Promise.resolve(segmentIndex);
        },
      };
    }
  }

  /**
   * Ingests Patch MPD segments into timeline.
   *
   * @param {!shaka.dash.DashParser.Context} context
   * @param {shaka.extern.xml.Node} patchNode
   */
  static modifyTimepoints(context, patchNode) {
    const MpdUtils = shaka.dash.MpdUtils;
    const SegmentTemplate = shaka.dash.SegmentTemplate;
    const TXml = shaka.util.TXml;

    const timelineNode = MpdUtils.inheritChild(context,
        SegmentTemplate.fromInheritance_, 'SegmentTimeline');
    goog.asserts.assert(timelineNode, 'timeline node not found');
    const timepoints = TXml.findChildren(timelineNode, 'S');

    goog.asserts.assert(timepoints, 'timepoints should exist');
    TXml.modifyNodes(timepoints, patchNode);
    timelineNode.children = timepoints;
  }

  /**
   * Removes all segments from timeline.
   *
   * @param {!shaka.dash.DashParser.Context} context
   */
  static removeTimepoints(context) {
    const MpdUtils = shaka.dash.MpdUtils;
    const SegmentTemplate = shaka.dash.SegmentTemplate;

    const timelineNode = MpdUtils.inheritChild(context,
        SegmentTemplate.fromInheritance_, 'SegmentTimeline');
    goog.asserts.assert(timelineNode, 'timeline node not found');
    timelineNode.children = [];
  }

  /**
   * @param {?shaka.dash.DashParser.InheritanceFrame} frame
   * @return {?shaka.extern.xml.Node}
   * @private
   */
  static fromInheritance_(frame) {
    return frame.segmentTemplate;
  }

  /**
   * Parses a SegmentTemplate element into an info object.
   *
   * @param {shaka.dash.DashParser.Context} context
   * @return {shaka.dash.SegmentTemplate.SegmentTemplateInfo}
   * @private
   */
  static parseSegmentTemplateInfo_(context) {
    const SegmentTemplate = shaka.dash.SegmentTemplate;
    const MpdUtils = shaka.dash.MpdUtils;
    const StringUtils = shaka.util.StringUtils;
    const segmentInfo =
        MpdUtils.parseSegmentInfo(context, SegmentTemplate.fromInheritance_);

    const media = MpdUtils.inheritAttribute(
        context, SegmentTemplate.fromInheritance_, 'media');

    const index = MpdUtils.inheritAttribute(
        context, SegmentTemplate.fromInheritance_, 'index');

    const k = MpdUtils.inheritAttribute(
        context, SegmentTemplate.fromInheritance_, 'k');

    let numChunks = 0;
    if (k) {
      numChunks = parseInt(k, 10);
    }

    return {
      segmentDuration: segmentInfo.segmentDuration,
      timescale: segmentInfo.timescale,
      startNumber: segmentInfo.startNumber,
      scaledPresentationTimeOffset: segmentInfo.scaledPresentationTimeOffset,
      unscaledPresentationTimeOffset:
          segmentInfo.unscaledPresentationTimeOffset,
      timeline: segmentInfo.timeline,
      mediaTemplate: media && StringUtils.htmlUnescape(media),
      indexTemplate: index,
      mimeType: context.representation.mimeType,
      codecs: context.representation.codecs,
<<<<<<< HEAD
      bandwidth: context.bandwidth,
=======
      numChunks: numChunks,
>>>>>>> a5adb397
    };
  }

  /**
   * Verifies a SegmentTemplate info object.
   *
   * @param {shaka.dash.DashParser.Context} context
   * @param {shaka.dash.SegmentTemplate.SegmentTemplateInfo} info
   * @private
   */
  static checkSegmentTemplateInfo_(context, info) {
    let n = 0;
    n += info.indexTemplate ? 1 : 0;
    n += info.timeline ? 1 : 0;
    n += info.segmentDuration ? 1 : 0;

    if (n == 0) {
      shaka.log.error(
          'SegmentTemplate does not contain any segment information:',
          'the SegmentTemplate must contain either an index URL template',
          'a SegmentTimeline, or a segment duration.',
          context.representation);
      throw new shaka.util.Error(
          shaka.util.Error.Severity.CRITICAL,
          shaka.util.Error.Category.MANIFEST,
          shaka.util.Error.Code.DASH_NO_SEGMENT_INFO);
    } else if (n != 1) {
      shaka.log.warning(
          'SegmentTemplate containes multiple segment information sources:',
          'the SegmentTemplate should only contain an index URL template,',
          'a SegmentTimeline or a segment duration.',
          context.representation);
      if (info.indexTemplate) {
        shaka.log.info('Using the index URL template by default.');
        info.timeline = null;
        info.segmentDuration = null;
      } else {
        goog.asserts.assert(info.timeline, 'There should be a timeline');
        shaka.log.info('Using the SegmentTimeline by default.');
        info.segmentDuration = null;
      }
    }

    if (!info.indexTemplate && !info.mediaTemplate) {
      shaka.log.error(
          'SegmentTemplate does not contain sufficient segment information:',
          'the SegmentTemplate\'s media URL template is missing.',
          context.representation);
      throw new shaka.util.Error(
          shaka.util.Error.Severity.CRITICAL,
          shaka.util.Error.Category.MANIFEST,
          shaka.util.Error.Code.DASH_NO_SEGMENT_INFO);
    }
  }

  /**
   * Generates a SegmentIndex from an index URL template.
   *
   * @param {shaka.dash.DashParser.Context} context
   * @param {shaka.dash.DashParser.RequestSegmentCallback} requestSegment
   * @param {shaka.media.InitSegmentReference} init
   * @param {shaka.dash.SegmentTemplate.SegmentTemplateInfo} info
   * @return {!Promise.<shaka.media.SegmentIndex>}
   * @private
   */
  static generateSegmentIndexFromIndexTemplate_(
      context, requestSegment, init, info) {
    const MpdUtils = shaka.dash.MpdUtils;
    const ManifestParserUtils = shaka.util.ManifestParserUtils;

    goog.asserts.assert(info.indexTemplate, 'must be using index template');
    const filledTemplate = MpdUtils.fillUriTemplate(
        info.indexTemplate, context.representation.id,
        null, null, context.bandwidth || null, null);

    const resolvedUris = ManifestParserUtils.resolveUris(
        context.representation.getBaseUris(), [filledTemplate]);

    return shaka.dash.SegmentBase.generateSegmentIndexFromUris(
        context, requestSegment, init, resolvedUris, 0, null,
        info.scaledPresentationTimeOffset);
  }

  /**
   * Generates a SegmentIndex from fixed-duration segments.
   *
   * @param {shaka.dash.DashParser.Context} context
   * @param {shaka.dash.SegmentTemplate.SegmentTemplateInfo} info
   * @param {number} segmentLimit The maximum number of segments to generate.
   * @param {shaka.media.InitSegmentReference} initSegmentReference
   * @param {!Object.<string, number>} periodDurationMap
   * @param {shaka.extern.aesKey|undefined} aesKey
   * @param {?number} lastSegmentNumber
   * @param {number} segmentSequenceCadence
   * @return {!Promise.<shaka.media.SegmentIndex>}
   * @private
   */
  static generateSegmentIndexFromDuration_(
      context, info, segmentLimit, initSegmentReference, periodDurationMap,
      aesKey, lastSegmentNumber, segmentSequenceCadence) {
    goog.asserts.assert(info.mediaTemplate,
        'There should be a media template with duration');

    const MpdUtils = shaka.dash.MpdUtils;
    const ManifestParserUtils = shaka.util.ManifestParserUtils;

    const presentationTimeline = context.presentationTimeline;

    // Capture values that could change as the parsing context moves on to
    // other parts of the manifest.
    const periodStart = context.periodInfo.start;
    const periodId = context.period.id;
    const initialPeriodDuration = context.periodInfo.duration;

    // For multi-period live streams the period duration may not be known until
    // the following period appears in an updated manifest. periodDurationMap
    // provides the updated period duration.
    const getPeriodEnd = () => {
      const periodDuration =
        (periodId != null && periodDurationMap[periodId]) ||
        initialPeriodDuration;
      const periodEnd = periodDuration ?
        (periodStart + periodDuration) : Infinity;
      return periodEnd;
    };

    const segmentDuration = info.segmentDuration;
    goog.asserts.assert(
        segmentDuration != null, 'Segment duration must not be null!');

    const startNumber = info.startNumber;
    const timescale = info.timescale;

    const template = info.mediaTemplate;
    const bandwidth = context.bandwidth || null;
    const id = context.representation.id;
    const getBaseUris = context.representation.getBaseUris;
    const urlParams = context.urlParams;

    const timestampOffset = periodStart - info.scaledPresentationTimeOffset;

    // Computes the range of presentation timestamps both within the period and
    // available.  This is an intersection of the period range and the
    // availability window.
    const computeAvailablePeriodRange = () => {
      return [
        Math.max(
            presentationTimeline.getSegmentAvailabilityStart(),
            periodStart),

        Math.min(
            presentationTimeline.getSegmentAvailabilityEnd(),
            getPeriodEnd()),
      ];
    };

    // Computes the range of absolute positions both within the period and
    // available.  The range is inclusive.  These are the positions for which we
    // will generate segment references.
    const computeAvailablePositionRange = () => {
      // In presentation timestamps.
      const availablePresentationTimes = computeAvailablePeriodRange();
      goog.asserts.assert(availablePresentationTimes.every(isFinite),
          'Available presentation times must be finite!');
      goog.asserts.assert(availablePresentationTimes.every((x) => x >= 0),
          'Available presentation times must be positive!');
      goog.asserts.assert(segmentDuration != null,
          'Segment duration must not be null!');

      // In period-relative timestamps.
      const availablePeriodTimes =
          availablePresentationTimes.map((x) => x - periodStart);
      // These may sometimes be reversed ([1] <= [0]) if the period is
      // completely unavailable.  The logic will still work if this happens,
      // because we will simply generate no references.

      // In period-relative positions (0-based).
      const availablePeriodPositions = [
        Math.ceil(availablePeriodTimes[0] / segmentDuration),
        Math.ceil(availablePeriodTimes[1] / segmentDuration) - 1,
      ];

      // For Low Latency we can request the partial current position.
      if (context.representation.availabilityTimeOffset) {
        availablePeriodPositions[1]++;
      }

      // In absolute positions.
      const availablePresentationPositions =
          availablePeriodPositions.map((x) => x + startNumber);
      return availablePresentationPositions;
    };

    // For Live, we must limit the initial SegmentIndex in size, to avoid
    // consuming too much CPU or memory for content with gigantic
    // timeShiftBufferDepth (which can have values up to and including
    // Infinity).
    const range = computeAvailablePositionRange();
    const minPosition = context.dynamic ?
        Math.max(range[0], range[1] - segmentLimit + 1) :
        range[0];
    const maxPosition = lastSegmentNumber || range[1];

    const references = [];
    const createReference = (position) => {
      // These inner variables are all scoped to the inner loop, and can be used
      // safely in the callback below.

      goog.asserts.assert(segmentDuration != null,
          'Segment duration must not be null!');

      // Relative to the period start.
      const positionWithinPeriod = position - startNumber;
      const segmentPeriodTime = positionWithinPeriod * segmentDuration;

      // What will appear in the actual segment files.  The media timestamp is
      // what is expected in the $Time$ template.
      const segmentMediaTime = segmentPeriodTime +
          info.scaledPresentationTimeOffset;

      // Relative to the presentation.
      const segmentStart = segmentPeriodTime + periodStart;
      const trueSegmentEnd = segmentStart + segmentDuration;
      // Cap the segment end at the period end so that references from the
      // next period will fit neatly after it.
      const segmentEnd = Math.min(trueSegmentEnd, getPeriodEnd());

      // This condition will be true unless the segmentStart was >= periodEnd.
      // If we've done the position calculations correctly, this won't happen.
      goog.asserts.assert(segmentStart < segmentEnd,
          'Generated a segment outside of the period!');

      const partialSegmentRefs = [];

      const numChunks = info.numChunks;
      if (numChunks) {
        const partialDuration = (segmentEnd - segmentStart) / numChunks;

        for (let i = 0; i < numChunks; i++) {
          const start = segmentStart + partialDuration * i;
          const end = start + partialDuration;
          const subNumber = i + 1;
          const getPartialUris = () => {
            let time = segmentMediaTime * timescale;
            if ('BigInt' in window && time > Number.MAX_SAFE_INTEGER) {
              time = BigInt(segmentMediaTime) * BigInt(timescale);
            }
            const mediaUri = MpdUtils.fillUriTemplate(
                template, id, position, subNumber, bandwidth, time);
            return ManifestParserUtils.resolveUris(
                getBaseUris(), [mediaUri], urlParams());
          };
          const partial = new shaka.media.SegmentReference(
              start,
              end,
              getPartialUris,
              /* startByte= */ 0,
              /* endByte= */ null,
              initSegmentReference,
              timestampOffset,
              /* appendWindowStart= */ periodStart,
              /* appendWindowEnd= */ getPeriodEnd(),
              /* partialReferences= */ [],
              /* tilesLayout= */ '',
              /* tileDuration= */ null,
              /* syncTime= */ null,
              shaka.media.SegmentReference.Status.AVAILABLE,
              aesKey);
          partial.codecs = context.representation.codecs;
          partial.mimeType = context.representation.mimeType;
          if (segmentSequenceCadence == 0) {
            if (i > 0) {
              partial.markAsNonIndependent();
            }
          } else if ((i % segmentSequenceCadence) != 0) {
            partial.markAsNonIndependent();
          }
          partialSegmentRefs.push(partial);
        }
      }

      const getUris = () => {
        if (numChunks) {
          return [];
        }
        let time = segmentMediaTime * timescale;
        if ('BigInt' in window && time > Number.MAX_SAFE_INTEGER) {
          time = BigInt(segmentMediaTime) * BigInt(timescale);
        }
        const mediaUri = MpdUtils.fillUriTemplate(
            template, id, position, /* subNumber= */ null, bandwidth, time);
        return ManifestParserUtils.resolveUris(
            getBaseUris(), [mediaUri], urlParams());
      };

      const ref = new shaka.media.SegmentReference(
          segmentStart,
          segmentEnd,
          getUris,
          /* startByte= */ 0,
          /* endByte= */ null,
          initSegmentReference,
          timestampOffset,
          /* appendWindowStart= */ periodStart,
          /* appendWindowEnd= */ getPeriodEnd(),
          partialSegmentRefs,
          /* tilesLayout= */ '',
          /* tileDuration= */ null,
          /* syncTime= */ null,
          shaka.media.SegmentReference.Status.AVAILABLE,
          aesKey);
      ref.codecs = context.representation.codecs;
      ref.mimeType = context.representation.mimeType;
      ref.bandwidth = context.bandwidth;
      // This is necessary information for thumbnail streams:
      ref.trueEndTime = trueSegmentEnd;
      return ref;
    };

    for (let position = minPosition; position <= maxPosition; ++position) {
      const reference = createReference(position);
      references.push(reference);
    }

    /** @type {shaka.media.SegmentIndex} */
    const segmentIndex = new shaka.media.SegmentIndex(references);

    // If the availability timeline currently ends before the period, we will
    // need to add references over time.
    const willNeedToAddReferences =
        presentationTimeline.getSegmentAvailabilityEnd() < getPeriodEnd();

    // When we start a live stream with a period that ends within the
    // availability window we will not need to add more references, but we will
    // need to evict old references.
    const willNeedToEvictReferences = presentationTimeline.isLive();

    if (willNeedToAddReferences || willNeedToEvictReferences) {
      // The period continues to get longer over time, so check for new
      // references once every |segmentDuration| seconds.
      // We clamp to |minPosition| in case the initial range was reversed and no
      // references were generated.  Otherwise, the update would start creating
      // negative positions for segments in periods which begin in the future.
      let nextPosition = Math.max(minPosition, maxPosition + 1);
      let updateTime = segmentDuration;
      // For low latency we need to evict very frequently.
      if (context.representation.availabilityTimeOffset) {
        updateTime = 0.1;
      }
      segmentIndex.updateEvery(updateTime, () => {
        // Evict any references outside the window.
        const availabilityStartTime =
          presentationTimeline.getSegmentAvailabilityStart();
        segmentIndex.evict(availabilityStartTime);

        // Compute any new references that need to be added.
        const [_, maxPosition] = computeAvailablePositionRange();
        const references = [];
        while (nextPosition <= maxPosition) {
          const reference = createReference(nextPosition);
          references.push(reference);
          nextPosition++;
        }

        // The timer must continue firing until the entire period is
        // unavailable, so that all references will be evicted.
        if (availabilityStartTime > getPeriodEnd() && !references.length) {
          // Signal stop.
          return null;
        }
        return references;
      });
    }

    return Promise.resolve(segmentIndex);
  }

  /**
   * Creates an init segment reference from a context object.
   *
   * @param {shaka.dash.DashParser.Context} context
   * @param {shaka.extern.aesKey|undefined} aesKey
   * @return {shaka.media.InitSegmentReference}
   * @private
   */
  static createInitSegment_(context, aesKey) {
    const MpdUtils = shaka.dash.MpdUtils;
    const ManifestParserUtils = shaka.util.ManifestParserUtils;
    const SegmentTemplate = shaka.dash.SegmentTemplate;

    let initialization = context.representation.initialization;
    if (!initialization) {
      initialization = MpdUtils.inheritAttribute(
          context, SegmentTemplate.fromInheritance_, 'initialization');
    }
    if (!initialization) {
      return null;
    }
    initialization = shaka.util.StringUtils.htmlUnescape(initialization);

    const repId = context.representation.id;
    const bandwidth = context.bandwidth || null;
    const getBaseUris = context.representation.getBaseUris;
    const urlParams = context.urlParams;
    const getUris = () => {
      goog.asserts.assert(initialization, 'Should have returned earler');
      const filledTemplate = MpdUtils.fillUriTemplate(
          initialization, repId, null, null, bandwidth, null);
      const resolvedUris = ManifestParserUtils.resolveUris(
          getBaseUris(), [filledTemplate], urlParams());
      return resolvedUris;
    };
    const qualityInfo = shaka.dash.SegmentBase.createQualityInfo(context);
    const ref = new shaka.media.InitSegmentReference(
        getUris,
        /* startByte= */ 0,
        /* endByte= */ null,
        qualityInfo,
        /* timescale= */ null,
        /* segmentData= */ null,
        aesKey);
    ref.codecs = context.representation.codecs;
    ref.mimeType = context.representation.mimeType;
    return ref;
  }
};


/**
 * A SegmentIndex that returns segments references on demand from
 * a segment timeline.
 *
 * @extends shaka.media.SegmentIndex
 * @implements {shaka.util.IReleasable}
 * @implements {Iterable.<!shaka.media.SegmentReference>}
 *
 * @private
 *
 */
shaka.dash.TimelineSegmentIndex = class extends shaka.media.SegmentIndex {
  /**
   *
   * @param {!shaka.dash.SegmentTemplate.SegmentTemplateInfo} templateInfo
   * @param {?string} representationId
   * @param {number} bandwidth
   * @param {function():Array.<string>} getBaseUris
   * @param {function():string} urlParams
   * @param {number} periodStart
   * @param {number} periodEnd
   * @param {shaka.media.InitSegmentReference} initSegmentReference
   * @param {boolean} shouldFit
   * @param {shaka.extern.aesKey|undefined} aesKey
   * @param {number} segmentSequenceCadence
  */
  constructor(templateInfo, representationId, bandwidth, getBaseUris,
      urlParams, periodStart, periodEnd, initSegmentReference, shouldFit,
      aesKey, segmentSequenceCadence) {
    super([]);

    /** @private {?shaka.dash.SegmentTemplate.SegmentTemplateInfo} */
    this.templateInfo_ = templateInfo;
    /** @private {?string} */
    this.representationId_ = representationId;
    /** @private {number} */
    this.bandwidth_ = bandwidth;
    /** @private {function():Array.<string>} */
    this.getBaseUris_ = getBaseUris;
    /** @private {function():string} */
    this.urlParams_ = urlParams;
    /** @private {number} */
    this.periodStart_ = periodStart;
    /** @private {number} */
    this.periodEnd_ = periodEnd;
    /** @private {shaka.media.InitSegmentReference} */
    this.initSegmentReference_ = initSegmentReference;
    /** @private {shaka.extern.aesKey|undefined} */
    this.aesKey_ = aesKey;
    /** @private {number} */
    this.segmentSequenceCadence_ = segmentSequenceCadence;


    if (shouldFit) {
      this.fitTimeline();
    }
  }

  /**
   * @override
   */
  getNumReferences() {
    if (this.templateInfo_) {
      return this.templateInfo_.timeline.length;
    } else {
      return 0;
    }
  }

  /**
   * @override
   */
  release() {
    super.release();
    this.templateInfo_ = null;
    // We cannot release other fields, as segment index can
    // be recreated using only template info.
  }


  /**
   * @override
   */
  evict(time) {
    if (!this.templateInfo_) {
      return;
    }
    shaka.log.debug(`${this.representationId_} Evicting at ${time}`);
    let numToEvict = 0;
    const timeline = this.templateInfo_.timeline;

    for (let i = 0; i < timeline.length; i += 1) {
      const range = timeline[i];
      const end = range.end + this.periodStart_;
      const start = range.start + this.periodStart_;

      if (end <= time) {
        shaka.log.debug(`Evicting ${start} - ${end}`);
        numToEvict += 1;
      } else {
        break;
      }
    }

    if (numToEvict > 0) {
      this.templateInfo_.timeline = timeline.slice(numToEvict);
      if (this.references.length >= numToEvict) {
        this.references = this.references.slice(numToEvict);
      }

      this.numEvicted_ += numToEvict;

      if (this.getNumReferences() === 0) {
        this.release();
      }
    }
  }

  /**
   * Merge new template info
   * @param {shaka.dash.SegmentTemplate.SegmentTemplateInfo} info
   * @param {number} periodStart
   * @param {number} periodEnd
   * @param {boolean} shouldFit
   * @param {shaka.media.InitSegmentReference} initSegmentReference
   */
  appendTemplateInfo(info, periodStart, periodEnd, shouldFit,
      initSegmentReference) {
    this.updateInitSegmentReference(initSegmentReference);
    if (!this.templateInfo_) {
      this.templateInfo_ = info;
      this.periodStart_ = periodStart;
      this.periodEnd_ = periodEnd;
    } else {
      const currentTimeline = this.templateInfo_.timeline;

      if (this.templateInfo_.mediaTemplate !== info.mediaTemplate) {
        this.templateInfo_.mediaTemplate = info.mediaTemplate;
      }

      // Append timeline
      let newEntries;
      if (currentTimeline.length) {
        const lastCurrentEntry = currentTimeline[currentTimeline.length - 1];
        newEntries = info.timeline.filter((entry) => {
          return entry.start >= lastCurrentEntry.end;
        });
      } else {
        newEntries = info.timeline.slice();
      }

      if (newEntries.length > 0) {
        shaka.log.debug(`Appending ${newEntries.length} entries`);
        this.templateInfo_.timeline.push(...newEntries);
      }

      if (this.periodEnd_ !== periodEnd) {
        this.periodEnd_ = periodEnd;
      }
    }

    if (shouldFit) {
      this.fitTimeline();
    }
  }

  /**
   * Updates the init segment reference and propagates the update to all
   * references.
   * @param {shaka.media.InitSegmentReference} initSegmentReference
   */
  updateInitSegmentReference(initSegmentReference) {
    if (this.initSegmentReference_ === initSegmentReference) {
      return;
    }

    this.initSegmentReference_ = initSegmentReference;
    for (const reference of this.references) {
      if (reference) {
        reference.updateInitSegmentReference(initSegmentReference);
      }
    }
  }

  /**
   *
   * @param {number} time
   */
  isBeforeFirstEntry(time) {
    const hasTimeline = this.templateInfo_ &&
      this.templateInfo_.timeline && this.templateInfo_.timeline.length;

    if (hasTimeline) {
      const timeline = this.templateInfo_.timeline;
      return time < timeline[0].start + this.periodStart_;
    } else {
      return false;
    }
  }

  /**
   * Fit timeline entries to period boundaries
   */
  fitTimeline() {
    if (this.getIsImmutable()) {
      return;
    }
    const timeline = this.templateInfo_.timeline;
    while (timeline.length) {
      const lastTimePeriod = timeline[timeline.length - 1];
      if (lastTimePeriod.start >= this.periodEnd_) {
        timeline.pop();
      } else {
        break;
      }
    }

    this.evict(this.periodStart_);

    // Do NOT adjust last range to match period end! With high precision
    // timestamps several recalculations may give wrong results on less precise
    // platforms. To mitigate that, we're using cached |periodEnd_| value in
    // find/get() methods whenever possible.
  }

  /**
   * @override
   */
  find(time) {
    shaka.log.debug(`Find ${time}`);

    if (this.isBeforeFirstEntry(time)) {
      return this.numEvicted_;
    }

    if (!this.templateInfo_) {
      return null;
    }

    const timeline = this.templateInfo_.timeline;

    // Early exit if the time isn't within this period
    if (time < this.periodStart_ || time >= this.periodEnd_) {
      return null;
    }

    const lastIndex = timeline.length - 1;

    for (let i = 0; i < timeline.length; i++) {
      const range = timeline[i];
      const start = range.start + this.periodStart_;
      // A rounding error can cause /time/ to equal e.endTime or fall in between
      // the references by a fraction of a second. To account for this, we use
      // the start of the next segment as /end/, unless this is the last
      // reference, in which case we use the period end as the /end/
      let end;

      if (i < lastIndex) {
        end = timeline[i + 1].start + this.periodStart_;
      } else if (this.periodEnd_ === Infinity) {
        end = range.end + this.periodStart_;
      } else {
        end = this.periodEnd_;
      }

      if ((time >= start) && (time < end)) {
        return i + this.numEvicted_;
      }
    }

    return null;
  }

  /**
   * @override
   */
  get(position) {
    const correctedPosition = position - this.numEvicted_;
    if (correctedPosition < 0 ||
        correctedPosition >= this.getNumReferences() || !this.templateInfo_) {
      return null;
    }

    let ref = this.references[correctedPosition];

    if (!ref) {
      const range = this.templateInfo_.timeline[correctedPosition];
      const segmentReplacement = range.segmentPosition;
      const timeReplacement = this.templateInfo_
          .unscaledPresentationTimeOffset + range.unscaledStart;
      const timestampOffset = this.periodStart_ -
        this.templateInfo_.scaledPresentationTimeOffset;
      const trueSegmentEnd = this.periodStart_ + range.end;
      let segmentEnd = trueSegmentEnd;
      if (correctedPosition === this.getNumReferences() - 1 &&
          this.periodEnd_ !== Infinity) {
        segmentEnd = this.periodEnd_;
      }
      const codecs = this.templateInfo_.codecs;
      const mimeType = this.templateInfo_.mimeType;
      const bandwidth = this.templateInfo_.bandwidth;

      const partialSegmentRefs = [];

      const partialDuration = (range.end - range.start) / range.partialSegments;

      for (let i = 0; i < range.partialSegments; i++) {
        const start = range.start + partialDuration * i;
        const end = start + partialDuration;
        const subNumber = i + 1;
        let uris = null;
        const getPartialUris = () => {
          if (!this.templateInfo_) {
            return [];
          }
          if (uris == null) {
            uris = shaka.dash.TimelineSegmentIndex.createUris_(
                this.templateInfo_.mediaTemplate,
                this.representationId_,
                segmentReplacement,
                this.bandwidth_,
                timeReplacement,
                subNumber,
                this.getBaseUris_,
                this.urlParams_);
          }
          return uris;
        };
        const partial = new shaka.media.SegmentReference(
            this.periodStart_ + start,
            this.periodStart_ + end,
            getPartialUris,
            /* startByte= */ 0,
            /* endByte= */ null,
            this.initSegmentReference_,
            timestampOffset,
            this.periodStart_,
            this.periodEnd_,
            /* partialReferences= */ [],
            /* tilesLayout= */ '',
            /* tileDuration= */ null,
            /* syncTime= */ null,
            shaka.media.SegmentReference.Status.AVAILABLE,
            this.aesKey_);
        partial.codecs = codecs;
        partial.mimeType = mimeType;
        partial.bandwidth = bandwidth;
        if (this.segmentSequenceCadence_ == 0) {
          if (i > 0) {
            partial.markAsNonIndependent();
          }
        } else if ((i % this.segmentSequenceCadence_) != 0) {
          partial.markAsNonIndependent();
        }
        partialSegmentRefs.push(partial);
      }

      const createUrisCb = () => {
        if (range.partialSegments > 0 || !this.templateInfo_) {
          return [];
        }
        return shaka.dash.TimelineSegmentIndex
            .createUris_(
                this.templateInfo_.mediaTemplate,
                this.representationId_,
                segmentReplacement,
                this.bandwidth_,
                timeReplacement,
                /* subNumber= */ null,
                this.getBaseUris_,
                this.urlParams_,
            );
      };

      ref = new shaka.media.SegmentReference(
          this.periodStart_ + range.start,
          segmentEnd,
          createUrisCb,
          /* startByte= */ 0,
          /* endByte= */ null,
          this.initSegmentReference_,
          timestampOffset,
          this.periodStart_,
          this.periodEnd_,
          partialSegmentRefs,
          /* tilesLayout= */ '',
          /* tileDuration= */ null,
          /* syncTime= */ null,
          shaka.media.SegmentReference.Status.AVAILABLE,
          this.aesKey_,
          /* allPartialSegments= */ range.partialSegments > 0);
      ref.codecs = codecs;
      ref.mimeType = mimeType;
      ref.trueEndTime = trueSegmentEnd;
      ref.bandwidth = bandwidth;
      this.references[correctedPosition] = ref;
    }

    return ref;
  }

  /**
   * Fill in a specific template with values to get the segment uris
   *
   * @return {!Array.<string>}
   * @private
   */
  static createUris_(mediaTemplate, repId, segmentReplacement,
      bandwidth, timeReplacement, subNumber, getBaseUris, urlParams) {
    const mediaUri = shaka.dash.MpdUtils.fillUriTemplate(
        mediaTemplate, repId,
        segmentReplacement, subNumber, bandwidth || null, timeReplacement);
    return shaka.util.ManifestParserUtils
        .resolveUris(getBaseUris(), [mediaUri], urlParams())
        .map((g) => {
          return g.toString();
        });
  }
};

/**
 * @typedef {{
 *   timescale: number,
 *   segmentDuration: ?number,
 *   startNumber: number,
 *   scaledPresentationTimeOffset: number,
 *   unscaledPresentationTimeOffset: number,
 *   timeline: Array.<shaka.media.PresentationTimeline.TimeRange>,
 *   mediaTemplate: ?string,
 *   indexTemplate: ?string,
 *   mimeType: string,
 *   codecs: string,
<<<<<<< HEAD
 *   bandwidth: number
=======
 *   numChunks: number
>>>>>>> a5adb397
 * }}
 *
 * @description
 * Contains information about a SegmentTemplate.
 *
 * @property {number} timescale
 *   The time-scale of the representation.
 * @property {?number} segmentDuration
 *   The duration of the segments in seconds, if given.
 * @property {number} startNumber
 *   The start number of the segments; 1 or greater.
 * @property {number} scaledPresentationTimeOffset
 *   The presentation time offset of the representation, in seconds.
 * @property {number} unscaledPresentationTimeOffset
 *   The presentation time offset of the representation, in timescale units.
 * @property {Array.<shaka.media.PresentationTimeline.TimeRange>} timeline
 *   The timeline of the representation, if given.  Times in seconds.
 * @property {?string} mediaTemplate
 *   The media URI template, if given.
 * @property {?string} indexTemplate
 *   The index URI template, if given.
 * @property {string} mimeType
 *   The mimeType.
 * @property {string} codecs
 *   The codecs.
<<<<<<< HEAD
 * @property {number} bandwidth
 *   The bandwidth.
=======
 * @property {number} numChunks
 *   The number of chunks in each segment.
>>>>>>> a5adb397
 */
shaka.dash.SegmentTemplate.SegmentTemplateInfo;<|MERGE_RESOLUTION|>--- conflicted
+++ resolved
@@ -275,11 +275,8 @@
       indexTemplate: index,
       mimeType: context.representation.mimeType,
       codecs: context.representation.codecs,
-<<<<<<< HEAD
       bandwidth: context.bandwidth,
-=======
       numChunks: numChunks,
->>>>>>> a5adb397
     };
   }
 
@@ -1140,11 +1137,8 @@
  *   indexTemplate: ?string,
  *   mimeType: string,
  *   codecs: string,
-<<<<<<< HEAD
- *   bandwidth: number
-=======
+ *   bandwidth: number,
  *   numChunks: number
->>>>>>> a5adb397
  * }}
  *
  * @description
@@ -1170,12 +1164,9 @@
  *   The mimeType.
  * @property {string} codecs
  *   The codecs.
-<<<<<<< HEAD
  * @property {number} bandwidth
  *   The bandwidth.
-=======
  * @property {number} numChunks
  *   The number of chunks in each segment.
->>>>>>> a5adb397
  */
 shaka.dash.SegmentTemplate.SegmentTemplateInfo;