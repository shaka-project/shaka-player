/*! @license
 * Shaka Player
 * Copyright 2016 Google LLC
 * SPDX-License-Identifier: Apache-2.0
 */


goog.provide('shaka.hls.HlsParser');

goog.require('goog.Uri');
goog.require('goog.asserts');
goog.require('shaka.abr.Ewma');
goog.require('shaka.hls.ManifestTextParser');
goog.require('shaka.hls.Playlist');
goog.require('shaka.hls.PlaylistType');
goog.require('shaka.hls.Tag');
goog.require('shaka.hls.Utils');
goog.require('shaka.log');
goog.require('shaka.media.DrmEngine');
goog.require('shaka.media.InitSegmentReference');
goog.require('shaka.media.ManifestParser');
goog.require('shaka.media.PresentationTimeline');
goog.require('shaka.media.SegmentIndex');
goog.require('shaka.media.SegmentReference');
goog.require('shaka.net.DataUriPlugin');
goog.require('shaka.net.NetworkingEngine');
goog.require('shaka.util.ArrayUtils');
goog.require('shaka.util.BufferUtils');
goog.require('shaka.util.ContentSteeringManager');
goog.require('shaka.util.Error');
goog.require('shaka.util.FakeEvent');
goog.require('shaka.util.Functional');
goog.require('shaka.util.LanguageUtils');
goog.require('shaka.util.ManifestParserUtils');
goog.require('shaka.util.MimeUtils');
goog.require('shaka.util.OperationManager');
goog.require('shaka.util.Pssh');
goog.require('shaka.util.SegmentUtils');
goog.require('shaka.util.Timer');
goog.require('shaka.util.Platform');
goog.require('shaka.util.Uint8ArrayUtils');
goog.require('shaka.util.XmlUtils');
goog.requireType('shaka.hls.Segment');


/**
 * HLS parser.
 *
 * @implements {shaka.extern.ManifestParser}
 * @export
 */
shaka.hls.HlsParser = class {
  /**
   * Creates an Hls Parser object.
   */
  constructor() {
    /** @private {?shaka.extern.ManifestParser.PlayerInterface} */
    this.playerInterface_ = null;

    /** @private {?shaka.extern.ManifestConfiguration} */
    this.config_ = null;

    /** @private {number} */
    this.globalId_ = 1;

    /** @private {!Map.<string, string>} */
    this.globalVariables_ = new Map();

    /**
     * A map from group id to stream infos created from the media tags.
     * @private {!Map.<string, !Array.<?shaka.hls.HlsParser.StreamInfo>>}
     */
    this.groupIdToStreamInfosMap_ = new Map();

    /**
     * For media playlist lazy-loading to work in livestreams, we have to assume
     * that each stream of a type (video, audio, etc) has the same mappings of
     * sequence number to start time.
     * This map stores those relationships.
     * Only used during livestreams; we do not assume that VOD content is
     * aligned in that way.
     * @private {!Map.<string, !Map.<number, number>>}
     */
    this.mediaSequenceToStartTimeByType_ = new Map();

    // Set initial maps.
    const ContentType = shaka.util.ManifestParserUtils.ContentType;
    this.mediaSequenceToStartTimeByType_.set(ContentType.VIDEO, new Map());
    this.mediaSequenceToStartTimeByType_.set(ContentType.AUDIO, new Map());
    this.mediaSequenceToStartTimeByType_.set(ContentType.TEXT, new Map());
    this.mediaSequenceToStartTimeByType_.set(ContentType.IMAGE, new Map());

    /**
     * The values are strings of the form "<VIDEO URI> - <AUDIO URI>",
     * where the URIs are the verbatim media playlist URIs as they appeared in
     * the master playlist.
     *
     * Used to avoid duplicates that vary only in their text stream.
     *
     * @private {!Set.<string>}
     */
    this.variantUriSet_ = new Set();

    /**
     * A map from (verbatim) media playlist URI to stream infos representing the
     * playlists.
     *
     * On update, used to iterate through and update from media playlists.
     *
     * On initial parse, used to iterate through and determine minimum
     * timestamps, offsets, and to handle TS rollover.
     *
     * During parsing, used to avoid duplicates in the async methods
     * createStreamInfoFromMediaTag_, createStreamInfoFromImageTag_ and
     * createStreamInfoFromVariantTag_.
     *
     * @private {!Map.<string, shaka.hls.HlsParser.StreamInfo>}
     */
    this.uriToStreamInfosMap_ = new Map();

    /** @private {?shaka.media.PresentationTimeline} */
    this.presentationTimeline_ = null;

    /**
     * The master playlist URI, after redirects.
     *
     * @private {string}
     */
    this.masterPlaylistUri_ = '';

    /** @private {shaka.hls.ManifestTextParser} */
    this.manifestTextParser_ = new shaka.hls.ManifestTextParser();

    /**
     * The minimum sequence number for generated segments, when ignoring
     * EXT-X-PROGRAM-DATE-TIME.
     *
     * @private {number}
     */
    this.minSequenceNumber_ = -1;

    /**
     * The lowest time value for any of the streams, as defined by the
     * EXT-X-PROGRAM-DATE-TIME value. Measured in seconds since January 1, 1970.
     *
     * @private {number}
     */
    this.lowestSyncTime_ = Infinity;

    /**
     * Whether the streams have previously been "finalized"; that is to say,
     * whether we have loaded enough streams to know information about the asset
     * such as timing information, live status, etc.
     *
     * @private {boolean}
     */
    this.streamsFinalized_ = false;

    /**
     * This timer is used to trigger the start of a manifest update. A manifest
     * update is async. Once the update is finished, the timer will be restarted
     * to trigger the next update. The timer will only be started if the content
     * is live content.
     *
     * @private {shaka.util.Timer}
     */
    this.updatePlaylistTimer_ = new shaka.util.Timer(() => {
      this.onUpdate_();
    });

    /** @private {shaka.hls.HlsParser.PresentationType_} */
    this.presentationType_ = shaka.hls.HlsParser.PresentationType_.VOD;

    /** @private {?shaka.extern.Manifest} */
    this.manifest_ = null;

    /** @private {number} */
    this.maxTargetDuration_ = 0;

    /** @private {number} */
    this.lastTargetDuration_ = Infinity;

    /** Partial segments target duration.
     * @private {number}
     */
    this.partialTargetDuration_ = 0;

    /** @private {number} */
    this.presentationDelay_ = 0;

    /** @private {number} */
    this.lowLatencyPresentationDelay_ = 0;

    /** @private {shaka.util.OperationManager} */
    this.operationManager_ = new shaka.util.OperationManager();

    /** A map from closed captions' group id, to a map of closed captions info.
     * {group id -> {closed captions channel id -> language}}
     * @private {Map.<string, Map.<string, string>>}
     */
    this.groupIdToClosedCaptionsMap_ = new Map();

    /** @private {Map.<string, string>} */
    this.groupIdToCodecsMap_ = new Map();

    /** A cache mapping EXT-X-MAP tag info to the InitSegmentReference created
     * from the tag.
     * The key is a string combining the EXT-X-MAP tag's absolute uri, and
     * its BYTERANGE if available.
     * {!Map.<string, !shaka.media.InitSegmentReference>} */
    this.mapTagToInitSegmentRefMap_ = new Map();

    /** @private {boolean} */
    this.lowLatencyMode_ = false;

    /** @private {boolean} */
    this.lowLatencyByterangeOptimization_ = false;

    /**
     * An ewma that tracks how long updates take.
     * This is to mitigate issues caused by slow parsing on embedded devices.
     * @private {!shaka.abr.Ewma}
     */
    this.averageUpdateDuration_ = new shaka.abr.Ewma(5);

    /** @private {?shaka.util.ContentSteeringManager} */
    this.contentSteeringManager_ = null;
  }


  /**
   * @override
   * @exportInterface
   */
  configure(config) {
    this.config_ = config;
  }

  /**
   * @override
   * @exportInterface
   */
  async start(uri, playerInterface) {
    goog.asserts.assert(this.config_, 'Must call configure() before start()!');
    this.playerInterface_ = playerInterface;
    this.lowLatencyMode_ = playerInterface.isLowLatencyMode();

    const response = await this.requestManifest_([uri]);

    // Record the master playlist URI after redirects.
    this.masterPlaylistUri_ = response.uri;

    goog.asserts.assert(response.data, 'Response data should be non-null!');
    await this.parseManifest_(response.data, uri);

    goog.asserts.assert(this.manifest_, 'Manifest should be non-null');
    return this.manifest_;
  }

  /**
   * @override
   * @exportInterface
   */
  stop() {
    // Make sure we don't update the manifest again. Even if the timer is not
    // running, this is safe to call.
    if (this.updatePlaylistTimer_) {
      this.updatePlaylistTimer_.stop();
      this.updatePlaylistTimer_ = null;
    }

    /** @type {!Array.<!Promise>} */
    const pending = [];

    if (this.operationManager_) {
      pending.push(this.operationManager_.destroy());
      this.operationManager_ = null;
    }

    this.playerInterface_ = null;
    this.config_ = null;
    this.variantUriSet_.clear();
    this.manifest_ = null;
    this.uriToStreamInfosMap_.clear();
    this.groupIdToStreamInfosMap_.clear();
    this.groupIdToCodecsMap_.clear();
    this.globalVariables_.clear();

    if (this.contentSteeringManager_) {
      this.contentSteeringManager_.destroy();
    }

    return Promise.all(pending);
  }

  /**
   * @override
   * @exportInterface
   */
  async update() {
    if (!this.isLive_()) {
      return;
    }

    /** @type {!Array.<!Promise>} */
    const updates = [];
    const streamInfos = Array.from(this.uriToStreamInfosMap_.values());

    // This is necessary to calculate correctly the update time.
    this.lastTargetDuration_ = Infinity;

    // Only update active streams.
    const activeStreamInfos = streamInfos.filter((s) => s.stream.segmentIndex);
    for (const streamInfo of activeStreamInfos) {
      updates.push(this.updateStream_(streamInfo));
    }
    await Promise.all(updates);

    // Now that streams have been updated, notify the presentation timeline.
    this.notifySegmentsForStreams_(activeStreamInfos.map((s) => s.stream));

    // If any hasEndList is false, the stream is still live.
    const stillLive = activeStreamInfos.some((s) => s.hasEndList == false);
    if (activeStreamInfos.length && !stillLive) {
      // Convert the presentation to VOD and set the duration.
      const PresentationType = shaka.hls.HlsParser.PresentationType_;
      this.setPresentationType_(PresentationType.VOD);

      // The duration is the minimum of the end times of all active streams.
      // Non-active streams are not guaranteed to have useful maxTimestamp
      // values, due to the lazy-loading system, so they are ignored.
      const maxTimestamps = activeStreamInfos.map((s) => s.maxTimestamp);
      // The duration is the minimum of the end times of all streams.
      this.presentationTimeline_.setDuration(Math.min(...maxTimestamps));
      this.playerInterface_.updateDuration();
    }
    if (stillLive) {
      this.determineDuration_();
    }
  }

  /**
   * @param {!shaka.hls.HlsParser.StreamInfo} streamInfo
   * @return {!Map.<number, number>}
   * @private
   */
  getMediaSequenceToStartTimeFor_(streamInfo) {
    if (this.isLive_()) {
      return this.mediaSequenceToStartTimeByType_.get(streamInfo.type);
    } else {
      return streamInfo.mediaSequenceToStartTime;
    }
  }

  /**
   * Updates a stream.
   *
   * @param {!shaka.hls.HlsParser.StreamInfo} streamInfo
   * @return {!Promise}
   * @private
   */
  async updateStream_(streamInfo) {
    const manifestUris = [];
    for (const uri of streamInfo.absoluteMediaPlaylistUris) {
      const uriObj = new goog.Uri(uri);
      const queryData = uriObj.getQueryData();
      if (streamInfo.canBlockReload) {
        if (streamInfo.nextMediaSequence >= 0) {
          // Indicates that the server must hold the request until a Playlist
          // contains a Media Segment with Media Sequence
          queryData.add('_HLS_msn', String(streamInfo.nextMediaSequence));
        }
        if (streamInfo.nextPart >= 0) {
          // Indicates, in combination with _HLS_msn, that the server must hold
          // the request until a Playlist contains Partial Segment N of Media
          // Sequence Number M or later.
          queryData.add('_HLS_part', String(streamInfo.nextPart));
        }
      }
      if (streamInfo.canSkipSegments) {
        // Enable delta updates. This will replace older segments with
        // 'EXT-X-SKIP' tag in the media playlist.
        queryData.add('_HLS_skip', 'YES');
      }
      if (queryData.getCount()) {
        uriObj.setQueryData(queryData);
      }
      manifestUris.push(uriObj.toString());
    }
    const response =
        await this.requestManifest_(manifestUris, /* isPlaylist= */ true);
    if (!streamInfo.stream.segmentIndex) {
      // The stream was closed since the update was first requested.
      return;
    }

    /** @type {shaka.hls.Playlist} */
    const playlist = this.manifestTextParser_.parsePlaylist(
        response.data, response.uri);

    if (playlist.type != shaka.hls.PlaylistType.MEDIA) {
      throw new shaka.util.Error(
          shaka.util.Error.Severity.CRITICAL,
          shaka.util.Error.Category.MANIFEST,
          shaka.util.Error.Code.HLS_INVALID_PLAYLIST_HIERARCHY);
    }

    /** @type {!Array.<!shaka.hls.Tag>} */
    const variablesTags = shaka.hls.Utils.filterTagsByName(playlist.tags,
        'EXT-X-DEFINE');

    const mediaVariables = this.parseMediaVariables_(variablesTags);

    const stream = streamInfo.stream;

    const mediaSequenceToStartTime =
        this.getMediaSequenceToStartTimeFor_(streamInfo);
    const {keyIds, drmInfos} = this.parseDrmInfo_(playlist, stream.mimeType);

    const keysAreEqual =
      (a, b) => a.size === b.size && [...a].every((value) => b.has(value));

    if (!keysAreEqual(stream.keyIds, keyIds)) {
      stream.keyIds = keyIds;
      stream.drmInfos = drmInfos;
      this.playerInterface_.newDrmInfo(stream);
    }

    const {segments, bandwidth} = this.createSegments_(
        playlist, stream, mediaSequenceToStartTime, mediaVariables);

    stream.bandwidth = bandwidth;

    stream.segmentIndex.mergeAndEvict(
        segments, this.presentationTimeline_.getSegmentAvailabilityStart());
    if (segments.length) {
      const mediaSequenceNumber = shaka.hls.Utils.getFirstTagWithNameAsNumber(
          playlist.tags, 'EXT-X-MEDIA-SEQUENCE', 0);
      const skipTag = shaka.hls.Utils.getFirstTagWithName(
          playlist.tags, 'EXT-X-SKIP');
      const skippedSegments =
          skipTag ? Number(skipTag.getAttributeValue('SKIPPED-SEGMENTS')) : 0;
      const {nextMediaSequence, nextPart} =
          this.getNextMediaSequenceAndPart_(mediaSequenceNumber, segments);
      streamInfo.nextMediaSequence = nextMediaSequence + skippedSegments;
      streamInfo.nextPart = nextPart;
      const playlistStartTime = mediaSequenceToStartTime.get(
          mediaSequenceNumber);
      stream.segmentIndex.evict(playlistStartTime);
    }
    const oldSegment = segments[0];
    goog.asserts.assert(oldSegment, 'Should have segments!');

    streamInfo.minTimestamp = oldSegment.startTime;

    const newestSegment = segments[segments.length - 1];
    goog.asserts.assert(newestSegment, 'Should have segments!');

    streamInfo.maxTimestamp = newestSegment.endTime;

    // Once the last segment has been added to the playlist,
    // #EXT-X-ENDLIST tag will be appended.
    // If that happened, treat the rest of the EVENT presentation as VOD.
    const endListTag =
        shaka.hls.Utils.getFirstTagWithName(playlist.tags, 'EXT-X-ENDLIST');

    if (endListTag) {
      // Flag this for later.  We don't convert the whole presentation into VOD
      // until we've seen the ENDLIST tag for all active playlists.
      streamInfo.hasEndList = true;
    }

    this.determineLastTargetDuration_(playlist);
  }


  /**
   * @override
   * @exportInterface
   */
  onExpirationUpdated(sessionId, expiration) {
    // No-op
  }

  /**
   * Align the streams by sequence number by dropping early segments.  Then
   * offset the streams to begin at presentation time 0.
   * @param {!Array.<!shaka.hls.HlsParser.StreamInfo>} streamInfos
   * @private
   */
  syncStreamsWithSequenceNumber_(streamInfos) {
    // We assume that, when this is first called, we have enough info to
    // determine how to use the program date times (e.g. we have both a video
    // and an audio, and all other videos and audios match those).
    // Thus, we only need to calculate this once.
    const updateMinSequenceNumber = this.minSequenceNumber_ == -1;
    // Sync using media sequence number.  Find the highest starting sequence
    // number among all streams.  Later, we will drop any references to
    // earlier segments in other streams, then offset everything back to 0.
    for (const streamInfo of streamInfos) {
      const segmentIndex = streamInfo.stream.segmentIndex;
      goog.asserts.assert(segmentIndex,
          'Only loaded streams should be synced');
      const mediaSequenceToStartTime =
          this.getMediaSequenceToStartTimeFor_(streamInfo);
      const segment0 = segmentIndex.earliestReference();
      if (segment0) {
        // This looks inefficient, but iteration order is insertion order.
        // So the very first entry should be the one we want.
        // We assert that this holds true so that we are alerted by debug
        // builds and tests if it changes.  We still do a loop, though, so
        // that the code functions correctly in production no matter what.
        if (goog.DEBUG) {
          const firstSequenceStartTime =
              mediaSequenceToStartTime.values().next().value;
          goog.asserts.assert(
              firstSequenceStartTime == segment0.startTime,
              'Sequence number map is not ordered as expected!');
        }
        for (const [sequence, start] of mediaSequenceToStartTime) {
          if (start == segment0.startTime) {
            if (updateMinSequenceNumber) {
              this.minSequenceNumber_ = Math.max(
                  this.minSequenceNumber_, sequence);
            }
            // Even if we already have decided on a value for
            // |this.minSequenceNumber_|, we still need to determine the first
            // sequence number for the stream, to offset it in the code below.
            streamInfo.firstSequenceNumber = sequence;
            break;
          }
        }
      }
    }

    if (this.minSequenceNumber_ < 0) {
      // Nothing to sync.
      return;
    }

    shaka.log.debug('Syncing HLS streams against base sequence number:',
        this.minSequenceNumber_);

    for (const streamInfo of streamInfos) {
      const segmentIndex = streamInfo.stream.segmentIndex;
      if (segmentIndex) {
        // Drop any earlier references.
        const numSegmentsToDrop =
            this.minSequenceNumber_ - streamInfo.firstSequenceNumber;
        segmentIndex.dropFirstReferences(numSegmentsToDrop);

        // Now adjust timestamps back to begin at 0.
        const segmentN = segmentIndex.earliestReference();
        if (segmentN) {
          const streamOffset = -segmentN.startTime;
          // Modify all SegmentReferences equally.
          streamInfo.stream.segmentIndex.offset(streamOffset);
          // Update other parts of streamInfo the same way.
          this.offsetStreamInfo_(streamInfo, streamOffset);
        }
      }
    }
  }

  /**
   * Synchronize streams by the EXT-X-PROGRAM-DATE-TIME tags attached to their
   * segments.  Also normalizes segment times so that the earliest segment in
   * any stream is at time 0.
   * @param {!Array.<!shaka.hls.HlsParser.StreamInfo>} streamInfos
   * @private
   */
  syncStreamsWithProgramDateTime_(streamInfos) {
    // We assume that, when this is first called, we have enough info to
    // determine how to use the program date times (e.g. we have both a video
    // and an audio, and all other videos and audios match those).
    // Thus, we only need to calculate this once.
    if (this.lowestSyncTime_ == Infinity) {
      for (const streamInfo of streamInfos) {
        const segmentIndex = streamInfo.stream.segmentIndex;
        goog.asserts.assert(segmentIndex,
            'Only loaded streams should be synced');
        const segment0 = segmentIndex.earliestReference();
        if (segment0 != null && segment0.syncTime != null) {
          this.lowestSyncTime_ =
              Math.min(this.lowestSyncTime_, segment0.syncTime);
        }
      }
    }

    const lowestSyncTime = this.lowestSyncTime_;
    if (lowestSyncTime == Infinity) {
      // Nothing to sync.
      return;
    }

    shaka.log.debug('Syncing HLS streams against base time:', lowestSyncTime);

    for (const streamInfo of this.uriToStreamInfosMap_.values()) {
      const segmentIndex = streamInfo.stream.segmentIndex;
      if (segmentIndex != null) {
        // A segment's startTime should be based on its syncTime vs the lowest
        // syncTime across all streams.  The earliest segment sync time from
        // any stream will become presentation time 0.  If two streams start
        // e.g. 6 seconds apart in syncTime, then their first segments will
        // also start 6 seconds apart in presentation time.

        const segment0 = segmentIndex.earliestReference();
        if (segment0.syncTime == null) {
          shaka.log.alwaysError('Missing EXT-X-PROGRAM-DATE-TIME for stream',
              streamInfo.verbatimMediaPlaylistUri,
              'Expect AV sync issues!');
        } else {
          // Stream metadata are offset by a fixed amount based on the
          // first segment.
          const segment0TargetTime = segment0.syncTime - lowestSyncTime;
          const streamOffset = segment0TargetTime - segment0.startTime;
          this.offsetStreamInfo_(streamInfo, streamOffset);

          // This is computed across all segments separately to manage
          // accumulated drift in durations.
          for (const segment of segmentIndex) {
            segment.syncAgainst(lowestSyncTime);
          }
        }
      }
    }
  }

  /**
   * @param {!shaka.hls.HlsParser.StreamInfo} streamInfo
   * @param {number} offset
   * @private
   */
  offsetStreamInfo_(streamInfo, offset) {
    // Adjust our accounting of the minimum timestamp.
    streamInfo.minTimestamp += offset;

    // Adjust our accounting of the maximum timestamp.
    streamInfo.maxTimestamp += offset;
    goog.asserts.assert(streamInfo.maxTimestamp >= 0,
        'Negative maxTimestamp after adjustment!');

    // Update our map from sequence number to start time.
    const mediaSequenceToStartTime =
        this.getMediaSequenceToStartTimeFor_(streamInfo);
    for (const [key, value] of mediaSequenceToStartTime) {
      mediaSequenceToStartTime.set(key, value + offset);
    }

    shaka.log.debug('Offset', offset, 'applied to',
        streamInfo.verbatimMediaPlaylistUri);
  }

  /**
   * Parses the manifest.
   *
   * @param {BufferSource} data
   * @param {string} uri
   * @return {!Promise}
   * @private
   */
  async parseManifest_(data, uri) {
    const Utils = shaka.hls.Utils;

    goog.asserts.assert(this.masterPlaylistUri_,
        'Master playlist URI must be set before calling parseManifest_!');

    const playlist = this.manifestTextParser_.parsePlaylist(
        data, this.masterPlaylistUri_);

    /** @type {!Array.<!shaka.hls.Tag>} */
    const variablesTags = Utils.filterTagsByName(playlist.tags, 'EXT-X-DEFINE');

    /** @type {!Array.<!shaka.extern.Variant>} */
    let variants = [];
    /** @type {!Array.<!shaka.extern.Stream>} */
    let textStreams = [];
    /** @type {!Array.<!shaka.extern.Stream>} */
    let imageStreams = [];

    // Parsing a media playlist results in a single-variant stream.
    if (playlist.type == shaka.hls.PlaylistType.MEDIA) {
      // Get necessary info for this stream. These are things we would normally
      // find from the master playlist (e.g. from values on EXT-X-MEDIA tags).
      const basicInfo = await this.getMediaPlaylistBasicInfo_(playlist);
      const type = basicInfo.type;
      const mimeType = basicInfo.mimeType;
      const codecs = basicInfo.codecs;
      const languageValue = basicInfo.language;
      const height = basicInfo.height;
      const width = basicInfo.width;
      const channelsCount = basicInfo.channelCount;
      const sampleRate = basicInfo.sampleRate;

      // Some values we cannot figure out, and aren't important enough to ask
      // the user to provide through config values. A lot of these are only
      // relevant to ABR, which isn't necessary if there's only one variant.
      // So these unknowns should be set to false or null, largely.
      const spatialAudio = false;
      const characteristics = null;
      const closedCaptions = new Map();
      const forced = false; // Only relevant for text.
      const primary = true; // This is the only stream!
      const name = 'Media Playlist';

      // Make the stream info, with those values.
      const streamInfo = await this.convertParsedPlaylistIntoStreamInfo_(
          playlist, uri, uri, codecs, type, languageValue, primary, name,
          channelsCount, closedCaptions, characteristics, forced, sampleRate,
          spatialAudio, mimeType);
      this.uriToStreamInfosMap_.set(uri, streamInfo);

      if (type == 'video') {
        this.addVideoAttributes_(streamInfo.stream, width, height,
            /* frameRate= */ null, /* videoRange= */ null);
      }

      // Wrap the stream from that stream info with a variant.
      variants.push({
        id: 0,
        language: this.getLanguage_(languageValue),
        disabledUntilTime: 0,
        primary: true,
        audio: type == 'audio' ? streamInfo.stream : null,
        video: type == 'video' ? streamInfo.stream : null,
        bandwidth: streamInfo.stream.bandwidth || 0,
        allowedByApplication: true,
        allowedByKeySystem: true,
        decodingInfos: [],
      });
    } else {
      this.parseMasterVariables_(variablesTags);

      /** @type {!Array.<!shaka.hls.Tag>} */
      const mediaTags = Utils.filterTagsByName(
          playlist.tags, 'EXT-X-MEDIA');
      /** @type {!Array.<!shaka.hls.Tag>} */
      const variantTags = Utils.filterTagsByName(
          playlist.tags, 'EXT-X-STREAM-INF');
      /** @type {!Array.<!shaka.hls.Tag>} */
      const imageTags = Utils.filterTagsByName(
          playlist.tags, 'EXT-X-IMAGE-STREAM-INF');
      /** @type {!Array.<!shaka.hls.Tag>} */
      const sessionKeyTags = Utils.filterTagsByName(
          playlist.tags, 'EXT-X-SESSION-KEY');
<<<<<<< HEAD
      const contentSteeringTags = Utils.filterTagsByName(
          playlist.tags, 'EXT-X-CONTENT-STEERING');
=======
      /** @type {!Array.<!shaka.hls.Tag>} */
      const sessionDataTags = Utils.filterTagsByName(
          playlist.tags, 'EXT-X-SESSION-DATA');
>>>>>>> 30963788

      this.processSessionData_(sessionDataTags);

      this.parseCodecs_(variantTags);

      await this.processContentSteering_(contentSteeringTags);

      // Parse audio and video media tags first, so that we can extract segment
      // start time from audio/video streams and reuse for text streams.
      this.createStreamInfosFromMediaTags_(mediaTags);
      this.parseClosedCaptions_(mediaTags);
      variants = this.createVariantsForTags_(variantTags, sessionKeyTags);
      textStreams = this.parseTexts_(mediaTags);
      imageStreams = await this.parseImages_(imageTags);
    }

    // Make sure that the parser has not been destroyed.
    if (!this.playerInterface_) {
      throw new shaka.util.Error(
          shaka.util.Error.Severity.CRITICAL,
          shaka.util.Error.Category.PLAYER,
          shaka.util.Error.Code.OPERATION_ABORTED);
    }

    // This assert is our own sanity check.
    goog.asserts.assert(this.presentationTimeline_ == null,
        'Presentation timeline created early!');
    // We don't know if the presentation is VOD or live until we parse at least
    // one media playlist, so make a VOD-style presentation timeline for now
    // and change the type later if we discover this is live.
    // Since the player will load the first variant chosen early in the process,
    // there isn't a window during playback where the live-ness is unknown.
    this.presentationTimeline_ = new shaka.media.PresentationTimeline(
        /* presentationStartTime= */ null, /* delay= */ 0);
    this.presentationTimeline_.setStatic(true);

    // Single-variant streams aren't lazy-loaded, so for them we already have
    // enough info here to determine the presentation type and duration.
    if (playlist.type == shaka.hls.PlaylistType.MEDIA) {
      if (this.isLive_()) {
        this.changePresentationTimelineToLive_(playlist);
        const delay = this.getUpdatePlaylistDelay_();
        this.updatePlaylistTimer_.tickAfter(/* seconds= */ delay);
      }
      const streamInfos = Array.from(this.uriToStreamInfosMap_.values());
      this.finalizeStreams_(streamInfos);
      this.determineDuration_();
    }

    this.manifest_ = {
      presentationTimeline: this.presentationTimeline_,
      variants,
      textStreams,
      imageStreams,
      offlineSessionIds: [],
      minBufferTime: 0,
      sequenceMode: this.config_.hls.sequenceMode,
      ignoreManifestTimestampsInSegmentsMode:
        this.config_.hls.ignoreManifestTimestampsInSegmentsMode,
      type: shaka.media.ManifestParser.HLS,
      serviceDescription: null,
    };
    this.playerInterface_.makeTextStreamsForClosedCaptions(this.manifest_);
  }

  /**
   * @param {shaka.hls.Playlist} playlist
   * @return {!Promise.<shaka.util.SegmentUtils.BasicInfo>}
   * @private
   */
  async getMediaPlaylistBasicInfo_(playlist) {
    const HlsParser = shaka.hls.HlsParser;
    const defaultBasicInfo = shaka.util.SegmentUtils.getBasicInfoFromMimeType(
        this.config_.hls.mediaPlaylistFullMimeType);
    if (!playlist.segments.length) {
      return defaultBasicInfo;
    }
    const firstSegment = playlist.segments[0];
    const firstSegmentUri = shaka.hls.Utils.constructUris(
        [playlist.absoluteUri],
        playlist.segments[0].verbatimSegmentUri)[0];
    const parsedUri = new goog.Uri(firstSegmentUri);
    const extension = parsedUri.getPath().split('.').pop();
    const rawMimeType = HlsParser.RAW_FORMATS_TO_MIME_TYPES_[extension];
    if (rawMimeType) {
      return shaka.util.SegmentUtils.getBasicInfoFromMimeType(
          rawMimeType);
    }

    let segmentUris = [firstSegmentUri];
    const initSegmentRef = this.getInitSegmentReference_(
        playlist, firstSegment.tags);
    if (initSegmentRef) {
      segmentUris = initSegmentRef.getUris();
    }

    const requestType = shaka.net.NetworkingEngine.RequestType.SEGMENT;
    const segmentRequest = shaka.net.NetworkingEngine.makeRequest(
        segmentUris, this.config_.retryParameters);
    const type = initSegmentRef ?
        shaka.net.NetworkingEngine.AdvancedRequestType.INIT_SEGMENT :
        shaka.net.NetworkingEngine.AdvancedRequestType.MEDIA_SEGMENT;
    const response = await this.makeNetworkRequest_(
        segmentRequest, requestType, {type});

    let contentMimeType = response.headers['content-type'];
    if (contentMimeType) {
      // Split the MIME type in case the server sent additional parameters.
      contentMimeType = contentMimeType.split(';')[0].toLowerCase();
    }

    if (extension == 'ts' || contentMimeType == 'video/mp2t') {
      const basicInfo = shaka.util.SegmentUtils.getBasicInfoFromTs(response);
      if (basicInfo) {
        return basicInfo;
      }
    } else if (extension == 'mp4' ||
        contentMimeType == 'video/mp4' || contentMimeType == 'audio/mp4') {
      const basicInfo = shaka.util.SegmentUtils.getBasicInfoFromMp4(response);
      if (basicInfo) {
        return basicInfo;
      }
    }
    return defaultBasicInfo;
  }

  /** @private */
  determineDuration_() {
    goog.asserts.assert(this.presentationTimeline_,
        'Presentation timeline not created!');

    if (this.isLive_()) {
      // The spec says nothing much about seeking in live content, but Safari's
      // built-in HLS implementation does not allow it.  Therefore we will set
      // the availability window equal to the presentation delay.  The player
      // will be able to buffer ahead three segments, but the seek window will
      // be zero-sized.
      const PresentationType = shaka.hls.HlsParser.PresentationType_;

      if (this.presentationType_ == PresentationType.LIVE) {
        let segmentAvailabilityDuration = this.getLiveDuration_();

        // This defaults to the presentation delay, which has the effect of
        // making the live stream unseekable.  This is consistent with Apple's
        // HLS implementation.
        if (this.config_.hls.useSafariBehaviorForLive) {
          segmentAvailabilityDuration = this.presentationTimeline_.getDelay();
        }

        // The app can override that with a longer duration, to allow seeking.
        if (!isNaN(this.config_.availabilityWindowOverride)) {
          segmentAvailabilityDuration = this.config_.availabilityWindowOverride;
        }

        this.presentationTimeline_.setSegmentAvailabilityDuration(
            segmentAvailabilityDuration);
      }
    } else {
      // Use the minimum duration as the presentation duration.
      this.presentationTimeline_.setDuration(this.getMinDuration_());
    }

    // This is the first point where we have a meaningful presentation start
    // time, and we need to tell PresentationTimeline that so that it can
    // maintain consistency from here on.
    this.presentationTimeline_.lockStartTime();

    // This asserts that the live edge is being calculated from segment times.
    // For VOD and event streams, this check should still pass.
    goog.asserts.assert(
        !this.presentationTimeline_.usingPresentationStartTime(),
        'We should not be using the presentation start time in HLS!');
  }

  /**
   * Get the variables of each variant tag, and store in a map.
   * @param {!Array.<!shaka.hls.Tag>} tags Variant tags from the playlist.
   * @private
   */
  parseMasterVariables_(tags) {
    for (const variableTag of tags) {
      const name = variableTag.getAttributeValue('NAME');
      const value = variableTag.getAttributeValue('VALUE');
      if (name && value) {
        if (!this.globalVariables_.has(name)) {
          this.globalVariables_.set(name, value);
        }
      }
    }
  }

  /**
   * Get the variables of each variant tag, and store in a map.
   * @param {!Array.<!shaka.hls.Tag>} tags Variant tags from the playlist.
   * @return {!Map.<string, string>}
   * @private
   */
  parseMediaVariables_(tags) {
    const mediaVariables = new Map();
    for (const variableTag of tags) {
      const name = variableTag.getAttributeValue('NAME');
      const value = variableTag.getAttributeValue('VALUE');
      const mediaImport = variableTag.getAttributeValue('IMPORT');
      if (name && value) {
        mediaVariables.set(name, value);
      }
      if (mediaImport) {
        const globalValue = this.globalVariables_.get(mediaImport);
        if (globalValue) {
          mediaVariables.set(mediaImport, globalValue);
        }
      }
    }
    return mediaVariables;
  }

  /**
   * Process the Content Steering tags of the playlist
   *
   * @param {!Array.<!shaka.hls.Tag>} tags
   * @return {!Promise}
   * @private
   */
  async processContentSteering_(tags) {
    if (!this.playerInterface_) {
      return;
    }

    let contentSteeringPromise = Promise.resolve();
    for (const contentSteeringTag of tags) {
      if (this.contentSteeringManager_) {
        break;
      }
      const uri = contentSteeringTag.getAttributeValue('SERVER-URI');
      if (!uri) {
        continue;
      }
      const pathwayId = contentSteeringTag.getAttributeValue('PATHWAY-ID');
      this.contentSteeringManager_ =
            new shaka.util.ContentSteeringManager(this.playerInterface_);
      goog.asserts.assert(this.config_, 'Must call configure() before this!');
      this.contentSteeringManager_.configure(this.config_);
      this.contentSteeringManager_.setBaseUris([this.masterPlaylistUri_]);
      this.contentSteeringManager_.setManifestType(
          shaka.media.ManifestParser.HLS);
      this.contentSteeringManager_.setDefaultPathwayId(pathwayId);
      contentSteeringPromise = this.contentSteeringManager_.requestInfo(uri);
    }
    await contentSteeringPromise;
  }

  /**
   * Get the codecs of each variant tag, and store in a map from
   * audio/video/subtitle group id to the codecs arraylist.
   * @param {!Array.<!shaka.hls.Tag>} tags Variant tags from the playlist.
   * @private
   */
  parseCodecs_(tags) {
    const ContentType = shaka.util.ManifestParserUtils.ContentType;

    for (const variantTag of tags) {
      const audioGroupId = variantTag.getAttributeValue('AUDIO');
      const videoGroupId = variantTag.getAttributeValue('VIDEO');
      const subGroupId = variantTag.getAttributeValue('SUBTITLES');
      const allCodecs = this.getCodecsForVariantTag_(variantTag);

      if (subGroupId) {
        const textCodecs = shaka.util.ManifestParserUtils.guessCodecsSafe(
            ContentType.TEXT, allCodecs);
        goog.asserts.assert(textCodecs != null, 'Text codecs should be valid.');
        this.groupIdToCodecsMap_.set(subGroupId, textCodecs);
        shaka.util.ArrayUtils.remove(allCodecs, textCodecs);
      }
      if (audioGroupId) {
        let codecs = shaka.util.ManifestParserUtils.guessCodecsSafe(
            ContentType.AUDIO, allCodecs);
        if (!codecs) {
          codecs = this.config_.hls.defaultAudioCodec;
        }
        this.groupIdToCodecsMap_.set(audioGroupId, codecs);
      }
      if (videoGroupId) {
        let codecs = shaka.util.ManifestParserUtils.guessCodecsSafe(
            ContentType.VIDEO, allCodecs);
        if (!codecs) {
          codecs = this.config_.hls.defaultVideoCodec;
        }
        this.groupIdToCodecsMap_.set(videoGroupId, codecs);
      }
    }
  }

  /**
   * Process EXT-X-SESSION-DATA tags.
   *
   * @param {!Array.<!shaka.hls.Tag>} tags
   * @private
   */
  processSessionData_(tags) {
    for (const tag of tags) {
      const id = tag.getAttributeValue('DATA-ID');
      const uri = tag.getAttributeValue('URI');
      const language = tag.getAttributeValue('LANGUAGE');
      const value = tag.getAttributeValue('VALUE');
      const data = (new Map()).set('id', id);
      if (uri) {
        data.set('uri', shaka.hls.Utils.constructUris(
            [this.masterPlaylistUri_], uri, this.globalVariables_)[0]);
      }
      if (language) {
        data.set('language', language);
      }
      if (value) {
        data.set('value', value);
      }
      const event = new shaka.util.FakeEvent('sessiondata', data);
      if (this.playerInterface_) {
        this.playerInterface_.onEvent(event);
      }
    }
  }

  /**
   * Parse Subtitles and Closed Captions from 'EXT-X-MEDIA' tags.
   * Create text streams for Subtitles, but not Closed Captions.
   *
   * @param {!Array.<!shaka.hls.Tag>} mediaTags Media tags from the playlist.
   * @return {!Array.<!shaka.extern.Stream>}
   * @private
   */
  parseTexts_(mediaTags) {
    // Create text stream for each Subtitle media tag.
    const subtitleTags =
        shaka.hls.Utils.filterTagsByType(mediaTags, 'SUBTITLES');
    const textStreams = subtitleTags.map((tag) => {
      const disableText = this.config_.disableText;
      if (disableText) {
        return null;
      }
      try {
        return this.createStreamInfoFromMediaTag_(tag).stream;
      } catch (e) {
        if (this.config_.hls.ignoreTextStreamFailures) {
          return null;
        }
        throw e;
      }
    });

    const type = shaka.util.ManifestParserUtils.ContentType.TEXT;

    // Set the codecs for text streams.
    for (const tag of subtitleTags) {
      const groupId = tag.getRequiredAttrValue('GROUP-ID');
      const codecs = this.groupIdToCodecsMap_.get(groupId);
      if (codecs) {
        const textStreamInfos = this.groupIdToStreamInfosMap_.get(groupId);
        if (textStreamInfos) {
          for (const textStreamInfo of textStreamInfos) {
            textStreamInfo.stream.codecs = codecs;
            textStreamInfo.stream.mimeType =
                this.guessMimeTypeBeforeLoading_(type, codecs) ||
                this.guessMimeTypeFallback_(type);
          }
        }
      }
    }

    // Do not create text streams for Closed captions.
    return textStreams.filter((s) => s);
  }

  /**
   * @param {!Array.<!shaka.hls.Tag>} imageTags from the playlist.
   * @return {!Promise.<!Array.<!shaka.extern.Stream>>}
   * @private
   */
  async parseImages_(imageTags) {
    // Create image stream for each image tag.
    const imageStreamPromises = imageTags.map(async (tag) => {
      const disableThumbnails = this.config_.disableThumbnails;
      if (disableThumbnails) {
        return null;
      }
      try {
        const streamInfo = await this.createStreamInfoFromImageTag_(tag);
        return streamInfo.stream;
      } catch (e) {
        if (this.config_.hls.ignoreImageStreamFailures) {
          return null;
        }
        throw e;
      }
    });
    const imageStreams = await Promise.all(imageStreamPromises);
    return imageStreams.filter((s) => s);
  }

  /**
   * @param {!Array.<!shaka.hls.Tag>} mediaTags Media tags from the playlist.
   * @private
   */
  createStreamInfosFromMediaTags_(mediaTags) {
    // Filter out subtitles and  media tags without uri.
    mediaTags = mediaTags.filter((tag) => {
      const uri = tag.getAttributeValue('URI') || '';
      const type = tag.getAttributeValue('TYPE');
      return type != 'SUBTITLES' && uri != '';
    });

    // Create stream info for each audio / video media tag.
    for (const tag of mediaTags) {
      this.createStreamInfoFromMediaTag_(tag);
    }
  }

  /**
   * @param {!Array.<!shaka.hls.Tag>} tags Variant tags from the playlist.
   * @param {!Array.<!shaka.hls.Tag>} sessionKeyTags EXT-X-SESSION-KEY tags
   * from the playlist.
   * @return {!Array.<!shaka.extern.Variant>}
   * @private
   */
  createVariantsForTags_(tags, sessionKeyTags) {
    // EXT-X-SESSION-KEY processing
    const drmInfos = [];
    const keyIds = new Set();
    if (sessionKeyTags.length > 0) {
      for (const drmTag of sessionKeyTags) {
        const method = drmTag.getRequiredAttrValue('METHOD');
        if (method != 'NONE' && method != 'AES-128') {
          // According to the HLS spec, KEYFORMAT is optional and implicitly
          // defaults to "identity".
          // https://datatracker.ietf.org/doc/html/draft-pantos-hls-rfc8216bis-11#section-4.4.4.4
          const keyFormat =
              drmTag.getAttributeValue('KEYFORMAT') || 'identity';
          const drmParser =
              shaka.hls.HlsParser.KEYFORMATS_TO_DRM_PARSERS_[keyFormat];

          const drmInfo = drmParser ?
              drmParser(drmTag, /* mimeType= */ '') : null;
          if (drmInfo) {
            if (drmInfo.keyIds) {
              for (const keyId of drmInfo.keyIds) {
                keyIds.add(keyId);
              }
            }
            drmInfos.push(drmInfo);
          } else {
            shaka.log.warning('Unsupported HLS KEYFORMAT', keyFormat);
          }
        }
      }
    }

    // Create variants for each variant tag.
    const allVariants = tags.map((tag) => {
      const frameRate = tag.getAttributeValue('FRAME-RATE');
      const bandwidth = Number(tag.getAttributeValue('AVERAGE-BANDWIDTH')) ||
        Number(tag.getRequiredAttrValue('BANDWIDTH'));

      const resolution = tag.getAttributeValue('RESOLUTION');
      const [width, height] = resolution ? resolution.split('x') : [null, null];

      const videoRange = tag.getAttributeValue('VIDEO-RANGE');

      const streamInfos = this.createStreamInfosForVariantTag_(tag,
          resolution, frameRate);

      goog.asserts.assert(streamInfos.audio.length ||
          streamInfos.video.length, 'We should have created a stream!');

      return this.createVariants_(
          streamInfos.audio,
          streamInfos.video,
          bandwidth,
          width,
          height,
          frameRate,
          videoRange,
          drmInfos,
          keyIds);
    });
    let variants = allVariants.reduce(shaka.util.Functional.collapseArrays, []);
    // Filter out null variants.
    variants = variants.filter((variant) => variant != null);
    return variants;
  }

  /**
   * Create audio and video streamInfos from an 'EXT-X-STREAM-INF' tag and its
   * related media tags.
   *
   * @param {!shaka.hls.Tag} tag
   * @param {?string} resolution
   * @param {?string} frameRate
   * @return {!shaka.hls.HlsParser.StreamInfos}
   * @private
   */
  createStreamInfosForVariantTag_(tag, resolution, frameRate) {
    const ContentType = shaka.util.ManifestParserUtils.ContentType;
    /** @type {!Array.<string>} */
    let allCodecs = this.getCodecsForVariantTag_(tag);
    const audioGroupId = tag.getAttributeValue('AUDIO');
    const videoGroupId = tag.getAttributeValue('VIDEO');
    goog.asserts.assert(audioGroupId == null || videoGroupId == null,
        'Unexpected: both video and audio described by media tags!');

    const groupId = audioGroupId || videoGroupId;
    const streamInfos =
        (groupId && this.groupIdToStreamInfosMap_.has(groupId)) ?
        this.groupIdToStreamInfosMap_.get(groupId) : [];

    /** @type {shaka.hls.HlsParser.StreamInfos} */
    const res = {
      audio: audioGroupId ? streamInfos : [],
      video: videoGroupId ? streamInfos : [],
    };

    // Make an educated guess about the stream type.
    shaka.log.debug('Guessing stream type for', tag.toString());
    let type;
    let ignoreStream = false;

    // The Microsoft HLS manifest generators will make audio-only variants
    // that link to their URI both directly and through an audio tag.
    // In that case, ignore the local URI and use the version in the
    // AUDIO tag, so you inherit its language.
    // As an example, see the manifest linked in issue #860.
    const streamURI = tag.getRequiredAttrValue('URI');
    const hasSameUri = res.audio.find((audio) => {
      return audio && audio.verbatimMediaPlaylistUri == streamURI;
    });

    const videoCodecs = shaka.util.ManifestParserUtils.guessCodecsSafe(
        ContentType.VIDEO, allCodecs);
    const audioCodecs = shaka.util.ManifestParserUtils.guessCodecsSafe(
        ContentType.AUDIO, allCodecs);

    if (audioCodecs && !videoCodecs) {
      // There are no associated media tags, and there's only audio codec,
      // and no video codec, so it should be audio.
      type = ContentType.AUDIO;
      shaka.log.debug('Guessing audio-only.');
      ignoreStream = res.audio.length > 0;
    } else if (!streamInfos.length && audioCodecs && videoCodecs) {
      // There are both audio and video codecs, so assume multiplexed content.
      // Note that the default used when CODECS is missing assumes multiple
      // (and therefore multiplexed).
      // Recombine the codec strings into one so that MediaSource isn't
      // lied to later. (That would trigger an error in Chrome.)
      shaka.log.debug('Guessing multiplexed audio+video.');
      type = ContentType.VIDEO;
      allCodecs = [[videoCodecs, audioCodecs].join(',')];
    } else if (res.audio.length && hasSameUri) {
      shaka.log.debug('Guessing audio-only.');
      type = ContentType.AUDIO;
      ignoreStream = true;
    } else if (res.video.length && !res.audio.length) {
      // There are associated video streams.  Assume this is audio.
      shaka.log.debug('Guessing audio-only.');
      type = ContentType.AUDIO;
    } else {
      shaka.log.debug('Guessing video-only.');
      type = ContentType.VIDEO;
    }

    if (!ignoreStream) {
      const streamInfo =
          this.createStreamInfoFromVariantTag_(tag, allCodecs, type);
      res[streamInfo.stream.type] = [streamInfo];
    }
    return res;
  }


  /**
   * Get the codecs from the 'EXT-X-STREAM-INF' tag.
   *
   * @param {!shaka.hls.Tag} tag
   * @return {!Array.<string>} codecs
   * @private
   */
  getCodecsForVariantTag_(tag) {
    // These are the default codecs to assume if none are specified.
    const defaultCodecsArray = [];
    if (!this.config_.disableVideo) {
      defaultCodecsArray.push(this.config_.hls.defaultVideoCodec);
    }
    if (!this.config_.disableAudio) {
      defaultCodecsArray.push(this.config_.hls.defaultAudioCodec);
    }
    const defaultCodecs = defaultCodecsArray.join(',');

    const codecsString = tag.getAttributeValue('CODECS', defaultCodecs);
    // Strip out internal whitespace while splitting on commas:
    /** @type {!Array.<string>} */
    const codecs = codecsString.split(/\s*,\s*/);

    return this.filterDuplicateCodecs_(codecs);
  }


  /**
   * @param {!Array.<string>} codecs
   * @return {!Array.<string>} codecs
   * @private
   */
  filterDuplicateCodecs_(codecs) {
    // Filter out duplicate codecs.
    const seen = new Set();
    const ret = [];
    for (const codec of codecs) {
      // HLS says the CODECS field needs to include all codecs that appear in
      // the content. This means that if the content changes profiles, it should
      // include both. Since all known browsers support changing profiles
      // without any other work, just ignore them.  See also:
      // https://github.com/shaka-project/shaka-player/issues/1817
      const shortCodec = shaka.util.MimeUtils.getCodecBase(codec);
      if (!seen.has(shortCodec)) {
        ret.push(codec);
        seen.add(shortCodec);
      } else {
        shaka.log.debug('Ignoring duplicate codec');
      }
    }
    return ret;
  }

  /**
   * Get the channel count information for an HLS audio track.
   * CHANNELS specifies an ordered, "/" separated list of parameters.
   * If the type is audio, the first parameter will be a decimal integer
   * specifying the number of independent, simultaneous audio channels.
   * No other channels parameters are currently defined.
   *
   * @param {!shaka.hls.Tag} tag
   * @return {?number}
   * @private
   */
  getChannelsCount_(tag) {
    const channels = tag.getAttributeValue('CHANNELS');
    if (!channels) {
      return null;
    }
    const channelcountstring = channels.split('/')[0];
    const count = parseInt(channelcountstring, 10);
    return count;
  }

  /**
   * Get the sample rate information for an HLS audio track.
   *
   * @param {!shaka.hls.Tag} tag
   * @return {?number}
   * @private
   */
  getSampleRate_(tag) {
    const sampleRate = tag.getAttributeValue('SAMPLE-RATE');
    if (!sampleRate) {
      return null;
    }
    return parseInt(sampleRate, 10);
  }

  /**
   * Get the spatial audio information for an HLS audio track.
   * In HLS the channels field indicates the number of audio channels that the
   * stream has (eg: 2). In the case of Dolby Atmos, the complexity is
   * expressed with the number of channels followed by the word JOC
   * (eg: 16/JOC), so 16 would be the number of channels (eg: 7.3.6 layout),
   * and JOC indicates that the stream has spatial audio.
   * @see https://developer.apple.com/documentation/http_live_streaming/hls_authoring_specification_for_apple_devices/hls_authoring_specification_for_apple_devices_appendixes
   *
   * @param {!shaka.hls.Tag} tag
   * @return {boolean}
   * @private
   */
  isSpatialAudio_(tag) {
    const channels = tag.getAttributeValue('CHANNELS');
    if (!channels) {
      return false;
    }
    return channels.includes('/JOC');
  }

  /**
   * Get the closed captions map information for the EXT-X-STREAM-INF tag, to
   * create the stream info.
   * @param {!shaka.hls.Tag} tag
   * @param {string} type
   * @return {Map.<string, string>} closedCaptions
   * @private
   */
  getClosedCaptions_(tag, type) {
    const ContentType = shaka.util.ManifestParserUtils.ContentType;
    // The attribute of closed captions is optional, and the value may be
    // 'NONE'.
    const closedCaptionsAttr = tag.getAttributeValue('CLOSED-CAPTIONS');

    // EXT-X-STREAM-INF tags may have CLOSED-CAPTIONS attributes.
    // The value can be either a quoted-string or an enumerated-string with
    // the value NONE. If the value is a quoted-string, it MUST match the
    // value of the GROUP-ID attribute of an EXT-X-MEDIA tag elsewhere in the
    // Playlist whose TYPE attribute is CLOSED-CAPTIONS.
    if (type == ContentType.VIDEO && closedCaptionsAttr &&
    closedCaptionsAttr != 'NONE') {
      return this.groupIdToClosedCaptionsMap_.get(closedCaptionsAttr);
    }
    return null;
  }

  /**
   * Get the normalized language value.
   *
   * @param {?string} languageValue
   * @return {string}
   * @private
   */
  getLanguage_(languageValue) {
    const LanguageUtils = shaka.util.LanguageUtils;
    return LanguageUtils.normalize(languageValue || 'und');
  }

  /**
   * Get the type value.
   * Shaka recognizes the content types 'audio', 'video', 'text', and 'image'.
   * The HLS 'subtitles' type needs to be mapped to 'text'.
   * @param {!shaka.hls.Tag} tag
   * @return {string}
   * @private
   */
  getType_(tag) {
    let type = tag.getRequiredAttrValue('TYPE').toLowerCase();
    if (type == 'subtitles') {
      type = shaka.util.ManifestParserUtils.ContentType.TEXT;
    }
    return type;
  }

  /**
   * @param {!Array.<shaka.hls.HlsParser.StreamInfo>} audioInfos
   * @param {!Array.<shaka.hls.HlsParser.StreamInfo>} videoInfos
   * @param {number} bandwidth
   * @param {?string} width
   * @param {?string} height
   * @param {?string} frameRate
   * @param {?string} videoRange
   * @param {!Array.<shaka.extern.DrmInfo>} drmInfos
   * @param {!Set.<string>} keyIds
   * @return {!Array.<!shaka.extern.Variant>}
   * @private
   */
  createVariants_(
      audioInfos, videoInfos, bandwidth, width, height, frameRate, videoRange,
      drmInfos, keyIds) {
    const ContentType = shaka.util.ManifestParserUtils.ContentType;
    const DrmEngine = shaka.media.DrmEngine;

    for (const info of videoInfos) {
      this.addVideoAttributes_(
          info.stream, width, height, frameRate, videoRange);
    }

    // In case of audio-only or video-only content or the audio/video is
    // disabled by the config, we create an array of one item containing
    // a null. This way, the double-loop works for all kinds of content.
    // NOTE: we currently don't have support for audio-only content.
    const disableAudio = this.config_.disableAudio;
    if (!audioInfos.length || disableAudio) {
      audioInfos = [null];
    }
    const disableVideo = this.config_.disableVideo;
    if (!videoInfos.length || disableVideo) {
      videoInfos = [null];
    }

    const variants = [];
    for (const audioInfo of audioInfos) {
      for (const videoInfo of videoInfos) {
        const audioStream = audioInfo ? audioInfo.stream : null;
        if (audioStream) {
          audioStream.drmInfos = drmInfos;
          audioStream.keyIds = keyIds;
        }
        const videoStream = videoInfo ? videoInfo.stream : null;
        if (videoStream) {
          videoStream.drmInfos = drmInfos;
          videoStream.keyIds = keyIds;
        }
        const audioDrmInfos = audioInfo ? audioInfo.stream.drmInfos : null;
        const videoDrmInfos = videoInfo ? videoInfo.stream.drmInfos : null;
        const videoStreamUri =
            videoInfo ? videoInfo.verbatimMediaPlaylistUri : '';
        const audioStreamUri =
            audioInfo ? audioInfo.verbatimMediaPlaylistUri : '';
        const variantUriKey = videoStreamUri + ' - ' + audioStreamUri;

        if (audioStream && videoStream) {
          if (!DrmEngine.areDrmCompatible(audioDrmInfos, videoDrmInfos)) {
            shaka.log.warning(
                'Incompatible DRM info in HLS variant.  Skipping.');
            continue;
          }
        }

        if (this.variantUriSet_.has(variantUriKey)) {
          // This happens when two variants only differ in their text streams.
          shaka.log.debug(
              'Skipping variant which only differs in text streams.');
          continue;
        }

        // Since both audio and video are of the same type, this assertion will
        // catch certain mistakes at runtime that the compiler would miss.
        goog.asserts.assert(!audioStream ||
            audioStream.type == ContentType.AUDIO, 'Audio parameter mismatch!');
        goog.asserts.assert(!videoStream ||
            videoStream.type == ContentType.VIDEO, 'Video parameter mismatch!');

        const variant = {
          id: this.globalId_++,
          language: audioStream ? audioStream.language : 'und',
          disabledUntilTime: 0,
          primary: (!!audioStream && audioStream.primary) ||
              (!!videoStream && videoStream.primary),
          audio: audioStream,
          video: videoStream,
          bandwidth,
          allowedByApplication: true,
          allowedByKeySystem: true,
          decodingInfos: [],
        };

        variants.push(variant);
        this.variantUriSet_.add(variantUriKey);
      }
    }
    return variants;
  }

  /**
   * Parses an array of EXT-X-MEDIA tags, then stores the values of all tags
   * with TYPE="CLOSED-CAPTIONS" into a map of group id to closed captions.
   *
   * @param {!Array.<!shaka.hls.Tag>} mediaTags
   * @private
   */
  parseClosedCaptions_(mediaTags) {
    const closedCaptionsTags =
        shaka.hls.Utils.filterTagsByType(mediaTags, 'CLOSED-CAPTIONS');
    for (const tag of closedCaptionsTags) {
      goog.asserts.assert(tag.name == 'EXT-X-MEDIA',
          'Should only be called on media tags!');
      const languageValue = tag.getAttributeValue('LANGUAGE');
      let language = this.getLanguage_(languageValue);
      if (!languageValue) {
        const nameValue = tag.getAttributeValue('NAME');
        if (nameValue) {
          language = nameValue;
        }
      }

      // The GROUP-ID value is a quoted-string that specifies the group to which
      // the Rendition belongs.
      const groupId = tag.getRequiredAttrValue('GROUP-ID');

      // The value of INSTREAM-ID is a quoted-string that specifies a Rendition
      // within the segments in the Media Playlist. This attribute is REQUIRED
      // if the TYPE attribute is CLOSED-CAPTIONS.
      // We need replace SERVICE string by our internal svc string.
      const instreamId = tag.getRequiredAttrValue('INSTREAM-ID')
          .replace('SERVICE', 'svc');
      if (!this.groupIdToClosedCaptionsMap_.get(groupId)) {
        this.groupIdToClosedCaptionsMap_.set(groupId, new Map());
      }
      this.groupIdToClosedCaptionsMap_.get(groupId).set(instreamId, language);
    }
  }

  /**
   * Parse EXT-X-MEDIA media tag into a Stream object.
   *
   * @param {shaka.hls.Tag} tag
   * @return {!shaka.hls.HlsParser.StreamInfo}
   * @private
   */
  createStreamInfoFromMediaTag_(tag) {
    goog.asserts.assert(tag.name == 'EXT-X-MEDIA',
        'Should only be called on media tags!');
    const groupId = tag.getRequiredAttrValue('GROUP-ID');
    let codecs = '';
    /** @type {string} */
    const type = this.getType_(tag);
    if (type == shaka.util.ManifestParserUtils.ContentType.TEXT) {
      codecs = tag.getAttributeValue('CODECS') || '';
    } else if (groupId && this.groupIdToCodecsMap_.has(groupId)) {
      codecs = this.groupIdToCodecsMap_.get(groupId);
    }

    const verbatimMediaPlaylistUri = tag.getRequiredAttrValue('URI');

    // Check if the stream has already been created as part of another Variant
    // and return it if it has.
    if (this.uriToStreamInfosMap_.has(verbatimMediaPlaylistUri)) {
      return this.uriToStreamInfosMap_.get(verbatimMediaPlaylistUri);
    }

    const language = tag.getAttributeValue('LANGUAGE');
    const name = tag.getAttributeValue('NAME');

    // NOTE: According to the HLS spec, "DEFAULT=YES" requires "AUTOSELECT=YES".
    // However, we don't bother to validate "AUTOSELECT", since we don't
    // actually use it in our streaming model, and we treat everything as
    // "AUTOSELECT=YES".  A value of "AUTOSELECT=NO" would imply that it may
    // only be selected explicitly by the user, and we don't have a way to
    // represent that in our model.
    const defaultAttrValue = tag.getAttributeValue('DEFAULT');
    const primary = defaultAttrValue == 'YES';

    const channelsCount = type == 'audio' ? this.getChannelsCount_(tag) : null;
    const spatialAudio = type == 'audio' ? this.isSpatialAudio_(tag) : false;
    const characteristics = tag.getAttributeValue('CHARACTERISTICS');

    const forcedAttrValue = tag.getAttributeValue('FORCED');
    const forced = forcedAttrValue == 'YES';
    const sampleRate = type == 'audio' ? this.getSampleRate_(tag) : null;
    // TODO: Should we take into account some of the currently ignored
    // attributes: INSTREAM-ID, Attribute descriptions: https://bit.ly/2lpjOhj
    const streamInfo = this.createStreamInfo_(
        verbatimMediaPlaylistUri, codecs, type, language, primary, name,
        channelsCount, /* closedCaptions= */ null, characteristics, forced,
        sampleRate, spatialAudio);
    if (this.groupIdToStreamInfosMap_.has(groupId)) {
      this.groupIdToStreamInfosMap_.get(groupId).push(streamInfo);
    } else {
      this.groupIdToStreamInfosMap_.set(groupId, [streamInfo]);
    }

    // TODO: This check is necessary because of the possibility of multiple
    // calls to createStreamInfoFromMediaTag_ before either has resolved.
    if (this.uriToStreamInfosMap_.has(verbatimMediaPlaylistUri)) {
      return this.uriToStreamInfosMap_.get(verbatimMediaPlaylistUri);
    }
    this.uriToStreamInfosMap_.set(verbatimMediaPlaylistUri, streamInfo);
    return streamInfo;
  }

  /**
   * Parse EXT-X-MEDIA media tag into a Stream object.
   *
   * @param {shaka.hls.Tag} tag
   * @return {!Promise.<!shaka.hls.HlsParser.StreamInfo>}
   * @private
   */
  async createStreamInfoFromImageTag_(tag) {
    goog.asserts.assert(tag.name == 'EXT-X-IMAGE-STREAM-INF',
        'Should only be called on image tags!');
    /** @type {string} */
    const type = shaka.util.ManifestParserUtils.ContentType.IMAGE;

    const verbatimImagePlaylistUri = tag.getRequiredAttrValue('URI');
    const codecs = tag.getAttributeValue('CODECS', 'jpeg') || '';

    // Check if the stream has already been created as part of another Variant
    // and return it if it has.
    if (this.uriToStreamInfosMap_.has(verbatimImagePlaylistUri)) {
      return this.uriToStreamInfosMap_.get(verbatimImagePlaylistUri);
    }

    const language = tag.getAttributeValue('LANGUAGE');
    const name = tag.getAttributeValue('NAME');

    const characteristics = tag.getAttributeValue('CHARACTERISTICS');

    const streamInfo = this.createStreamInfo_(
        verbatimImagePlaylistUri, codecs, type, language, /* primary= */ false,
        name, /* channelsCount= */ null, /* closedCaptions= */ null,
        characteristics, /* forced= */ false, /* sampleRate= */ null,
        /* spatialAudio= */ false);

    // TODO: This check is necessary because of the possibility of multiple
    // calls to createStreamInfoFromImageTag_ before either has resolved.
    if (this.uriToStreamInfosMap_.has(verbatimImagePlaylistUri)) {
      return this.uriToStreamInfosMap_.get(verbatimImagePlaylistUri);
    }

    // Parse misc attributes.
    const resolution = tag.getAttributeValue('RESOLUTION');
    if (resolution) {
      // The RESOLUTION tag represents the resolution of a single thumbnail, not
      // of the entire sheet at once (like we expect in the output).
      // So multiply by the layout size.

      // Since we need to have generated the segment index for this, we can't
      // lazy-load in this situation.
      await streamInfo.stream.createSegmentIndex();

      const reference = streamInfo.stream.segmentIndex.get(0);
      const layout = reference.getTilesLayout();
      if (layout) {
        streamInfo.stream.width =
            Number(resolution.split('x')[0]) * Number(layout.split('x')[0]);
        streamInfo.stream.height =
            Number(resolution.split('x')[1]) * Number(layout.split('x')[1]);
        // TODO: What happens if there are multiple grids, with different
        // layout sizes, inside this image stream?
      }
    }
    const bandwidth = tag.getAttributeValue('BANDWIDTH');
    if (bandwidth) {
      streamInfo.stream.bandwidth = Number(bandwidth);
    }

    this.uriToStreamInfosMap_.set(verbatimImagePlaylistUri, streamInfo);
    return streamInfo;
  }

  /**
   * Parse an EXT-X-STREAM-INF media tag into a Stream object.
   *
   * @param {!shaka.hls.Tag} tag
   * @param {!Array.<string>} allCodecs
   * @param {string} type
   * @return {!shaka.hls.HlsParser.StreamInfo}
   * @private
   */
  createStreamInfoFromVariantTag_(tag, allCodecs, type) {
    goog.asserts.assert(tag.name == 'EXT-X-STREAM-INF',
        'Should only be called on variant tags!');
    const verbatimMediaPlaylistUri = tag.getRequiredAttrValue('URI');

    if (this.uriToStreamInfosMap_.has(verbatimMediaPlaylistUri)) {
      return this.uriToStreamInfosMap_.get(verbatimMediaPlaylistUri);
    }

    const closedCaptions = this.getClosedCaptions_(tag, type);
    const codecs = shaka.util.ManifestParserUtils.guessCodecs(type, allCodecs);
    const streamInfo = this.createStreamInfo_(verbatimMediaPlaylistUri,
        codecs, type, /* language= */ null, /* primary= */ false,
        /* name= */ null, /* channelcount= */ null, closedCaptions,
        /* characteristics= */ null, /* forced= */ false,
        /* sampleRate= */ null, /* spatialAudio= */ false);
    // TODO: This check is necessary because of the possibility of multiple
    // calls to createStreamInfoFromVariantTag_ before either has resolved.
    if (this.uriToStreamInfosMap_.has(verbatimMediaPlaylistUri)) {
      return this.uriToStreamInfosMap_.get(verbatimMediaPlaylistUri);
    }

    this.uriToStreamInfosMap_.set(verbatimMediaPlaylistUri, streamInfo);
    return streamInfo;
  }


  /**
   * @param {string} verbatimMediaPlaylistUri
   * @param {string} codecs
   * @param {string} type
   * @param {?string} languageValue
   * @param {boolean} primary
   * @param {?string} name
   * @param {?number} channelsCount
   * @param {Map.<string, string>} closedCaptions
   * @param {?string} characteristics
   * @param {boolean} forced
   * @param {?number} sampleRate
   * @param {boolean} spatialAudio
   * @return {!shaka.hls.HlsParser.StreamInfo}
   * @private
   */
  createStreamInfo_(verbatimMediaPlaylistUri, codecs, type, languageValue,
      primary, name, channelsCount, closedCaptions, characteristics, forced,
      sampleRate, spatialAudio) {
    // TODO: Refactor, too many parameters
    const initialMediaPlaylistUris = shaka.hls.Utils.constructUris(
        [this.masterPlaylistUri_], verbatimMediaPlaylistUri,
        this.globalVariables_);

    // This stream is lazy-loaded inside the createSegmentIndex function.
    // So we start out with a stream object that does not contain the actual
    // segment index, then download when createSegmentIndex is called.
    const stream = this.makeStreamObject_(codecs, type, languageValue, primary,
        name, channelsCount, closedCaptions, characteristics, forced,
        sampleRate, spatialAudio);
    const streamInfo = {
      stream,
      type,
      verbatimMediaPlaylistUri,
      // These values are filled out or updated after lazy-loading:
      absoluteMediaPlaylistUris: initialMediaPlaylistUris,
      minTimestamp: 0,
      maxTimestamp: 0,
      mediaSequenceToStartTime: new Map(),
      canSkipSegments: false,
      canBlockReload: false,
      hasEndList: false,
      firstSequenceNumber: -1,
      nextMediaSequence: -1,
      nextPart: -1,
      loadedOnce: false,
    };

    /** @param {!AbortSignal} abortSignal */
    const downloadSegmentIndex = async (abortSignal) => {
      // Download the actual manifest.
      const response = await this.requestManifest_(
          streamInfo.absoluteMediaPlaylistUris, /* isPlaylist= */ true);
      if (abortSignal.aborted) {
        return;
      }

      // Record the final URI after redirects.
      const absoluteMediaPlaylistUri = response.uri;

      // Record the redirected, final URI of this media playlist when we parse
      // it.
      /** @type {!shaka.hls.Playlist} */
      const playlist = this.manifestTextParser_.parsePlaylist(
          response.data, absoluteMediaPlaylistUri);

      const wasLive = this.isLive_();
      const realStreamInfo = await this.convertParsedPlaylistIntoStreamInfo_(
          playlist, verbatimMediaPlaylistUri, absoluteMediaPlaylistUri, codecs,
          type, languageValue, primary, name, channelsCount, closedCaptions,
          characteristics, forced, sampleRate, spatialAudio);
      if (abortSignal.aborted) {
        return;
      }

      const realStream = realStreamInfo.stream;

      if (this.isLive_() && !wasLive) {
        // Now that we know that the presentation is live, convert the timeline
        // to live.
        this.changePresentationTimelineToLive_(playlist);
      }

      // Copy values from the real stream info to our initial one.
      streamInfo.absoluteMediaPlaylistUri = absoluteMediaPlaylistUri;
      streamInfo.minTimestamp = realStreamInfo.minTimestamp;
      streamInfo.maxTimestamp = realStreamInfo.maxTimestamp;
      streamInfo.canSkipSegments = realStreamInfo.canSkipSegments;
      streamInfo.canBlockReload = realStreamInfo.canBlockReload;
      streamInfo.hasEndList = realStreamInfo.hasEndList;
      streamInfo.mediaSequenceToStartTime =
          realStreamInfo.mediaSequenceToStartTime;
      streamInfo.nextMediaSequence = realStreamInfo.nextMediaSequence;
      streamInfo.nextPart = realStreamInfo.nextPart;
      streamInfo.loadedOnce = true;
      stream.segmentIndex = realStream.segmentIndex;
      stream.encrypted = realStream.encrypted;
      stream.drmInfos = realStream.drmInfos;
      stream.keyIds = realStream.keyIds;
      stream.mimeType = realStream.mimeType;
      stream.bandwidth = realStream.bandwidth;

      // Since we lazy-loaded this content, the player may need to create new
      // sessions for the DRM info in this stream.
      if (stream.drmInfos.length) {
        this.playerInterface_.newDrmInfo(stream);
      }

      const ContentType = shaka.util.ManifestParserUtils.ContentType;
      if (type == ContentType.VIDEO || type == ContentType.AUDIO) {
        for (const otherStreamInfo of this.uriToStreamInfosMap_.values()) {
          if (!otherStreamInfo.loadedOnce && otherStreamInfo.type == type) {
            // To aid manifest filtering, assume before loading that all video
            // renditions have the same MIME type.  (And likewise for audio.)
            otherStreamInfo.stream.mimeType = realStream.mimeType;
          }
        }
      }

      if (type == ContentType.TEXT) {
        const firstSegment = realStream.segmentIndex.get(0);
        if (firstSegment && firstSegment.initSegmentReference) {
          stream.mimeType = 'application/mp4';
        }
      }

      // Add finishing touches to the stream that can only be done once we have
      // more full context on the media as a whole.
      if (this.hasEnoughInfoToFinalizeStreams_()) {
        if (!this.streamsFinalized_) {
          // Mark this manifest as having been finalized, so we don't go through
          // this whole process of finishing touches a second time.
          this.streamsFinalized_ = true;
          // Finalize all of the currently-loaded streams.
          const streamInfos = Array.from(this.uriToStreamInfosMap_.values());
          const activeStreamInfos =
              streamInfos.filter((s) => s.stream.segmentIndex);
          this.finalizeStreams_(activeStreamInfos);
          // With the addition of this new stream, we now have enough info to
          // figure out how long the streams should be. So process all streams
          // we have downloaded up until this point.
          this.determineDuration_();
          // Finally, start the update timer, if this asset has been determined
          // to be a livestream.
          const delay = this.getUpdatePlaylistDelay_();
          if (delay > 0) {
            this.updatePlaylistTimer_.tickAfter(/* seconds= */ delay);
          }
        } else {
          // We don't need to go through the full process; just finalize this
          // single stream.
          this.finalizeStreams_([streamInfo]);
        }
      }
    };

    /** @type {Promise} */
    let creationPromise = null;
    /** @type {!AbortController} */
    let abortController = new AbortController();
    const safeCreateSegmentIndex = () => {
      // An operation is already in progress.  The second and subsequent
      // callers receive the same Promise as the first caller, and only one
      // download operation will occur.
      if (creationPromise) {
        return creationPromise;
      }

      // Create a new AbortController to be able to cancel this specific
      // download.
      abortController = new AbortController();

      // Create a Promise tied to the outcome of downloadSegmentIndex().  If
      // downloadSegmentIndex is rejected, creationPromise will also be
      // rejected.
      creationPromise = new Promise((resolve) => {
        resolve(downloadSegmentIndex(abortController.signal));
      });
      return creationPromise;
    };

    stream.createSegmentIndex = safeCreateSegmentIndex;

    stream.closeSegmentIndex = () => {
      // If we're mid-creation, cancel it.
      if (creationPromise && !stream.segmentIndex) {
        abortController.abort();
      }
      // If we have a segment index, release it.
      if (stream.segmentIndex) {
        stream.segmentIndex.release();
        stream.segmentIndex = null;
      }
      // Clear the creation Promise so that a new operation can begin.
      creationPromise = null;
    };

    return streamInfo;
  }

  /**
   * @return {number}
   * @private
   */
  getMinDuration_() {
    let minDuration = Infinity;
    for (const streamInfo of this.uriToStreamInfosMap_.values()) {
      if (streamInfo.stream.segmentIndex && streamInfo.stream.type != 'text') {
        // Since everything is already offset to 0 (either by sync or by being
        // VOD), only maxTimestamp is necessary to compute the duration.
        minDuration = Math.min(minDuration, streamInfo.maxTimestamp);
      }
    }
    return minDuration;
  }

  /**
   * @return {number}
   * @private
   */
  getLiveDuration_() {
    let maxTimestamp = Infinity;
    let minTimestamp = Infinity;
    for (const streamInfo of this.uriToStreamInfosMap_.values()) {
      if (streamInfo.stream.segmentIndex && streamInfo.stream.type != 'text') {
        maxTimestamp = Math.min(maxTimestamp, streamInfo.maxTimestamp);
        minTimestamp = Math.min(minTimestamp, streamInfo.minTimestamp);
      }
    }
    return maxTimestamp - minTimestamp;
  }

  /**
   * @param {!Array.<!shaka.extern.Stream>} streams
   * @private
   */
  notifySegmentsForStreams_(streams) {
    const references = [];
    for (const stream of streams) {
      if (!stream.segmentIndex) {
        // The stream was closed since the list of streams was built.
        continue;
      }
      stream.segmentIndex.forEachTopLevelReference((reference) => {
        references.push(reference);
      });
    }
    this.presentationTimeline_.notifySegments(references);
  }

  /**
   * @param {!Array.<!shaka.hls.HlsParser.StreamInfo>} streamInfos
   * @private
   */
  finalizeStreams_(streamInfos) {
    if (!this.isLive_()) {
      const minDuration = this.getMinDuration_();
      for (const streamInfo of streamInfos) {
        streamInfo.stream.segmentIndex.fit(/* periodStart= */ 0, minDuration);
      }
    }
    this.notifySegmentsForStreams_(streamInfos.map((s) => s.stream));
    if (this.config_.hls.ignoreManifestProgramDateTime) {
      this.syncStreamsWithSequenceNumber_(streamInfos);
    } else {
      this.syncStreamsWithProgramDateTime_(streamInfos);
    }
  }

  /**
   * There are some values on streams that can only be set once we know about
   * both the video and audio content, if present.
   * This checks if there is at least one video downloaded (if the media has
   * video), and that there is at least one audio downloaded (if the media has
   * audio).
   * @return {boolean}
   * @private
   */
  hasEnoughInfoToFinalizeStreams_() {
    if (!this.manifest_) {
      return false;
    }
    const videos = [];
    const audios = [];
    for (const variant of this.manifest_.variants) {
      if (variant.video) {
        videos.push(variant.video);
      }
      if (variant.audio) {
        audios.push(variant.audio);
      }
    }
    if (videos.length > 0 && !videos.some((stream) => stream.segmentIndex)) {
      return false;
    }
    if (audios.length > 0 && !audios.some((stream) => stream.segmentIndex)) {
      return false;
    }
    return true;
  }

  /**
   * @param {!shaka.hls.Playlist} playlist
   * @param {string} verbatimMediaPlaylistUri
   * @param {string} absoluteMediaPlaylistUri
   * @param {string} codecs
   * @param {string} type
   * @param {?string} languageValue
   * @param {boolean} primary
   * @param {?string} name
   * @param {?number} channelsCount
   * @param {Map.<string, string>} closedCaptions
   * @param {?string} characteristics
   * @param {boolean} forced
   * @param {?number} sampleRate
   * @param {boolean} spatialAudio
   * @param {(string|undefined)} mimeType
   * @return {!Promise.<!shaka.hls.HlsParser.StreamInfo>}
   * @private
   */
  async convertParsedPlaylistIntoStreamInfo_(playlist, verbatimMediaPlaylistUri,
      absoluteMediaPlaylistUri, codecs, type, languageValue, primary, name,
      channelsCount, closedCaptions, characteristics, forced, sampleRate,
      spatialAudio, mimeType = undefined) {
    if (playlist.type != shaka.hls.PlaylistType.MEDIA) {
      // EXT-X-MEDIA and EXT-X-IMAGE-STREAM-INF tags should point to media
      // playlists.
      throw new shaka.util.Error(
          shaka.util.Error.Severity.CRITICAL,
          shaka.util.Error.Category.MANIFEST,
          shaka.util.Error.Code.HLS_INVALID_PLAYLIST_HIERARCHY);
    }

    /** @type {!Array.<!shaka.hls.Tag>} */
    const variablesTags = shaka.hls.Utils.filterTagsByName(playlist.tags,
        'EXT-X-DEFINE');

    const mediaVariables = this.parseMediaVariables_(variablesTags);

    goog.asserts.assert(playlist.segments != null,
        'Media playlist should have segments!');

    this.determinePresentationType_(playlist);

    if (this.isLive_()) {
      this.determineLastTargetDuration_(playlist);
    }

    if (!mimeType) {
      mimeType = await this.guessMimeType_(type, codecs, playlist,
          mediaVariables);
    }

    const {drmInfos, keyIds, encrypted, aesEncrypted} =
                        this.parseDrmInfo_(playlist, mimeType);

    if (encrypted && !drmInfos.length && !aesEncrypted) {
      throw new shaka.util.Error(
          shaka.util.Error.Severity.CRITICAL,
          shaka.util.Error.Category.MANIFEST,
          shaka.util.Error.Code.HLS_KEYFORMATS_NOT_SUPPORTED);
    }

    const stream = this.makeStreamObject_(codecs, type, languageValue, primary,
        name, channelsCount, closedCaptions, characteristics, forced,
        sampleRate, spatialAudio);
    stream.encrypted = encrypted;
    stream.drmInfos = drmInfos;
    stream.keyIds = keyIds;
    stream.mimeType = mimeType;

    const mediaSequenceToStartTime = this.isLive_() ?
        this.mediaSequenceToStartTimeByType_.get(type) : new Map();

    const {segments, bandwidth} = this.createSegments_(
        playlist, stream, mediaSequenceToStartTime, mediaVariables);
    stream.bandwidth = bandwidth;

    // This new calculation is necessary for Low Latency streams.
    if (this.isLive_()) {
      this.determineLastTargetDuration_(playlist);
    }

    const firstStartTime = segments[0].startTime;
    const lastSegment = segments[segments.length - 1];
    const lastEndTime = lastSegment.endTime;
    /** @type {!shaka.media.SegmentIndex} */
    const segmentIndex = new shaka.media.SegmentIndex(segments);
    stream.segmentIndex = segmentIndex;

    const serverControlTag = shaka.hls.Utils.getFirstTagWithName(
        playlist.tags, 'EXT-X-SERVER-CONTROL');
    const canSkipSegments = serverControlTag ?
          serverControlTag.getAttribute('CAN-SKIP-UNTIL') != null : false;
    const canBlockReload = serverControlTag ?
          serverControlTag.getAttribute('CAN-BLOCK-RELOAD') != null : false;

    const mediaSequenceNumber = shaka.hls.Utils.getFirstTagWithNameAsNumber(
        playlist.tags, 'EXT-X-MEDIA-SEQUENCE', 0);

    const {nextMediaSequence, nextPart} =
        this.getNextMediaSequenceAndPart_(mediaSequenceNumber, segments);

    return {
      stream,
      type,
      verbatimMediaPlaylistUri,
      absoluteMediaPlaylistUris: [absoluteMediaPlaylistUri],
      minTimestamp: firstStartTime,
      maxTimestamp: lastEndTime,
      canSkipSegments,
      canBlockReload,
      hasEndList: false,
      firstSequenceNumber: -1,
      nextMediaSequence,
      nextPart,
      mediaSequenceToStartTime,
      loadedOnce: false,
    };
  }

  /**
   * Get the next msn and part
   *
   * @param {number} mediaSequenceNumber
   * @param {!Array.<!shaka.media.SegmentReference>} segments
   * @return {{nextMediaSequence: number, nextPart:number}}}
   * @private
   */
  getNextMediaSequenceAndPart_(mediaSequenceNumber, segments) {
    const currentMediaSequence = mediaSequenceNumber + segments.length - 1;
    let nextMediaSequence = currentMediaSequence;
    let nextPart = -1;
    if (!segments.length) {
      nextMediaSequence++;
      return {
        nextMediaSequence,
        nextPart,
      };
    }
    const lastSegment = segments[segments.length - 1];
    const partialReferences = lastSegment.partialReferences;
    if (!lastSegment.partialReferences.length) {
      nextMediaSequence++;
      if (lastSegment.hasByterangeOptimization()) {
        nextPart = 0;
      }
      return {
        nextMediaSequence,
        nextPart,
      };
    }
    nextPart = partialReferences.length - 1;
    const lastPartialReference =
        partialReferences[partialReferences.length - 1];
    if (!lastPartialReference.isPreload()) {
      nextMediaSequence++;
      nextPart = 0;
    }
    return {
      nextMediaSequence,
      nextPart,
    };
  }


  /**
   * Creates a stream object with the given parameters.
   * The parameters that are passed into here are only the things that can be
   * known without downloading the media playlist; other values must be set
   * manually on the object after creation.
   * @param {string} codecs
   * @param {string} type
   * @param {?string} languageValue
   * @param {boolean} primary
   * @param {?string} name
   * @param {?number} channelsCount
   * @param {Map.<string, string>} closedCaptions
   * @param {?string} characteristics
   * @param {boolean} forced
   * @param {?number} sampleRate
   * @param {boolean} spatialAudio
   * @return {!shaka.extern.Stream}
   * @private
   */
  makeStreamObject_(codecs, type, languageValue, primary, name, channelsCount,
      closedCaptions, characteristics, forced, sampleRate, spatialAudio) {
    // Fill out a "best-guess" mimeType, for now. It will be replaced once the
    // stream is lazy-loaded.
    const mimeType = this.guessMimeTypeBeforeLoading_(type, codecs) ||
        this.guessMimeTypeFallback_(type);
    const roles = [];
    if (characteristics) {
      for (const characteristic of characteristics.split(',')) {
        roles.push(characteristic);
      }
    }

    const kind = (type == shaka.util.ManifestParserUtils.ContentType.TEXT) ?
        shaka.util.ManifestParserUtils.TextStreamKind.SUBTITLE : undefined;

    // If there are no roles, and we have defaulted to the subtitle "kind" for
    // this track, add the implied subtitle role.
    if (!roles.length &&
        kind === shaka.util.ManifestParserUtils.TextStreamKind.SUBTITLE) {
      roles.push(shaka.util.ManifestParserUtils.TextStreamKind.SUBTITLE);
    }

    return {
      id: this.globalId_++,
      originalId: name,
      groupId: null,
      createSegmentIndex: () => Promise.resolve(),
      segmentIndex: null,
      mimeType,
      codecs,
      kind: (type == shaka.util.ManifestParserUtils.ContentType.TEXT) ?
          shaka.util.ManifestParserUtils.TextStreamKind.SUBTITLE : undefined,
      encrypted: false,
      drmInfos: [],
      keyIds: new Set(),
      language: this.getLanguage_(languageValue),
      originalLanguage: languageValue,
      label: name,  // For historical reasons, since before "originalId".
      type,
      primary,
      // TODO: trick mode
      trickModeVideo: null,
      emsgSchemeIdUris: null,
      frameRate: undefined,
      pixelAspectRatio: undefined,
      width: undefined,
      height: undefined,
      bandwidth: undefined,
      roles,
      forced,
      channelsCount,
      audioSamplingRate: sampleRate,
      spatialAudio,
      closedCaptions,
      hdr: undefined,
      tilesLayout: undefined,
      accessibilityPurpose: null,
      external: false,
    };
  }

  /**
   * @param {!shaka.hls.Playlist} playlist
   * @param {string} mimeType
   * @return {{
   *   drmInfos: !Array.<shaka.extern.DrmInfo>,
   *   keyIds: !Set.<string>,
   *   encrypted: boolean,
   *   aesEncrypted: boolean
   * }}
   * @private
   */
  parseDrmInfo_(playlist, mimeType) {
    /** @type {!Array.<!shaka.hls.Tag>} */
    const drmTags = [];
    if (playlist.segments) {
      for (const segment of playlist.segments) {
        const segmentKeyTags = shaka.hls.Utils.filterTagsByName(segment.tags,
            'EXT-X-KEY');
        drmTags.push(...segmentKeyTags);
      }
    }

    let encrypted = false;
    let aesEncrypted = false;

    /** @type {!Array.<shaka.extern.DrmInfo>}*/
    const drmInfos = [];
    const keyIds = new Set();

    for (const drmTag of drmTags) {
      const method = drmTag.getRequiredAttrValue('METHOD');
      if (method != 'NONE') {
        encrypted = true;

        if (method == 'AES-128') {
          // These keys are handled separately.
          aesEncrypted = true;
        } else {
          // According to the HLS spec, KEYFORMAT is optional and implicitly
          // defaults to "identity".
          // https://datatracker.ietf.org/doc/html/draft-pantos-hls-rfc8216bis-11#section-4.4.4.4
          const keyFormat =
              drmTag.getAttributeValue('KEYFORMAT') || 'identity';
          const drmParser =
              shaka.hls.HlsParser.KEYFORMATS_TO_DRM_PARSERS_[keyFormat];

          const drmInfo = drmParser ? drmParser(drmTag, mimeType) : null;
          if (drmInfo) {
            if (drmInfo.keyIds) {
              for (const keyId of drmInfo.keyIds) {
                keyIds.add(keyId);
              }
            }
            drmInfos.push(drmInfo);
          } else {
            shaka.log.warning('Unsupported HLS KEYFORMAT', keyFormat);
          }
        }
      }
    }

    return {drmInfos, keyIds, encrypted, aesEncrypted};
  }

  /**
   * @param {!shaka.hls.Tag} drmTag
   * @param {!shaka.hls.Playlist} playlist
   * @param {?Map.<string, string>=} variables
   * @return {!shaka.extern.aes128Key}
   * @private
   */
  parseAES128DrmTag_(drmTag, playlist, variables) {
    // Check if the Web Crypto API is available.
    if (!window.crypto || !window.crypto.subtle) {
      shaka.log.alwaysWarn('Web Crypto API is not available to decrypt ' +
          'AES-128. (Web Crypto only exists in secure origins like https)');
      throw new shaka.util.Error(
          shaka.util.Error.Severity.CRITICAL,
          shaka.util.Error.Category.MANIFEST,
          shaka.util.Error.Code.NO_WEB_CRYPTO_API);
    }

    // HLS RFC 8216 Section 5.2:
    // An EXT-X-KEY tag with a KEYFORMAT of "identity" that does not have an IV
    // attribute indicates that the Media Sequence Number is to be used as the
    // IV when decrypting a Media Segment, by putting its big-endian binary
    // representation into a 16-octet (128-bit) buffer and padding (on the left)
    // with zeros.
    let firstMediaSequenceNumber = 0;
    let iv;
    const ivHex = drmTag.getAttributeValue('IV', '');
    if (!ivHex) {
      // Media Sequence Number will be used as IV.
      firstMediaSequenceNumber = shaka.hls.Utils.getFirstTagWithNameAsNumber(
          playlist.tags, 'EXT-X-MEDIA-SEQUENCE', 0);
    } else {
      // Exclude 0x at the start of string.
      iv = shaka.util.Uint8ArrayUtils.fromHex(ivHex.substr(2));
      if (iv.byteLength != 16) {
        throw new shaka.util.Error(
            shaka.util.Error.Severity.CRITICAL,
            shaka.util.Error.Category.MANIFEST,
            shaka.util.Error.Code.AES_128_INVALID_IV_LENGTH);
      }
    }

    const keyUri = shaka.hls.Utils.constructUris(
        [playlist.absoluteUri], drmTag.getRequiredAttrValue('URI'), variables);

    const requestType = shaka.net.NetworkingEngine.RequestType.KEY;
    const request = shaka.net.NetworkingEngine.makeRequest(
        [keyUri], this.config_.retryParameters);

    const keyInfo = {method: 'AES-128', iv, firstMediaSequenceNumber};

    // Don't download the key object until the segment is parsed, to avoid a
    // startup delay for long manifests with lots of keys.
    keyInfo.fetchKey = async () => {
      const keyResponse = await this.makeNetworkRequest_(request, requestType);

      // keyResponse.status is undefined when URI is "data:text/plain;base64,"
      if (!keyResponse.data || keyResponse.data.byteLength != 16) {
        throw new shaka.util.Error(
            shaka.util.Error.Severity.CRITICAL,
            shaka.util.Error.Category.MANIFEST,
            shaka.util.Error.Code.AES_128_INVALID_KEY_LENGTH);
      }

      const algorithm = {
        name: 'AES-CBC',
      };
      keyInfo.cryptoKey = await window.crypto.subtle.importKey(
          'raw', keyResponse.data, algorithm, true, ['decrypt']);
      keyInfo.fetchKey = undefined; // No longer needed.
    };

    return keyInfo;
  }


  /**
   * @param {!shaka.hls.Playlist} playlist
   * @private
   */
  determinePresentationType_(playlist) {
    const PresentationType = shaka.hls.HlsParser.PresentationType_;
    const presentationTypeTag =
        shaka.hls.Utils.getFirstTagWithName(playlist.tags,
            'EXT-X-PLAYLIST-TYPE');
    const endListTag =
        shaka.hls.Utils.getFirstTagWithName(playlist.tags, 'EXT-X-ENDLIST');

    const isVod = (presentationTypeTag && presentationTypeTag.value == 'VOD') ||
        endListTag;
    const isEvent = presentationTypeTag &&
        presentationTypeTag.value == 'EVENT' && !isVod;
    const isLive = !isVod && !isEvent;

    if (isVod) {
      this.setPresentationType_(PresentationType.VOD);
    } else {
      // If it's not VOD, it must be presentation type LIVE or an ongoing EVENT.
      if (isLive) {
        this.setPresentationType_(PresentationType.LIVE);
      } else {
        this.setPresentationType_(PresentationType.EVENT);
      }
    }
  }


  /**
   * @param {!shaka.hls.Playlist} playlist
   * @private
   */
  determineLastTargetDuration_(playlist) {
    let lastTargetDuration = Infinity;
    const segments = playlist.segments;
    if (segments.length) {
      let segmentIndex = segments.length - 1;
      while (segmentIndex >= 0) {
        const segment = segments[segmentIndex];
        const extinfTag =
            shaka.hls.Utils.getFirstTagWithName(segment.tags, 'EXTINF');
        if (extinfTag) {
          // The EXTINF tag format is '#EXTINF:<duration>,[<title>]'.
          // We're interested in the duration part.
          const extinfValues = extinfTag.value.split(',');
          lastTargetDuration = Number(extinfValues[0]);
          break;
        }
        segmentIndex--;
      }
    }

    const targetDurationTag = this.getRequiredTag_(playlist.tags,
        'EXT-X-TARGETDURATION');
    const targetDuration = Number(targetDurationTag.value);
    const partialTargetDurationTag =
      shaka.hls.Utils.getFirstTagWithName(playlist.tags, 'EXT-X-PART-INF');
    if (partialTargetDurationTag) {
      this.partialTargetDuration_ = Number(
          partialTargetDurationTag.getRequiredAttrValue('PART-TARGET'));
    }
    // Get the server-recommended min distance from the live edge.
    const serverControlTag = shaka.hls.Utils.getFirstTagWithName(
        playlist.tags, 'EXT-X-SERVER-CONTROL');
    // According to the HLS spec, updates should not happen more often than
    // once in targetDuration.  It also requires us to only update the active
    // variant.  We might implement that later, but for now every variant
    // will be updated.  To get the update period, choose the smallest
    // targetDuration value across all playlists.
    // 1. Update the shortest one to use as update period and segment
    // availability time (for LIVE).
    if (this.lowLatencyMode_ && this.partialTargetDuration_) {
      // For low latency streaming, use the partial segment target duration.
      if (this.lowLatencyByterangeOptimization_) {
        // We always have at least 1 partial segment part, and most servers
        // allow you to make a request with _HLS_msn=X&_HLS_part=0 with a
        // distance of 4 partial segments.  With this we ensure that we
        // obtain the minimum latency in this type of case.
        if (this.partialTargetDuration_ * 5 <= lastTargetDuration) {
          this.lastTargetDuration_ = Math.min(
              this.partialTargetDuration_, this.lastTargetDuration_);
        } else {
          this.lastTargetDuration_ = Math.min(
              lastTargetDuration, this.lastTargetDuration_);
        }
      } else {
        this.lastTargetDuration_ = Math.min(
            this.partialTargetDuration_, this.lastTargetDuration_);
      }
      // Use 'PART-HOLD-BACK' as the presentation delay for low latency mode.
      this.lowLatencyPresentationDelay_ = serverControlTag ? Number(
          serverControlTag.getRequiredAttrValue('PART-HOLD-BACK')) : 0;
    } else {
      this.lastTargetDuration_ = Math.min(
          lastTargetDuration, this.lastTargetDuration_);
      // Use 'HOLD-BACK' as the presentation delay for default if defined.
      const holdBack = serverControlTag ?
          serverControlTag.getAttribute('HOLD-BACK') : null;
      this.presentationDelay_ = holdBack ? Number(holdBack.value) : 0;
    }
    // 2. Update the longest target duration if need be to use as a
    // presentation delay later.
    this.maxTargetDuration_ = Math.max(
        targetDuration, this.maxTargetDuration_);
  }


  /**
   * @param {!shaka.hls.Playlist} playlist
   * @private
   */
  changePresentationTimelineToLive_(playlist) {
    // The live edge will be calculated from segments, so we don't need to
    // set a presentation start time.  We will assert later that this is
    // working as expected.

    // The HLS spec (RFC 8216) states in 6.3.3:
    //
    // "The client SHALL choose which Media Segment to play first ... the
    // client SHOULD NOT choose a segment that starts less than three target
    // durations from the end of the Playlist file.  Doing so can trigger
    // playback stalls."
    //
    // We accomplish this in our DASH-y model by setting a presentation
    // delay of configured value, or 3 segments duration if not configured.
    // This will be the "live edge" of the presentation.
    let presentationDelay;
    if (this.config_.defaultPresentationDelay) {
      presentationDelay = this.config_.defaultPresentationDelay;
    } else if (this.lowLatencyPresentationDelay_) {
      presentationDelay = this.lowLatencyPresentationDelay_;
    } else if (this.presentationDelay_) {
      presentationDelay = this.presentationDelay_;
    } else {
      const playlistSegments = playlist.segments.length;
      let delaySegments = this.config_.hls.liveSegmentsDelay;
      if (delaySegments > (playlistSegments - 2)) {
        delaySegments = Math.max(1, playlistSegments - 2);
      }
      presentationDelay = this.maxTargetDuration_ * delaySegments;
    }

    this.presentationTimeline_.setPresentationStartTime(0);
    this.presentationTimeline_.setDelay(presentationDelay);
    this.presentationTimeline_.setStatic(false);
  }

  /**
   * Get the InitSegmentReference for a segment if it has a EXT-X-MAP tag.
   * @param {!shaka.hls.Playlist} playlist
   * @param {!Array.<!shaka.hls.Tag>} tags Segment tags
   * @param {?Map.<string, string>=} variables
   * @return {shaka.media.InitSegmentReference}
   * @private
   */
  getInitSegmentReference_(playlist, tags, variables) {
    /** @type {?shaka.hls.Tag} */
    const mapTag = shaka.hls.Utils.getFirstTagWithName(tags, 'EXT-X-MAP');

    if (!mapTag) {
      return null;
    }
    // Map tag example: #EXT-X-MAP:URI="main.mp4",BYTERANGE="720@0"
    const verbatimInitSegmentUri = mapTag.getRequiredAttrValue('URI');
    const absoluteInitSegmentUris = shaka.hls.Utils.constructUris(
        [playlist.absoluteUri], verbatimInitSegmentUri, variables);

    const mapTagKey = [
      absoluteInitSegmentUris.toString(),
      mapTag.getAttributeValue('BYTERANGE', ''),
    ].join('-');
    if (!this.mapTagToInitSegmentRefMap_.has(mapTagKey)) {
      /** @type {shaka.extern.aes128Key|undefined} */
      let aes128Key = undefined;
      let byteRangeTag = null;
      for (const tag of tags) {
        if (tag.name == 'EXT-X-KEY') {
          if (tag.getRequiredAttrValue('METHOD') == 'AES-128' &&
              tag.id < mapTag.id) {
            aes128Key = this.parseAES128DrmTag_(tag, playlist, variables);
          }
        } else if (tag.name == 'EXT-X-BYTERANGE' && tag.id < mapTag.id) {
          byteRangeTag = tag;
        }
      }
      const initSegmentRef = this.createInitSegmentReference_(
          absoluteInitSegmentUris, mapTag, byteRangeTag, aes128Key);
      this.mapTagToInitSegmentRefMap_.set(mapTagKey, initSegmentRef);
    }
    return this.mapTagToInitSegmentRefMap_.get(mapTagKey);
  }

  /**
   * Create an InitSegmentReference object for the EXT-X-MAP tag in the media
   * playlist.
   * @param {!Array.<string>} absoluteInitSegmentUris
   * @param {!shaka.hls.Tag} mapTag EXT-X-MAP
   * @param {shaka.hls.Tag=} byteRangeTag EXT-X-BYTERANGE
   * @param {shaka.extern.aes128Key=} aes128Key
   * @return {!shaka.media.InitSegmentReference}
   * @private
   */
  createInitSegmentReference_(absoluteInitSegmentUris, mapTag, byteRangeTag,
      aes128Key) {
    let startByte = 0;
    let endByte = null;
    let byterange = mapTag.getAttributeValue('BYTERANGE');
    if (!byterange && byteRangeTag) {
      byterange = byteRangeTag.value;
    }
    // If a BYTERANGE attribute is not specified, the segment consists
    // of the entire resource.
    if (byterange) {
      const blocks = byterange.split('@');
      const byteLength = Number(blocks[0]);
      startByte = Number(blocks[1]);
      endByte = startByte + byteLength - 1;

      if (aes128Key) {
        // MAP segment encrypted with method 'AES-128', when served with
        // HTTP Range, has the unencrypted size specified in the range.
        // See: https://tools.ietf.org/html/draft-pantos-hls-rfc8216bis-08#section-6.3.6
        const length = (endByte + 1) - startByte;
        if (length % 16) {
          endByte += (16 - (length % 16));
        }
      }
    }

    const initSegmentRef = new shaka.media.InitSegmentReference(
        () => absoluteInitSegmentUris,
        startByte,
        endByte,
        /* mediaQuality= */ null,
        /* timescale= */ null,
        /* segmentData= */ null,
        aes128Key);
    return initSegmentRef;
  }

  /**
   * Parses one shaka.hls.Segment object into a shaka.media.SegmentReference.
   *
   * @param {shaka.media.InitSegmentReference} initSegmentReference
   * @param {shaka.media.SegmentReference} previousReference
   * @param {!shaka.hls.Segment} hlsSegment
   * @param {number} startTime
   * @param {!Map.<string, string>} variables
   * @param {!shaka.hls.Playlist} playlist
   * @param {shaka.extern.Stream} stream
   * @param {shaka.extern.aes128Key=} aes128Key
   * @return {shaka.media.SegmentReference}
   * @private
   */
  createSegmentReference_(
      initSegmentReference, previousReference, hlsSegment, startTime,
      variables, playlist, stream, aes128Key) {
    const tags = hlsSegment.tags;
    const extinfTag =
        shaka.hls.Utils.getFirstTagWithName(tags, 'EXTINF');

    let endTime = 0;
    let startByte = 0;
    let endByte = null;

    if (hlsSegment.partialSegments.length && !this.lowLatencyMode_) {
      shaka.log.alwaysWarn('Low-latency HLS live stream detected, but ' +
                'low-latency streaming mode is not enabled in Shaka ' +
                'Player. Set streaming.lowLatencyMode configuration to ' +
                'true, and see https://bit.ly/3clctcj for details.');
    }

    let syncTime = null;
    if (!this.config_.hls.ignoreManifestProgramDateTime) {
      const dateTimeTag =
          shaka.hls.Utils.getFirstTagWithName(tags, 'EXT-X-PROGRAM-DATE-TIME');
      if (dateTimeTag && dateTimeTag.value) {
        syncTime = shaka.util.XmlUtils.parseDate(dateTimeTag.value);
        goog.asserts.assert(syncTime != null,
            'EXT-X-PROGRAM-DATE-TIME format not valid');
      }
    }

    let status = shaka.media.SegmentReference.Status.AVAILABLE;
    if (shaka.hls.Utils.getFirstTagWithName(tags, 'EXT-X-GAP')) {
      status = shaka.media.SegmentReference.Status.MISSING;
    }

    if (!extinfTag) {
      if (hlsSegment.partialSegments.length == 0) {
        // EXTINF tag must be available if the segment has no partial segments.
        throw new shaka.util.Error(
            shaka.util.Error.Severity.CRITICAL,
            shaka.util.Error.Category.MANIFEST,
            shaka.util.Error.Code.HLS_REQUIRED_TAG_MISSING, 'EXTINF');
      } else if (!this.lowLatencyMode_) {
        // Without EXTINF and without low-latency mode, partial segments get
        // ignored.
        return null;
      }
    }

    // Create SegmentReferences for the partial segments.
    let partialSegmentRefs = [];

    // Optimization for LL-HLS with byterange
    // More info in https://tinyurl.com/hls-open-byte-range
    let segmentWithByteRangeOptimization = false;
    let getUrisOptimization = null;
    let somePartialSegmentWithGap = false;
    let isPreloadSegment = false;

    if (this.lowLatencyMode_ && hlsSegment.partialSegments.length) {
      const byterangeOptimizationSupport = (stream.mimeType == 'video/mp4' ||
          stream.mimeType == 'audio/mp4') && window.ReadableStream;

      let partialSyncTime = syncTime;
      for (let i = 0; i < hlsSegment.partialSegments.length; i++) {
        const item = hlsSegment.partialSegments[i];
        const pPreviousReference = i == 0 ?
          previousReference : partialSegmentRefs[partialSegmentRefs.length - 1];
        const pStartTime = (i == 0) ? startTime : pPreviousReference.endTime;

        // If DURATION is missing from this partial segment, use the target
        // partial duration from the top of the playlist, which is a required
        // attribute for content with partial segments.
        const pDuration = Number(item.getAttributeValue('DURATION')) ||
            this.partialTargetDuration_;

        // If for some reason we have neither an explicit duration, nor a target
        // partial duration, we should SKIP this partial segment to avoid
        // duplicating content in the presentation timeline.
        if (!pDuration) {
          continue;
        }

        const pEndTime = pStartTime + pDuration;

        let pStartByte = 0;
        let pEndByte = null;
        if (item.name == 'EXT-X-PRELOAD-HINT') {
          // A preload hinted partial segment may have byterange start info.
          const pByterangeStart = item.getAttributeValue('BYTERANGE-START');
          pStartByte = pByterangeStart ? Number(pByterangeStart) : 0;
          // A preload hinted partial segment may have byterange length info.
          const pByterangeLength = item.getAttributeValue('BYTERANGE-LENGTH');
          if (pByterangeLength) {
            pEndByte = pStartByte + Number(pByterangeLength) - 1;
          } else if (pStartByte) {
            // If we have a non-zero start byte, but no end byte, follow the
            // recommendation of https://tinyurl.com/hls-open-byte-range and
            // set the end byte explicitly to a large integer.
            pEndByte = Number.MAX_SAFE_INTEGER;
          }
        } else {
          const pByterange = item.getAttributeValue('BYTERANGE');
          [pStartByte, pEndByte] =
            this.parseByteRange_(pPreviousReference, pByterange);
        }
        const pUri = item.getAttributeValue('URI');
        if (!pUri) {
          continue;
        }

        let partialStatus = shaka.media.SegmentReference.Status.AVAILABLE;
        if (item.getAttributeValue('GAP') == 'YES') {
          partialStatus = shaka.media.SegmentReference.Status.MISSING;
          somePartialSegmentWithGap = true;
        }

        let uris = null;
        const getPartialUris = () => {
          if (uris == null) {
            goog.asserts.assert(pUri, 'Partial uri should be defined!');
            uris = shaka.hls.Utils.constructUris(
                [playlist.absoluteUri], pUri, variables);
          }
          return uris;
        };

        if (byterangeOptimizationSupport &&
            pStartByte >= 0 && pEndByte != null) {
          getUrisOptimization = getPartialUris;
          segmentWithByteRangeOptimization = true;
        }

        const partial = new shaka.media.SegmentReference(
            pStartTime,
            pEndTime,
            getPartialUris,
            pStartByte,
            pEndByte,
            initSegmentReference,
            /* timestampOffset= */ 0,
            /* appendWindowStart= */ 0,
            /* appendWindowEnd= */ Infinity,
            /* partialReferences= */ [],
            /* tilesLayout= */ '',
            /* tileDuration= */ null,
            partialSyncTime,
            partialStatus,
            aes128Key);
        if (item.name == 'EXT-X-PRELOAD-HINT') {
          partial.markAsPreload();
          isPreloadSegment = true;
        }
        // The spec doesn't say that we can assume INDEPENDENT=YES for the
        // first partial segment. It does call the flag "optional", though, and
        // that cases where there are no such flags on any partial segments, it
        // is sensible to assume the first one is independent.
        if (item.getAttributeValue('INDEPENDENT') != 'YES' && i > 0) {
          partial.markAsNonIndependent();
        }
        partialSegmentRefs.push(partial);

        if (partialSyncTime) {
          partialSyncTime += pDuration;
        }
      } // for-loop of hlsSegment.partialSegments
    }

    // If the segment has EXTINF tag, set the segment's end time, start byte
    // and end byte based on the duration and byterange information.
    // Otherwise, calculate the end time, start / end byte based on its partial
    // segments.
    // Note that the sum of partial segments durations may be slightly different
    // from the parent segment's duration. In this case, use the duration from
    // the parent segment tag.
    if (extinfTag) {
      // The EXTINF tag format is '#EXTINF:<duration>,[<title>]'.
      // We're interested in the duration part.
      const extinfValues = extinfTag.value.split(',');
      const duration = Number(extinfValues[0]);
      // Skip segments without duration
      if (duration == 0) {
        return null;
      }
      endTime = startTime + duration;
    } else if (partialSegmentRefs.length) {
      endTime = partialSegmentRefs[partialSegmentRefs.length - 1].endTime;
    } else {
      // Skip segments without duration and without partialsegments
      return null;
    }

    if (segmentWithByteRangeOptimization) {
      // We cannot optimize segments with gaps, or with a start byte that is
      // not 0.
      if (somePartialSegmentWithGap || partialSegmentRefs[0].startByte != 0) {
        segmentWithByteRangeOptimization = false;
        getUrisOptimization = null;
      } else {
        partialSegmentRefs = [];
      }
    }

    // If the segment has EXT-X-BYTERANGE tag, set the start byte and end byte
    // base on the byterange information. If segment has no EXT-X-BYTERANGE tag
    // and has partial segments, set the start byte and end byte base on the
    // partial segments.
    const byterangeTag =
         shaka.hls.Utils.getFirstTagWithName(tags, 'EXT-X-BYTERANGE');
    if (byterangeTag) {
      [startByte, endByte] =
          this.parseByteRange_(previousReference, byterangeTag.value);
    } else if (partialSegmentRefs.length) {
      startByte = partialSegmentRefs[0].startByte;
      endByte = partialSegmentRefs[partialSegmentRefs.length - 1].endByte;
    }

    let tilesLayout = '';
    let tileDuration = null;
    if (stream.type == shaka.util.ManifestParserUtils.ContentType.IMAGE) {
      // By default in HLS the tilesLayout is 1x1
      tilesLayout = '1x1';
      const tilesTag =
          shaka.hls.Utils.getFirstTagWithName(tags, 'EXT-X-TILES');
      if (tilesTag) {
        tilesLayout = tilesTag.getRequiredAttrValue('LAYOUT');
        const duration = tilesTag.getAttributeValue('DURATION');
        if (duration) {
          tileDuration = Number(duration);
        }
      }
    }

    let uris = null;
    const getUris = () => {
      if (getUrisOptimization) {
        return getUrisOptimization();
      }
      if (uris == null) {
        uris = shaka.hls.Utils.constructUris([playlist.absoluteUri],
            hlsSegment.verbatimSegmentUri, variables);
      }
      return uris || [];
    };

    const reference = new shaka.media.SegmentReference(
        startTime,
        endTime,
        getUris,
        startByte,
        endByte,
        initSegmentReference,
        /* timestampOffset= */ 0,
        /* appendWindowStart= */ 0,
        /* appendWindowEnd= */ Infinity,
        partialSegmentRefs,
        tilesLayout,
        tileDuration,
        syncTime,
        status,
        aes128Key,
    );

    if (segmentWithByteRangeOptimization) {
      this.lowLatencyByterangeOptimization_ = true;
      reference.markAsByterangeOptimization();

      if (isPreloadSegment) {
        reference.markAsPreload();
      }
    }

    return reference;
  }


  /**
   * Parse the startByte and endByte.
   * @param {shaka.media.SegmentReference} previousReference
   * @param {?string} byterange
   * @return {!Array.<number>} An array with the start byte and end byte.
   * @private
   */
  parseByteRange_(previousReference, byterange) {
    let startByte = 0;
    let endByte = null;
    // If BYTERANGE is not specified, the segment consists of the entire
    // resource.
    if (byterange) {
      const blocks = byterange.split('@');
      const byteLength = Number(blocks[0]);
      if (blocks[1]) {
        startByte = Number(blocks[1]);
      } else {
        goog.asserts.assert(previousReference,
            'Cannot refer back to previous HLS segment!');
        startByte = previousReference.endByte + 1;
      }
      endByte = startByte + byteLength - 1;
    }
    return [startByte, endByte];
  }

  /**
   * Parses shaka.hls.Segment objects into shaka.media.SegmentReferences and
   * get the bandwidth necessary for this segments If it's defined in the
   * playlist.
   *
   * @param {!shaka.hls.Playlist} playlist
   * @param {shaka.extern.Stream} stream
   * @param {!Map.<number, number>} mediaSequenceToStartTime
   * @param {!Map.<string, string>} variables
   * @return {{segments: !Array.<!shaka.media.SegmentReference>,
   *          bandwidth: (number|undefined)}}
   * @private
   */
  createSegments_(playlist, stream, mediaSequenceToStartTime, variables) {
    /** @type {Array.<!shaka.hls.Segment>} */
    const hlsSegments = playlist.segments;
    goog.asserts.assert(hlsSegments.length, 'Playlist should have segments!');

    /** @type {shaka.media.InitSegmentReference} */
    let initSegmentRef;

    /** @type {shaka.extern.aes128Key|undefined} */
    let aes128Key = undefined;

    let discontinuitySequence = shaka.hls.Utils.getFirstTagWithNameAsNumber(
        playlist.tags, 'EXT-X-DISCONTINUITY-SEQUENCE', 0);
    const mediaSequenceNumber = shaka.hls.Utils.getFirstTagWithNameAsNumber(
        playlist.tags, 'EXT-X-MEDIA-SEQUENCE', 0);
    const skipTag = shaka.hls.Utils.getFirstTagWithName(
        playlist.tags, 'EXT-X-SKIP');
    const skippedSegments =
        skipTag ? Number(skipTag.getAttributeValue('SKIPPED-SEGMENTS')) : 0;
    let position = mediaSequenceNumber + skippedSegments;
    let firstStartTime = 0;

    // For live stream, use the cached value in the mediaSequenceToStartTime
    // map if available.
    if (this.isLive_() && mediaSequenceToStartTime.has(position)) {
      firstStartTime = mediaSequenceToStartTime.get(position);
    }

    /** @type {!Array.<!shaka.media.SegmentReference>} */
    const references = [];

    let previousReference = null;

    /** @type {!Array.<{bitrate: number, duration: number}>} */
    const bitrates = [];

    for (let i = 0; i < hlsSegments.length; i++) {
      const item = hlsSegments[i];
      const startTime =
          (i == 0) ? firstStartTime : previousReference.endTime;
      position = mediaSequenceNumber + skippedSegments + i;

      const discontinuityTag = shaka.hls.Utils.getFirstTagWithName(
          item.tags, 'EXT-X-DISCONTINUITY');
      if (discontinuityTag) {
        discontinuitySequence++;
      }

      // Apply new AES-128 tags as you see them, keeping a running total.
      for (const drmTag of item.tags) {
        if (drmTag.name == 'EXT-X-KEY') {
          if (drmTag.getRequiredAttrValue('METHOD') == 'AES-128') {
            aes128Key = this.parseAES128DrmTag_(drmTag, playlist, variables);
          } else {
            aes128Key = undefined;
          }
        }
      }

      mediaSequenceToStartTime.set(position, startTime);

      initSegmentRef = this.getInitSegmentReference_(playlist,
          item.tags, variables);

      // If the stream is low latency and the user has not configured the
      // lowLatencyMode, but if it has been configured to activate the
      // lowLatencyMode if a stream of this type is detected, we automatically
      // activate the lowLatencyMode.
      if (!this.lowLatencyMode_) {
        const autoLowLatencyMode = this.playerInterface_.isAutoLowLatencyMode();
        if (autoLowLatencyMode) {
          this.playerInterface_.enableLowLatencyMode();
          this.lowLatencyMode_ = this.playerInterface_.isLowLatencyMode();
        }
      }

      const reference = this.createSegmentReference_(
          initSegmentRef,
          previousReference,
          item,
          startTime,
          variables,
          playlist,
          stream,
          aes128Key);

      if (reference) {
        const bitrate = shaka.hls.Utils.getFirstTagWithNameAsNumber(
            item.tags, 'EXT-X-BITRATE');
        if (bitrate) {
          bitrates.push({
            bitrate,
            duration: reference.endTime - reference.startTime,
          });
        } else if (bitrates.length) {
          // It applies to every segment between it and the next EXT-X-BITRATE,
          // so we use the latest bitrate value
          const prevBitrate = bitrates.pop();
          prevBitrate.duration += reference.endTime - reference.startTime;
          bitrates.push(prevBitrate);
        }

        previousReference = reference;
        reference.discontinuitySequence = discontinuitySequence;

        if (this.config_.hls.ignoreManifestProgramDateTime &&
            this.minSequenceNumber_ != null &&
            position < this.minSequenceNumber_) {
          // This segment is ignored as part of our fallback synchronization
          // method.
        } else {
          references.push(reference);
        }
      }
    }

    let bandwidth = undefined;
    if (bitrates.length) {
      const duration = bitrates.reduce((sum, value) => {
        return sum + value.duration;
      }, 0);
      bandwidth = Math.round(bitrates.reduce((sum, value) => {
        return sum + value.bitrate * value.duration;
      }, 0) / duration * 1000);
    }

    // If some segments have sync times, but not all, extrapolate the sync
    // times of the ones with none.
    const someSyncTime = references.some((ref) => ref.syncTime != null);
    if (someSyncTime) {
      for (let i = 0; i < references.length; i++) {
        const reference = references[i];
        if (reference.syncTime != null) {
          // No need to extrapolate.
          continue;
        }
        // Find the nearest segment with syncTime, in either direction.
        // This looks forward and backward simultaneously, keeping track of what
        // to offset the syncTime it finds by as it goes.
        let forwardAdd = 0;
        let forwardI = i;
        /**
         * Look forwards one reference at a time, summing all durations as we
         * go, until we find a reference with a syncTime to use as a basis.
         * This DOES count the original reference, but DOESN'T count the first
         * reference with a syncTime (as we approach it from behind).
         * @return {?number}
         */
        const lookForward = () => {
          const other = references[forwardI];
          if (other) {
            if (other.syncTime != null) {
              return other.syncTime + forwardAdd;
            }
            forwardAdd -= other.endTime - other.startTime;
            forwardI += 1;
          }
          return null;
        };
        let backwardAdd = 0;
        let backwardI = i;
        /**
         * Look backwards one reference at a time, summing all durations as we
         * go, until we find a reference with a syncTime to use as a basis.
         * This DOESN'T count the original reference, but DOES count the first
         * reference with a syncTime (as we approach it from ahead).
         * @return {?number}
         */
        const lookBackward = () => {
          const other = references[backwardI];
          if (other) {
            if (other != reference) {
              backwardAdd += other.endTime - other.startTime;
            }
            if (other.syncTime != null) {
              return other.syncTime + backwardAdd;
            }
            backwardI -= 1;
          }
          return null;
        };
        while (reference.syncTime == null) {
          reference.syncTime = lookBackward();
          if (reference.syncTime == null) {
            reference.syncTime = lookForward();
          }
        }
      }
    }

    // Split the sync times properly among partial segments.
    if (someSyncTime) {
      for (const reference of references) {
        let syncTime = reference.syncTime;
        for (const partial of reference.partialReferences) {
          partial.syncTime = syncTime;
          syncTime += partial.endTime - partial.startTime;
        }
      }
    }

    // lowestSyncTime is a value from a previous playlist update.  Use it to
    // set reference start times.  If this is the first playlist parse, we will
    // skip this step, and wait until we have sync time across stream types.
    const lowestSyncTime = this.lowestSyncTime_;
    if (someSyncTime && lowestSyncTime != Infinity) {
      for (const reference of references) {
        reference.syncAgainst(lowestSyncTime);
      }
    }

    return {
      segments: references,
      bandwidth,
    };
  }

  /**
   * Attempts to guess stream's mime type based on content type and URI.
   *
   * @param {string} contentType
   * @param {string} codecs
   * @return {?string}
   * @private
   */
  guessMimeTypeBeforeLoading_(contentType, codecs) {
    if (contentType == shaka.util.ManifestParserUtils.ContentType.TEXT) {
      if (codecs == 'vtt' || codecs == 'wvtt') {
        // If codecs is 'vtt', it's WebVTT.
        return 'text/vtt';
      } else if (codecs && codecs !== '') {
        // Otherwise, assume MP4-embedded text, since text-based formats tend
        // not to have a codecs string at all.
        return 'application/mp4';
      }
    }

    if (contentType == shaka.util.ManifestParserUtils.ContentType.IMAGE) {
      if (!codecs || codecs == 'jpeg') {
        return 'image/jpeg';
      }
    }

    if (contentType == shaka.util.ManifestParserUtils.ContentType.AUDIO) {
      // See: https://bugs.chromium.org/p/chromium/issues/detail?id=489520
      if (codecs == 'mp4a.40.34') {
        return 'audio/mpeg';
      }
    }

    // Not enough information to guess from the content type and codecs.
    return null;
  }

  /**
   * Get a fallback mime type for the content. Used if all the better methods
   * for determining the mime type have failed.
   *
   * @param {string} contentType
   * @return {string}
   * @private
   */
  guessMimeTypeFallback_(contentType) {
    if (contentType == shaka.util.ManifestParserUtils.ContentType.TEXT) {
      // If there was no codecs string and no content-type, assume HLS text
      // streams are WebVTT.
      return 'text/vtt';
    }
    // If the HLS content is lacking in both MIME type metadata and
    // segment file extensions, we fall back to assuming it's MP4.
    const map = shaka.hls.HlsParser.EXTENSION_MAP_BY_CONTENT_TYPE_[contentType];
    return map['mp4'];
  }

  /**
   * Attempts to guess stream's mime type based on content type, URI, and
   * contents of the playlist.
   *
   * @param {string} contentType
   * @param {string} codecs
   * @param {!shaka.hls.Playlist} playlist
   * @param {!Map.<string, string>} variables
   * @return {!Promise.<string>}
   * @private
   */
  async guessMimeType_(contentType, codecs, playlist, variables) {
    const HlsParser = shaka.hls.HlsParser;
    const requestType = shaka.net.NetworkingEngine.RequestType.SEGMENT;

    // If you wait long enough, requesting the first segment can fail
    // because it has fallen off the left edge of DVR, so to be safer,
    // let's request the middle segment.
    goog.asserts.assert(playlist.segments.length,
        'Playlist should have segments!');
    const middleSegmentIdx = Math.trunc((playlist.segments.length - 1) / 2);

    const middleSegmentUris = shaka.hls.Utils.constructUris(
        [playlist.absoluteUri],
        playlist.segments[middleSegmentIdx].verbatimSegmentUri,
        variables);

    const parsedUri = new goog.Uri(middleSegmentUris[0]);
    const extension = parsedUri.getPath().split('.').pop();
    const map = HlsParser.EXTENSION_MAP_BY_CONTENT_TYPE_[contentType];

    let mimeType = map[extension];
    if (mimeType) {
      return mimeType;
    }

    mimeType = HlsParser.RAW_FORMATS_TO_MIME_TYPES_[extension];
    if (mimeType) {
      return mimeType;
    }

    // The extension map didn't work, so guess based on codecs.
    mimeType = this.guessMimeTypeBeforeLoading_(contentType, codecs);
    if (mimeType) {
      return mimeType;
    }

    // If unable to guess mime type, request a segment and try getting it
    // from the response.
    const headRequest = shaka.net.NetworkingEngine.makeRequest(
        middleSegmentUris, this.config_.retryParameters);
    headRequest.method = 'HEAD';
    const type = shaka.net.NetworkingEngine.AdvancedRequestType.MEDIA_SEGMENT;
    const response = await this.makeNetworkRequest_(
        headRequest, requestType, {type});

    const contentMimeType = response.headers['content-type'];
    if (contentMimeType) {
      // Split the MIME type in case the server sent additional parameters.
      return contentMimeType.split(';')[0];
    }

    return this.guessMimeTypeFallback_(contentType);
  }

  /**
   * Returns a tag with a given name.
   * Throws an error if tag was not found.
   *
   * @param {!Array.<shaka.hls.Tag>} tags
   * @param {string} tagName
   * @return {!shaka.hls.Tag}
   * @private
   */
  getRequiredTag_(tags, tagName) {
    const tag = shaka.hls.Utils.getFirstTagWithName(tags, tagName);
    if (!tag) {
      throw new shaka.util.Error(
          shaka.util.Error.Severity.CRITICAL,
          shaka.util.Error.Category.MANIFEST,
          shaka.util.Error.Code.HLS_REQUIRED_TAG_MISSING, tagName);
    }

    return tag;
  }

  /**
   * @param {shaka.extern.Stream} stream
   * @param {?string} width
   * @param {?string} height
   * @param {?string} frameRate
   * @param {?string} videoRange
   * @private
   */
  addVideoAttributes_(stream, width, height, frameRate, videoRange) {
    if (stream) {
      stream.width = Number(width) || undefined;
      stream.height = Number(height) || undefined;
      stream.frameRate = Number(frameRate) || undefined;
      stream.hdr = videoRange || undefined;
    }
  }

  /**
   * Makes a network request for the manifest and returns a Promise
   * with the resulting data.
   *
   * @param {!Array.<string>} uris
   * @param {boolean=} isPlaylist
   * @return {!Promise.<!shaka.extern.Response>}
   * @private
   */
  requestManifest_(uris, isPlaylist) {
    const requestType = shaka.net.NetworkingEngine.RequestType.MANIFEST;

    const request = shaka.net.NetworkingEngine.makeRequest(
        uris, this.config_.retryParameters);

    const type = isPlaylist ?
        shaka.net.NetworkingEngine.AdvancedRequestType.MEDIA_PLAYLIST :
        shaka.net.NetworkingEngine.AdvancedRequestType.MASTER_PLAYLIST;
    return this.makeNetworkRequest_(request, requestType, {type});
  }

  /**
   * Called when the update timer ticks. Because parsing a manifest is async,
   * this method is async. To work with this, this method will schedule the next
   * update when it finished instead of using a repeating-start.
   *
   * @return {!Promise}
   * @private
   */
  async onUpdate_() {
    shaka.log.info('Updating manifest...');

    goog.asserts.assert(
        this.getUpdatePlaylistDelay_() > 0,
        'We should only call |onUpdate_| when we are suppose to be updating.');

    // Detect a call to stop()
    if (!this.playerInterface_) {
      return;
    }

    try {
      const startTime = Date.now();
      await this.update();

      // Keep track of how long the longest manifest update took.
      const endTime = Date.now();

      // This may have converted to VOD, in which case we stop updating.
      if (this.isLive_()) {
        const updateDuration = (endTime - startTime) / 1000.0;
        this.averageUpdateDuration_.sample(1, updateDuration);
        const delay = this.getUpdatePlaylistDelay_();
        const finalDelay = Math.max(0,
            delay - this.averageUpdateDuration_.getEstimate());
        this.updatePlaylistTimer_.tickAfter(/* seconds= */ finalDelay);
      }
    } catch (error) {
      // Detect a call to stop() during this.update()
      if (!this.playerInterface_) {
        return;
      }

      goog.asserts.assert(error instanceof shaka.util.Error,
          'Should only receive a Shaka error');

      if (this.config_.raiseFatalErrorOnManifestUpdateRequestFailure) {
        this.playerInterface_.onError(error);
        return;
      }

      // We will retry updating, so override the severity of the error.
      error.severity = shaka.util.Error.Severity.RECOVERABLE;
      this.playerInterface_.onError(error);

      // Try again very soon.
      this.updatePlaylistTimer_.tickAfter(/* seconds= */ 0.1);
    }

    // Detect a call to stop()
    if (!this.playerInterface_) {
      return;
    }

    this.playerInterface_.onManifestUpdated();
  }


  /**
   * @return {boolean}
   * @private
   */
  isLive_() {
    const PresentationType = shaka.hls.HlsParser.PresentationType_;
    return this.presentationType_ != PresentationType.VOD;
  }


  /**
   * @return {number}
   * @private
   */
  getUpdatePlaylistDelay_() {
    // The HLS spec (RFC 8216) states in 6.3.4:
    // "the client MUST wait for at least the target duration before
    // attempting to reload the Playlist file again".
    // For LL-HLS, the server must add a new partial segment to the Playlist
    // every part target duration.
    return this.lastTargetDuration_;
  }


  /**
   * @param {shaka.hls.HlsParser.PresentationType_} type
   * @private
   */
  setPresentationType_(type) {
    this.presentationType_ = type;

    if (this.presentationTimeline_) {
      this.presentationTimeline_.setStatic(!this.isLive_());
    }

    // If this manifest is not for live content, then we have no reason to
    // update it.
    if (!this.isLive_()) {
      this.updatePlaylistTimer_.stop();
    }
  }


  /**
   * Create a networking request. This will manage the request using the
   * parser's operation manager. If the parser has already been stopped, the
   * request will not be made.
   *
   * @param {shaka.extern.Request} request
   * @param {shaka.net.NetworkingEngine.RequestType} type
   * @param {shaka.extern.RequestContext=} context
   * @return {!Promise.<shaka.extern.Response>}
   * @private
   */
  makeNetworkRequest_(request, type, context) {
    if (!this.operationManager_) {
      throw new shaka.util.Error(
          shaka.util.Error.Severity.CRITICAL,
          shaka.util.Error.Category.PLAYER,
          shaka.util.Error.Code.OPERATION_ABORTED);
    }

    const op = this.playerInterface_.networkingEngine.request(
        type, request, context);
    this.operationManager_.manage(op);

    return op.promise;
  }

  /**
   * @param {!shaka.hls.Tag} drmTag
   * @param {string} mimeType
   * @return {?shaka.extern.DrmInfo}
   * @private
   */
  static fairplayDrmParser_(drmTag, mimeType) {
    if (mimeType == 'video/mp2t') {
      throw new shaka.util.Error(
          shaka.util.Error.Severity.CRITICAL,
          shaka.util.Error.Category.MANIFEST,
          shaka.util.Error.Code.HLS_MSE_ENCRYPTED_MP2T_NOT_SUPPORTED);
    }

    if (shaka.util.Platform.isMediaKeysPolyfilled()) {
      throw new shaka.util.Error(
          shaka.util.Error.Severity.CRITICAL,
          shaka.util.Error.Category.MANIFEST,
          shaka.util.Error.Code
              .HLS_MSE_ENCRYPTED_LEGACY_APPLE_MEDIA_KEYS_NOT_SUPPORTED);
    }

    /*
     * Even if we're not able to construct initData through the HLS tag, adding
     * a DRMInfo will allow DRM Engine to request a media key system access
     * with the correct keySystem and initDataType
     */
    const drmInfo = shaka.util.ManifestParserUtils.createDrmInfo(
        'com.apple.fps', [
          {initDataType: 'sinf', initData: new Uint8Array(0), keyId: null},
        ]);

    return drmInfo;
  }

  /**
   * @param {!shaka.hls.Tag} drmTag
   * @return {?shaka.extern.DrmInfo}
   * @private
   */
  static widevineDrmParser_(drmTag) {
    const method = drmTag.getRequiredAttrValue('METHOD');
    const VALID_METHODS = ['SAMPLE-AES', 'SAMPLE-AES-CTR'];
    if (!VALID_METHODS.includes(method)) {
      shaka.log.error('Widevine in HLS is only supported with [',
          VALID_METHODS.join(', '), '], not', method);
      return null;
    }

    const uri = drmTag.getRequiredAttrValue('URI');
    const parsedData = shaka.net.DataUriPlugin.parseRaw(uri);

    // The data encoded in the URI is a PSSH box to be used as init data.
    const pssh = shaka.util.BufferUtils.toUint8(parsedData.data);
    const drmInfo = shaka.util.ManifestParserUtils.createDrmInfo(
        'com.widevine.alpha', [
          {initDataType: 'cenc', initData: pssh},
        ]);

    const keyId = drmTag.getAttributeValue('KEYID');
    if (keyId) {
      const keyIdLowerCase = keyId.toLowerCase();
      // This value should begin with '0x':
      goog.asserts.assert(
          keyIdLowerCase.startsWith('0x'), 'Incorrect KEYID format!');
      // But the output should not contain the '0x':
      drmInfo.keyIds = new Set([keyIdLowerCase.substr(2)]);
    }
    return drmInfo;
  }

  /**
   * See: https://docs.microsoft.com/en-us/playready/packaging/mp4-based-formats-supported-by-playready-clients?tabs=case4
   *
   * @param {!shaka.hls.Tag} drmTag
   * @return {?shaka.extern.DrmInfo}
   * @private
   */
  static playreadyDrmParser_(drmTag) {
    const method = drmTag.getRequiredAttrValue('METHOD');
    const VALID_METHODS = ['SAMPLE-AES', 'SAMPLE-AES-CTR'];
    if (!VALID_METHODS.includes(method)) {
      shaka.log.error('PlayReady in HLS is only supported with [',
          VALID_METHODS.join(', '), '], not', method);
      return null;
    }

    const uri = drmTag.getRequiredAttrValue('URI');
    const parsedData = shaka.net.DataUriPlugin.parseRaw(uri);

    // The data encoded in the URI is a PlayReady Pro Object, so we need
    // convert it to pssh.
    const data = shaka.util.BufferUtils.toUint8(parsedData.data);
    const systemId = new Uint8Array([
      0x9a, 0x04, 0xf0, 0x79, 0x98, 0x40, 0x42, 0x86,
      0xab, 0x92, 0xe6, 0x5b, 0xe0, 0x88, 0x5f, 0x95,
    ]);
    const keyIds = new Set();
    const psshVersion = 0;
    const pssh =
        shaka.util.Pssh.createPssh(data, systemId, keyIds, psshVersion);
    const drmInfo = shaka.util.ManifestParserUtils.createDrmInfo(
        'com.microsoft.playready', [
          {initDataType: 'cenc', initData: pssh},
        ]);

    return drmInfo;
  }

  /**
   * See: https://datatracker.ietf.org/doc/html/draft-pantos-hls-rfc8216bis-11#section-5.1
   *
   * @param {!shaka.hls.Tag} drmTag
   * @return {?shaka.extern.DrmInfo}
   * @private
   */
  static identityDrmParser_(drmTag) {
    const method = drmTag.getRequiredAttrValue('METHOD');
    const VALID_METHODS = ['SAMPLE-AES', 'SAMPLE-AES-CTR'];
    if (!VALID_METHODS.includes(method)) {
      shaka.log.error('Identity (ClearKey) in HLS is only supported with [',
          VALID_METHODS.join(', '), '], not', method);
      return null;
    }

    // NOTE: The ClearKey CDM requires a key-id to key mapping.  HLS doesn't
    // provide a key ID anywhere.  So although we could use the 'URI' attribute
    // to fetch the actual 16-byte key, without a key ID, we can't provide this
    // automatically to the ClearKey CDM.  Instead, the application will have
    // to use player.configure('drm.clearKeys', { ... }) to provide the key IDs
    // and keys or player.configure('drm.servers.org\.w3\.clearkey', ...) to
    // provide a ClearKey license server URI.
    return shaka.util.ManifestParserUtils.createDrmInfo(
        'org.w3.clearkey', /* initDatas= */ null);
  }
};


/**
 * @typedef {{
 *   stream: !shaka.extern.Stream,
 *   type: string,
 *   verbatimMediaPlaylistUri: string,
 *   absoluteMediaPlaylistUris: !Array.<string>,
 *   minTimestamp: number,
 *   maxTimestamp: number,
 *   mediaSequenceToStartTime: !Map.<number, number>,
 *   canSkipSegments: boolean,
 *   canBlockReload: boolean,
 *   hasEndList: boolean,
 *   firstSequenceNumber: number,
 *   nextMediaSequence: number,
 *   nextPart: number,
 *   loadedOnce: boolean
 * }}
 *
 * @description
 * Contains a stream and information about it.
 *
 * @property {!shaka.extern.Stream} stream
 *   The Stream itself.
 * @property {string} type
 *   The type value. Could be 'video', 'audio', 'text', or 'image'.
 * @property {string} verbatimMediaPlaylistUri
 *   The verbatim media playlist URI, as it appeared in the master playlist.
 *   This has not been canonicalized into an absolute URI.  This gives us a
 *   consistent key for this playlist, even if redirects cause us to update
 *   from different origins each time.
 * @property {!Array.<string>} absoluteMediaPlaylistUris
 *   The absolute media playlist URIs, resolved relative to the master playlist
 *   and updated to reflect any redirects.
 * @property {number} minTimestamp
 *   The minimum timestamp found in the stream.
 * @property {number} maxTimestamp
 *   The maximum timestamp found in the stream.
 * @property {!Map.<number, number>} mediaSequenceToStartTime
 *   A map of media sequence numbers to media start times.
 *   Only used for VOD content.
 * @property {boolean} canSkipSegments
 *   True if the server supports delta playlist updates, and we can send a
 *   request for a playlist that can skip older media segments.
 * @property {boolean} canBlockReload
 *   True if the server supports blocking playlist reload, and we can send a
 *   request for a playlist that can block reload until some segments are
 *   present.
 * @property {boolean} hasEndList
 *   True if the stream has an EXT-X-ENDLIST tag.
 * @property {number} firstSequenceNumber
 *   The sequence number of the first reference. Only calculated if needed.
 * @property {number} nextMediaSequence
 *   The next media sequence.
 * @property {number} nextPart
 *   The next part.
 * @property {boolean} loadedOnce
 *   True if the stream has been loaded at least once.
 */
shaka.hls.HlsParser.StreamInfo;


/**
 * @typedef {{
 *   audio: !Array.<shaka.hls.HlsParser.StreamInfo>,
 *   video: !Array.<shaka.hls.HlsParser.StreamInfo>
 * }}
 *
 * @description Audio and video stream infos.
 * @property {!Array.<shaka.hls.HlsParser.StreamInfo>} audio
 * @property {!Array.<shaka.hls.HlsParser.StreamInfo>} video
 */
shaka.hls.HlsParser.StreamInfos;


/**
 * @const {!Object.<string, string>}
 * @private
 */
shaka.hls.HlsParser.RAW_FORMATS_TO_MIME_TYPES_ = {
  'aac': 'audio/aac',
  'ac3': 'audio/ac3',
  'ec3': 'audio/ec3',
  'mp3': 'audio/mpeg',
};


/**
 * @const {!Object.<string, string>}
 * @private
 */
shaka.hls.HlsParser.AUDIO_EXTENSIONS_TO_MIME_TYPES_ = {
  'mp4': 'audio/mp4',
  'mp4a': 'audio/mp4',
  'm4s': 'audio/mp4',
  'm4i': 'audio/mp4',
  'm4a': 'audio/mp4',
  'm4f': 'audio/mp4',
  'cmfa': 'audio/mp4',
  // MPEG2-TS also uses video/ for audio: https://bit.ly/TsMse
  'ts': 'video/mp2t',
  'tsa': 'video/mp2t',
};


/**
 * @const {!Object.<string, string>}
 * @private
 */
shaka.hls.HlsParser.VIDEO_EXTENSIONS_TO_MIME_TYPES_ = {
  'mp4': 'video/mp4',
  'mp4v': 'video/mp4',
  'm4s': 'video/mp4',
  'm4i': 'video/mp4',
  'm4v': 'video/mp4',
  'm4f': 'video/mp4',
  'cmfv': 'video/mp4',
  'ts': 'video/mp2t',
  'tsv': 'video/mp2t',
};


/**
 * @const {!Object.<string, string>}
 * @private
 */
shaka.hls.HlsParser.TEXT_EXTENSIONS_TO_MIME_TYPES_ = {
  'mp4': 'application/mp4',
  'm4s': 'application/mp4',
  'm4i': 'application/mp4',
  'm4f': 'application/mp4',
  'cmft': 'application/mp4',
  'vtt': 'text/vtt',
  'webvtt': 'text/vtt',
  'ttml': 'application/ttml+xml',
};


/**
 * @const {!Object.<string, string>}
 * @private
 */
shaka.hls.HlsParser.IMAGE_EXTENSIONS_TO_MIME_TYPES_ = {
  'jpg': 'image/jpeg',
  'png': 'image/png',
  'svg': 'image/svg+xml',
  'webp': 'image/webp',
  'avif': 'image/avif',
};


/**
 * @const {!Object.<string, !Object.<string, string>>}
 * @private
 */
shaka.hls.HlsParser.EXTENSION_MAP_BY_CONTENT_TYPE_ = {
  'audio': shaka.hls.HlsParser.AUDIO_EXTENSIONS_TO_MIME_TYPES_,
  'video': shaka.hls.HlsParser.VIDEO_EXTENSIONS_TO_MIME_TYPES_,
  'text': shaka.hls.HlsParser.TEXT_EXTENSIONS_TO_MIME_TYPES_,
  'image': shaka.hls.HlsParser.IMAGE_EXTENSIONS_TO_MIME_TYPES_,
};


/**
 * @typedef {function(!shaka.hls.Tag, string):?shaka.extern.DrmInfo}
 * @private
 */
shaka.hls.HlsParser.DrmParser_;


/**
 * @const {!Object.<string, shaka.hls.HlsParser.DrmParser_>}
 * @private
 */
shaka.hls.HlsParser.KEYFORMATS_TO_DRM_PARSERS_ = {
  'com.apple.streamingkeydelivery':
      shaka.hls.HlsParser.fairplayDrmParser_,
  'urn:uuid:edef8ba9-79d6-4ace-a3c8-27dcd51d21ed':
      shaka.hls.HlsParser.widevineDrmParser_,
  'com.microsoft.playready':
      shaka.hls.HlsParser.playreadyDrmParser_,
  'identity':
      shaka.hls.HlsParser.identityDrmParser_,
};


/**
 * @enum {string}
 * @private
 */
shaka.hls.HlsParser.PresentationType_ = {
  VOD: 'VOD',
  EVENT: 'EVENT',
  LIVE: 'LIVE',
};

shaka.media.ManifestParser.registerParserByExtension(
    'm3u8', () => new shaka.hls.HlsParser());
shaka.media.ManifestParser.registerParserByMime(
    'application/x-mpegurl', () => new shaka.hls.HlsParser());
shaka.media.ManifestParser.registerParserByMime(
    'application/vnd.apple.mpegurl', () => new shaka.hls.HlsParser());<|MERGE_RESOLUTION|>--- conflicted
+++ resolved
@@ -743,20 +743,17 @@
       /** @type {!Array.<!shaka.hls.Tag>} */
       const sessionKeyTags = Utils.filterTagsByName(
           playlist.tags, 'EXT-X-SESSION-KEY');
-<<<<<<< HEAD
       const contentSteeringTags = Utils.filterTagsByName(
           playlist.tags, 'EXT-X-CONTENT-STEERING');
-=======
       /** @type {!Array.<!shaka.hls.Tag>} */
       const sessionDataTags = Utils.filterTagsByName(
           playlist.tags, 'EXT-X-SESSION-DATA');
->>>>>>> 30963788
+
+      await this.processContentSteering_(contentSteeringTags);
 
       this.processSessionData_(sessionDataTags);
 
       this.parseCodecs_(variantTags);
-
-      await this.processContentSteering_(contentSteeringTags);
 
       // Parse audio and video media tags first, so that we can extract segment
       // start time from audio/video streams and reuse for text streams.
