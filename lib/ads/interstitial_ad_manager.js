/*! @license
 * Shaka Player
 * Copyright 2016 Google LLC
 * SPDX-License-Identifier: Apache-2.0
 */


goog.provide('shaka.ads.InterstitialAdManager');

goog.require('goog.asserts');
goog.require('shaka.Player');
goog.require('shaka.ads.InterstitialAd');
goog.require('shaka.ads.InterstitialStaticAd');
goog.require('shaka.ads.Utils');
goog.require('shaka.device.DeviceFactory');
goog.require('shaka.device.IDevice');
goog.require('shaka.log');
goog.require('shaka.media.PreloadManager');
goog.require('shaka.net.NetworkingEngine');
goog.require('shaka.net.NetworkingUtils');
goog.require('shaka.util.Dom');
goog.require('shaka.util.Error');
goog.require('shaka.util.EventManager');
goog.require('shaka.util.FakeEvent');
goog.require('shaka.util.IReleasable');
goog.require('shaka.util.NumberUtils');
goog.require('shaka.util.PublicPromise');
goog.require('shaka.util.StringUtils');
goog.require('shaka.util.Timer');
goog.require('shaka.util.TXml');


/**
 * A class responsible for Interstitial ad interactions.
 *
 * @implements {shaka.util.IReleasable}
 */
shaka.ads.InterstitialAdManager = class {
  /**
   * @param {HTMLElement} adContainer
   * @param {shaka.Player} basePlayer
   * @param {HTMLMediaElement} baseVideo
   * @param {function(!shaka.util.FakeEvent)} onEvent
   */
  constructor(adContainer, basePlayer, baseVideo, onEvent) {
    /** @private {?shaka.extern.AdsConfiguration} */
    this.config_ = null;

    /** @private {HTMLElement} */
    this.adContainer_ = adContainer;

    /** @private {shaka.Player} */
    this.basePlayer_ = basePlayer;

    /** @private {HTMLMediaElement} */
    this.baseVideo_ = baseVideo;

    /** @private {?HTMLMediaElement} */
    this.adVideo_ = null;

    /** @private {boolean} */
    this.usingBaseVideo_ = true;

    /** @private {HTMLMediaElement} */
    this.video_ = this.baseVideo_;

    /** @private {function(!shaka.util.FakeEvent)} */
    this.onEvent_ = onEvent;

    /** @private {!Set<string>} */
    this.hlsMetadataIds_ = new Set();

    /** @private {!Set<string>} */
    this.interstitialIds_ = new Set();

    /** @private {!Set<shaka.extern.AdInterstitial>} */
    this.interstitials_ = new Set();

    /**
     * @private {!Map<shaka.extern.AdInterstitial,
     *                 Promise<?shaka.media.PreloadManager>>}
     */
    this.preloadManagerInterstitials_ = new Map();

    /**
     * @private {!Map<shaka.extern.AdInterstitial, !Array<!HTMLLinkElement>>}
     */
    this.preloadOnDomElements_ = new Map();

    /** @private {shaka.Player} */
    this.player_ = new shaka.Player();

    this.updatePlayerConfig_();

    /** @private {shaka.util.EventManager} */
    this.eventManager_ = new shaka.util.EventManager();

    /** @private {shaka.util.EventManager} */
    this.adEventManager_ = new shaka.util.EventManager();

    /** @private {boolean} */
    this.playingAd_ = false;

    /** @private {?number} */
    this.lastTime_ = null;

    /** @private {?shaka.extern.AdInterstitial} */
    this.lastPlayedAd_ = null;

    /** @private {?shaka.util.Timer} */
    this.playoutLimitTimer_ = null;

    /** @private {?function()} */
    this.lastOnSkip_ = null;

    /** @private {boolean} */
    this.usingListeners_ = false;

    /** @private {number} */
    this.videoCallbackId_ = -1;

    // Note: checkForInterstitials_ and onTimeUpdate_ are defined here because
    // we use it on listener callback, and for unlisten is necessary use the
    // same callback.

    /** @private {function()} */
    this.checkForInterstitials_ = () => {
      if (this.playingAd_ || !this.lastTime_ ||
          this.basePlayer_.isRemotePlayback()) {
        return;
      }
      this.lastTime_ = this.baseVideo_.currentTime;
      const currentInterstitial = this.getCurrentInterstitial_();
      if (currentInterstitial) {
        this.setupAd_(currentInterstitial, /* sequenceLength= */ 1,
            /* adPosition= */ 1, /* initialTime= */ Date.now());
      }
    };

    /** @private {function()} */
    this.onTimeUpdate_ = () => {
      if (this.playingAd_ || this.lastTime_ ||
          this.basePlayer_.isRemotePlayback()) {
        return;
      }
      this.lastTime_ = this.baseVideo_.currentTime;
      let currentInterstitial = this.getCurrentInterstitial_(
          /* needPreRoll= */ true);
      if (!currentInterstitial) {
        currentInterstitial = this.getCurrentInterstitial_();
      }
      if (currentInterstitial) {
        this.setupAd_(currentInterstitial, /* sequenceLength= */ 1,
            /* adPosition= */ 1, /* initialTime= */ Date.now());
      }
    };

    /** @private {function()} */
    this.onSeeked_ = () => {
      if (this.playingAd_ || !this.lastTime_ ||
          this.basePlayer_.isRemotePlayback()) {
        return;
      }
      const currentTime = this.baseVideo_.currentTime;
      // Remove last played ad when the new time is before the ad time.
      if (this.lastPlayedAd_ &&
          !this.lastPlayedAd_.pre && !this.lastPlayedAd_.post &&
          currentTime < this.lastPlayedAd_.startTime) {
        this.lastPlayedAd_ = null;
      }
    };

    /** @private {shaka.util.Timer} */
    this.timeUpdateTimer_ = new shaka.util.Timer(this.checkForInterstitials_);


    /** @private {shaka.util.Timer} */
    this.pollTimer_ = new shaka.util.Timer(async () => {
      if (this.interstitials_.size && this.lastTime_ != null) {
        const currentLoadMode = this.basePlayer_.getLoadMode();
        if (currentLoadMode == shaka.Player.LoadMode.DESTROYED ||
            currentLoadMode == shaka.Player.LoadMode.NOT_LOADED) {
          return;
        }
        let cuepointsChanged = false;
        const interstitials = Array.from(this.interstitials_);
        const seekRange = this.basePlayer_.seekRange();
        for (const interstitial of interstitials) {
          if (interstitial == this.lastPlayedAd_) {
            continue;
          }
          const comparisonTime = interstitial.endTime || interstitial.startTime;
          if ((seekRange.start - comparisonTime) >= 1) {
            if (this.preloadManagerInterstitials_.has(interstitial)) {
              const preloadManager =
                  // eslint-disable-next-line no-await-in-loop
                  await this.preloadManagerInterstitials_.get(interstitial);
              if (preloadManager) {
                preloadManager.destroy();
              }
              this.preloadManagerInterstitials_.delete(interstitial);
            }
            this.removePreloadOnDomElements_(interstitial);
            const interstitialId =
                interstitial.id || JSON.stringify(interstitial);
            if (this.interstitialIds_.has(interstitialId)) {
              this.interstitialIds_.delete(interstitialId);
            }
            this.interstitials_.delete(interstitial);
            this.removeEventListeners_();
            if (!interstitial.overlay) {
              cuepointsChanged = true;
            }
          } else {
            const difference = interstitial.startTime - this.lastTime_;
            if (difference > 0 && difference <= 10) {
              if (!this.preloadManagerInterstitials_.has(interstitial) &&
                  this.isPreloadAllowed_(interstitial)) {
                this.preloadManagerInterstitials_.set(
                    interstitial, this.player_.preload(
                        interstitial.uri,
                        /* startTime= */ null,
                        interstitial.mimeType || undefined));
              }
              this.checkPreloadOnDomElements_(interstitial);
            }
          }
        }
        if (cuepointsChanged) {
          this.cuepointsChanged_();
        }
      }
    });

    this.configure(this.basePlayer_.getConfiguration().ads);
  }

  /**
   * Called by the AdManager to provide an updated configuration any time it
   * changes.
   *
   * @param {shaka.extern.AdsConfiguration} config
   */
  configure(config) {
    this.config_ = config;
    this.determineIfUsingBaseVideo_();
  }

  /**
   * @private
   */
  addEventListeners_() {
    if (this.usingListeners_ || !this.interstitials_.size) {
      return;
    }
    this.eventManager_.listen(
        this.baseVideo_, 'playing', this.onTimeUpdate_);
    this.eventManager_.listen(
        this.baseVideo_, 'timeupdate', this.onTimeUpdate_);
    this.eventManager_.listen(
        this.baseVideo_, 'seeked', this.onSeeked_);
    this.eventManager_.listen(
        this.baseVideo_, 'ended', this.checkForInterstitials_);
    if ('requestVideoFrameCallback' in this.baseVideo_ && !this.isSmartTV_()) {
      const baseVideo = /** @type {!HTMLVideoElement} */ (this.baseVideo_);
      const videoFrameCallback = (now, metadata) => {
        if (this.videoCallbackId_ == -1) {
          return;
        }
        this.checkForInterstitials_();
        // It is necessary to check this again because this callback can be
        // executed in another thread by the browser and we have to be sure
        // again here that we have not cancelled it in the middle of an
        // execution.
        if (this.videoCallbackId_ == -1) {
          return;
        }
        this.videoCallbackId_ =
            baseVideo.requestVideoFrameCallback(videoFrameCallback);
      };
      this.videoCallbackId_ =
          baseVideo.requestVideoFrameCallback(videoFrameCallback);
    } else {
      this.timeUpdateTimer_.tickEvery(/* seconds= */ 0.025);
    }

    if (this.pollTimer_) {
      this.pollTimer_.tickEvery(/* seconds= */ 1); ;
    }
    this.usingListeners_ = true;
  }

  /**
   * @private
   */
  removeEventListeners_() {
    if (!this.usingListeners_ || this.interstitials_.size) {
      return;
    }
    this.eventManager_.unlisten(
        this.baseVideo_, 'playing', this.onTimeUpdate_);
    this.eventManager_.unlisten(
        this.baseVideo_, 'timeupdate', this.onTimeUpdate_);
    this.eventManager_.unlisten(
        this.baseVideo_, 'seeked', this.onSeeked_);
    this.eventManager_.unlisten(
        this.baseVideo_, 'ended', this.checkForInterstitials_);
    if (this.videoCallbackId_ != -1) {
      const baseVideo = /** @type {!HTMLVideoElement} */ (this.baseVideo_);
      baseVideo.cancelVideoFrameCallback(this.videoCallbackId_);
      this.videoCallbackId_ = -1;
    }
    if (this.timeUpdateTimer_) {
      this.timeUpdateTimer_.stop();
    }
    if (this.pollTimer_) {
      this.pollTimer_.stop();
    }
    this.usingListeners_ = false;
  }

  /**
   * @private
   */
  determineIfUsingBaseVideo_() {
    if (!this.adContainer_ || !this.config_) {
      this.usingBaseVideo_ = true;
      return;
    }
    let supportsMultipleMediaElements =
        this.config_.supportsMultipleMediaElements;
    const video = /** @type {HTMLVideoElement} */(this.baseVideo_);
    if (video.webkitPresentationMode &&
        video.webkitPresentationMode !== 'inline') {
      supportsMultipleMediaElements = false;
    } else if (video.webkitDisplayingFullscreen) {
      supportsMultipleMediaElements = false;
    }
    if (this.usingBaseVideo_ != supportsMultipleMediaElements) {
      return;
    }
    this.usingBaseVideo_ = !supportsMultipleMediaElements;
    if (this.usingBaseVideo_) {
      this.video_ = this.baseVideo_;
      if (this.adVideo_) {
        if (this.adVideo_.parentElement) {
          this.adContainer_.removeChild(this.adVideo_);
        }
        this.adVideo_ = null;
      }
    } else {
      if (!this.adVideo_) {
        this.adVideo_ = this.createMediaElement_();
      }
      this.video_ = this.adVideo_;
    }
  }


  /**
   * Resets the Interstitial manager and removes any continuous polling.
   */
  stop() {
    if (this.adEventManager_) {
      this.adEventManager_.removeAll();
    }
    this.hlsMetadataIds_.clear();
    this.interstitialIds_.clear();
    this.interstitials_.clear();
    this.player_.destroyAllPreloads();
    if (this.preloadManagerInterstitials_.size) {
      const values = Array.from(this.preloadManagerInterstitials_.values());
      for (const value of values) {
        if (value) {
          value.then((preloadManager) => {
            if (preloadManager) {
              preloadManager.destroy();
            }
          });
        }
      };
    }
    this.preloadManagerInterstitials_.clear();
    if (this.preloadOnDomElements_.size) {
      const interstitials = Array.from(this.preloadOnDomElements_.keys());
      for (const interstitial of interstitials) {
        this.removePreloadOnDomElements_(interstitial);
      }
    }
    this.preloadOnDomElements_.clear();
    this.player_.detach();
    this.playingAd_ = false;
    this.lastTime_ = null;
    this.lastPlayedAd_ = null;
    this.usingBaseVideo_ = true;
    this.video_ = this.baseVideo_;
    this.adVideo_ = null;
    this.removeBaseStyles_();
    this.removeEventListeners_();
    if (this.adContainer_) {
      shaka.util.Dom.removeAllChildren(this.adContainer_);
    }
    if (this.playoutLimitTimer_) {
      this.playoutLimitTimer_.stop();
      this.playoutLimitTimer_ = null;
    }
  }

  /** @override */
  release() {
    this.stop();
    if (this.eventManager_) {
      this.eventManager_.release();
    }
    if (this.adEventManager_) {
      this.adEventManager_.release();
    }
    if (this.timeUpdateTimer_) {
      this.timeUpdateTimer_.stop();
      this.timeUpdateTimer_ = null;
    }
    if (this.pollTimer_) {
      this.pollTimer_.stop();
      this.pollTimer_ = null;
    }
    this.player_.destroy();
  }

  /**
   * @return {shaka.Player}
   */
  getPlayer() {
    return this.player_;
  }

  /**
   * @param {shaka.extern.HLSMetadata} hlsMetadata
   */
  async addMetadata(hlsMetadata) {
    let id = null;
    const hlsMetadataId = hlsMetadata.values.find((v) => v.key == 'ID');
    if (hlsMetadataId) {
      id = /** @type {string} */(hlsMetadataId.data);
    }
    if (id) {
      if (this.hlsMetadataIds_.has(id)) {
        return;
      }
      this.hlsMetadataIds_.add(id);
    }
    this.updatePlayerConfig_();
    let adInterstitials = [];
    if (hlsMetadata &&
        hlsMetadata.values.find((v) => v.key == 'X-OVERLAY-ID')) {
      adInterstitials = this.getOverlaysInfo_(hlsMetadata);
    } else {
      adInterstitials = await this.getInterstitialsInfo_(hlsMetadata);
    }
    if (adInterstitials.length) {
      this.addInterstitials(adInterstitials);
    } else {
      shaka.log.alwaysWarn('Unsupported HLS interstitial', hlsMetadata);
    }
  }

  /**
   * @param {shaka.extern.TimelineRegionInfo} region
   */
  addRegion(region) {
    const TXml = shaka.util.TXml;
    const isReplace =
        region.schemeIdUri == 'urn:mpeg:dash:event:alternativeMPD:replace:2025';
    const isInsert =
        region.schemeIdUri == 'urn:mpeg:dash:event:alternativeMPD:insert:2025';
    if (!isReplace && !isInsert) {
      shaka.log.warning('Unsupported alternative media presentation', region);
      return;
    }

    const startTime = region.startTime;
    let endTime = region.endTime;
    let playoutLimit = null;
    let resumeOffset = 0;
    let interstitialUri;
    for (const node of region.eventNode.children) {
      if (node.tagName == 'AlternativeMPD') {
        const uri = node.attributes['uri'];
        if (uri) {
          interstitialUri = uri;
          break;
        }
      } else if (node.tagName == 'InsertPresentation' ||
          node.tagName == 'ReplacePresentation') {
        const url = node.attributes['url'];
        if (url) {
          interstitialUri = shaka.util.StringUtils.htmlUnescape(url);
          const unscaledMaxDuration =
              TXml.parseAttr(node, 'maxDuration', TXml.parseInt);
          if (unscaledMaxDuration) {
            playoutLimit = unscaledMaxDuration / region.timescale;
          }
          const unscaledReturnOffset =
              TXml.parseAttr(node, 'returnOffset', TXml.parseInt);
          if (unscaledReturnOffset) {
            resumeOffset = unscaledReturnOffset / region.timescale;
          }
          if (isReplace && resumeOffset) {
            endTime = startTime + resumeOffset;
          }
          break;
        }
      }
    }
    if (!interstitialUri) {
      shaka.log.warning('Unsupported alternative media presentation', region);
      return;
    }

    /** @type {!shaka.extern.AdInterstitial} */
    const interstitial = {
      id: region.id,
      groupId: null,
      startTime,
      endTime,
      uri: interstitialUri,
      mimeType: null,
      isSkippable: false,
      skipOffset: null,
      skipFor: null,
      canJump: true,
      resumeOffset: isInsert ? resumeOffset : null,
      playoutLimit,
      once: false,
      pre: false,
      post: false,
      timelineRange: isReplace && !isInsert,
      loop: false,
      overlay: null,
      displayOnBackground: false,
      currentVideo: null,
      background: null,
      clickThroughUrl: null,
      tracking: null,
    };
    this.addInterstitials([interstitial]);
  }

  /**
   * @param {shaka.extern.TimelineRegionInfo} region
   */
  addOverlayRegion(region) {
    const TXml = shaka.util.TXml;

    goog.asserts.assert(region.eventNode, 'Need a region eventNode');
    const overlayEvent = TXml.findChild(region.eventNode, 'OverlayEvent');
    const uri = overlayEvent.attributes['uri'];
    const mimeType = overlayEvent.attributes['mimeType'];
    const loop = overlayEvent.attributes['loop'] == 'true';
    const z = TXml.parseAttr(overlayEvent, 'z', TXml.parseInt);
    if (!uri || z == 0) {
      shaka.log.warning('Unsupported OverlayEvent', region);
      return;
    }

    let background = null;
    const backgroundElement = TXml.findChild(overlayEvent, 'Background');
    if (backgroundElement) {
      const backgroundUri = backgroundElement.attributes['uri'];
      if (backgroundUri) {
        background = `center / contain no-repeat url('${backgroundUri}')`;
      } else {
        background = TXml.getContents(backgroundElement);
      }
    }

    const viewport = {
      x: 1920,
      y: 1080,
    };

    const viewportElement = TXml.findChild(overlayEvent, 'Viewport');
    if (viewportElement) {
      const viewportX = TXml.parseAttr(viewportElement, 'x', TXml.parseInt);
      if (viewportX == null) {
        shaka.log.warning('Unsupported OverlayEvent', region);
        return;
      }
      const viewportY = TXml.parseAttr(viewportElement, 'y', TXml.parseInt);
      if (viewportY == null) {
        shaka.log.warning('Unsupported OverlayEvent', region);
        return;
      }
      viewport.x = viewportX;
      viewport.y = viewportY;
    }

    /** @type {!shaka.extern.AdPositionInfo} */
    const overlay = {
      viewport: {
        x: viewport.x,
        y: viewport.y,
      },
      topLeft: {
        x: 0,
        y: 0,
      },
      size: {
        x: viewport.x,
        y: viewport.y,
      },
    };

    const overlayElement = TXml.findChild(overlayEvent, 'Overlay');
    if (viewportElement && overlayElement) {
      const topLeft = TXml.findChild(overlayElement, 'TopLeft');
      const size = TXml.findChild(overlayElement, 'Size');
      if (topLeft && size) {
        const topLeftX = TXml.parseAttr(topLeft, 'x', TXml.parseInt);
        if (topLeftX == null) {
          shaka.log.warning('Unsupported OverlayEvent', region);
          return;
        }
        const topLeftY = TXml.parseAttr(topLeft, 'y', TXml.parseInt);
        if (topLeftY == null) {
          shaka.log.warning('Unsupported OverlayEvent', region);
          return;
        }
        const sizeX = TXml.parseAttr(size, 'x', TXml.parseInt);
        if (sizeX == null) {
          shaka.log.warning('Unsupported OverlayEvent', region);
          return;
        }
        const sizeY = TXml.parseAttr(size, 'y', TXml.parseInt);
        if (sizeY == null) {
          shaka.log.warning('Unsupported OverlayEvent', region);
          return;
        }
        overlay.topLeft.x = topLeftX;
        overlay.topLeft.y = topLeftY;
        overlay.size.x = sizeX;
        overlay.size.y = sizeY;
      }
    }
    let currentVideo = null;
    const squeezeElement = TXml.findChild(overlayEvent, 'Squeeze');
    if (viewportElement && squeezeElement) {
      const topLeft = TXml.findChild(squeezeElement, 'TopLeft');
      const size = TXml.findChild(squeezeElement, 'Size');
      if (topLeft && size) {
        const topLeftX = TXml.parseAttr(topLeft, 'x', TXml.parseInt);
        if (topLeftX == null) {
          shaka.log.warning('Unsupported OverlayEvent', region);
          return;
        }
        const topLeftY = TXml.parseAttr(topLeft, 'y', TXml.parseInt);
        if (topLeftY == null) {
          shaka.log.warning('Unsupported OverlayEvent', region);
          return;
        }
        const sizeX = TXml.parseAttr(size, 'x', TXml.parseInt);
        if (sizeX == null) {
          shaka.log.warning('Unsupported OverlayEvent', region);
          return;
        }
        const sizeY = TXml.parseAttr(size, 'y', TXml.parseInt);
        if (sizeY == null) {
          shaka.log.warning('Unsupported OverlayEvent', region);
          return;
        }
        currentVideo = {
          viewport: {
            x: viewport.x,
            y: viewport.y,
          },
          topLeft: {
            x: topLeftX,
            y: topLeftY,
          },
          size: {
            x: sizeX,
            y: sizeY,
          },
        };
      }
    }

    /** @type {!shaka.extern.AdInterstitial} */
    const interstitial = {
      id: region.id,
      groupId: null,
      startTime: region.startTime,
      endTime: region.endTime,
      uri,
      mimeType,
      isSkippable: false,
      skipOffset: null,
      skipFor: null,
      canJump: true,
      resumeOffset: null,
      playoutLimit: null,
      once: false,
      pre: false,
      post: false,
      timelineRange: true,
      loop,
      overlay,
      displayOnBackground: z == -1,
      currentVideo,
      background,
      clickThroughUrl: null,
      tracking: null,
    };
    this.addInterstitials([interstitial]);
  }

  /**
   * @param {string} url
   * @return {!Promise}
   */
  async addAdUrlInterstitial(url) {
    const NetworkingEngine = shaka.net.NetworkingEngine;
    const context = {
      type: NetworkingEngine.AdvancedRequestType.INTERSTITIAL_AD_URL,
    };
    const responseData = await this.makeAdRequest_(url, context);
    const data = shaka.util.TXml.parseXml(responseData, 'VAST,vmap:VMAP');
    if (!data) {
      throw new shaka.util.Error(
          shaka.util.Error.Severity.CRITICAL,
          shaka.util.Error.Category.ADS,
          shaka.util.Error.Code.VAST_INVALID_XML);
    }
    /** @type {!Array<shaka.extern.AdInterstitial>} */
    let interstitials = [];
    if (data.tagName == 'VAST') {
      interstitials = shaka.ads.Utils.parseVastToInterstitials(
          data, this.lastTime_);
    } else if (data.tagName == 'vmap:VMAP') {
      const vastProcessing = async (ad) => {
        const vastResponseData = await this.makeAdRequest_(ad.uri, context);
        const vast = shaka.util.TXml.parseXml(vastResponseData, 'VAST');
        if (!vast) {
          throw new shaka.util.Error(
              shaka.util.Error.Severity.CRITICAL,
              shaka.util.Error.Category.ADS,
              shaka.util.Error.Code.VAST_INVALID_XML);
        }
        interstitials.push(...shaka.ads.Utils.parseVastToInterstitials(
            vast, ad.time));
      };
      const promises = [];
      for (const ad of shaka.ads.Utils.parseVMAP(data)) {
        promises.push(vastProcessing(ad));
      }
      if (promises.length) {
        await Promise.all(promises);
      }
    }
    this.addInterstitials(interstitials);
  }


  /**
   * @param {!Array<shaka.extern.AdInterstitial>} interstitials
   */
  async addInterstitials(interstitials) {
    let cuepointsChanged = false;
    for (const interstitial of interstitials) {
      if (!interstitial.uri) {
        shaka.log.alwaysWarn('Missing URL in interstitial', interstitial);
        continue;
      }
      if (!interstitial.mimeType) {
        try {
          const netEngine = this.player_.getNetworkingEngine();
          goog.asserts.assert(netEngine, 'Need networking engine');
          // eslint-disable-next-line no-await-in-loop
          interstitial.mimeType = await shaka.net.NetworkingUtils.getMimeType(
              interstitial.uri, netEngine,
              this.basePlayer_.getConfiguration().streaming.retryParameters);
        } catch (error) {}
      }
      const interstitialId = interstitial.id || JSON.stringify(interstitial);
      if (this.interstitialIds_.has(interstitialId)) {
        continue;
      }
      if (interstitial.loop && !interstitial.overlay) {
        shaka.log.alwaysWarn('Loop is only supported in overlay interstitials',
            interstitial);
      }
      if (!interstitial.overlay) {
        cuepointsChanged = true;
      }
      this.interstitialIds_.add(interstitialId);
      this.interstitials_.add(interstitial);
      let shouldPreload = false;
      if (interstitial.pre && this.lastTime_ == null) {
        shouldPreload = true;
      } else if (interstitial.startTime == 0 && !interstitial.canJump) {
        shouldPreload = true;
      } else if (this.lastTime_ != null) {
        const difference = interstitial.startTime - this.lastTime_;
        if (difference > 0 && difference <= 10) {
          shouldPreload = true;
        }
      }
      if (shouldPreload) {
        if (!this.preloadManagerInterstitials_.has(interstitial) &&
            this.isPreloadAllowed_(interstitial)) {
          this.preloadManagerInterstitials_.set(
              interstitial, this.player_.preload(
                  interstitial.uri,
                  /* startTime= */ null,
                  interstitial.mimeType || undefined));
        }
        this.checkPreloadOnDomElements_(interstitial);
      }
    }
    if (cuepointsChanged) {
      this.cuepointsChanged_();
    }
    this.addEventListeners_();
  }

  /**
   * @return {!HTMLMediaElement}
   * @private
   */
  createMediaElement_() {
    const video = /** @type {!HTMLMediaElement} */(
      document.createElement(this.baseVideo_.tagName));
    video.autoplay = true;
    video.style.position = 'absolute';
    video.style.top = '0';
    video.style.left = '0';
    video.style.width = '100%';
    video.style.height = '100%';
    video.style.display = 'none';
    video.setAttribute('playsinline', '');
    return video;
  }


  /**
   * @param {boolean=} needPreRoll
   * @param {?number=} numberToSkip
   * @return {?shaka.extern.AdInterstitial}
   * @private
   */
  getCurrentInterstitial_(needPreRoll = false, numberToSkip = null) {
    let skipped = 0;
    let currentInterstitial = null;
    if (this.interstitials_.size && this.lastTime_ != null) {
      const isEnded = this.baseVideo_.ended;
      const interstitials = Array.from(this.interstitials_).sort((a, b) => {
        return b.startTime - a.startTime;
      });
      const roundDecimals = (number) => {
        return Math.round(number * 1000) / 1000;
      };
      let interstitialsToCheck = interstitials;
      if (needPreRoll) {
        interstitialsToCheck = interstitials.filter((i) => i.pre);
      } else if (isEnded) {
        interstitialsToCheck = interstitials.filter((i) => i.post);
      } else {
        interstitialsToCheck = interstitials.filter((i) => !i.pre && !i.post);
      }
      for (const interstitial of interstitialsToCheck) {
        let isValid = false;
        if (needPreRoll) {
          isValid = interstitial.pre;
        } else if (isEnded) {
          isValid = interstitial.post;
        } else if (!interstitial.pre && !interstitial.post) {
          const difference =
              this.lastTime_ - roundDecimals(interstitial.startTime);
          let maxDifference = 1;
          if (this.config_.allowStartInMiddleOfInterstitial &&
              interstitial.endTime && interstitial.endTime != Infinity) {
            maxDifference = interstitial.endTime - interstitial.startTime;
          }
          if ((difference > 0 || (difference == 0 && this.lastTime_ == 0)) &&
              (difference <= maxDifference || !interstitial.canJump)) {
            if (numberToSkip == null && this.lastPlayedAd_ &&
                !this.lastPlayedAd_.pre && !this.lastPlayedAd_.post &&
                this.lastPlayedAd_.startTime >= interstitial.startTime) {
              isValid = false;
            } else {
              isValid = true;
            }
          }
        }
        if (isValid && (!this.lastPlayedAd_ ||
            interstitial.startTime >= this.lastPlayedAd_.startTime)) {
          if (skipped == (numberToSkip || 0)) {
            currentInterstitial = interstitial;
          } else if (currentInterstitial && !interstitial.canJump) {
            const currentStartTime =
                roundDecimals(currentInterstitial.startTime);
            const newStartTime =
                roundDecimals(interstitial.startTime);
            if (newStartTime - currentStartTime > 0.001) {
              currentInterstitial = interstitial;
              skipped = 0;
            }
          }
          skipped++;
        }
      }
    }
    return currentInterstitial;
  }


  /**
   * @param {shaka.extern.AdInterstitial} interstitial
   * @param {number} sequenceLength
   * @param {number} adPosition
   * @param {number} initialTime the clock time the ad started at
   * @param {number=} oncePlayed
   * @private
   */
  setupAd_(interstitial, sequenceLength, adPosition, initialTime,
      oncePlayed = 0) {
    shaka.log.info('Starting interstitial',
        interstitial.startTime, 'at', this.lastTime_);

    this.lastPlayedAd_ = interstitial;

    this.determineIfUsingBaseVideo_();
    goog.asserts.assert(this.video_, 'Must have video');

    if (!this.usingBaseVideo_ && this.adContainer_ &&
        !this.video_.parentElement) {
      this.adContainer_.appendChild(this.video_);
    }

    if (adPosition == 1 && sequenceLength == 1) {
      sequenceLength = Array.from(this.interstitials_).filter((i) => {
        if (interstitial.pre) {
          return i.pre == interstitial.pre;
        } else if (interstitial.post) {
          return i.post == interstitial.post;
        }
        return Math.abs(i.startTime - interstitial.startTime) < 0.001;
      }).length;
    }

    if (interstitial.once) {
      oncePlayed++;
      this.interstitials_.delete(interstitial);
      this.removeEventListeners_();
      if (!interstitial.overlay) {
        this.cuepointsChanged_();
      }
    }

    if (interstitial.mimeType) {
      if (interstitial.mimeType.startsWith('image/') ||
          interstitial.mimeType === 'text/html') {
        if (!interstitial.overlay) {
          shaka.log.alwaysWarn('Unsupported interstitial', interstitial);
          return;
        }
        shaka.log.info('Starting interstitial', interstitial);
        this.setupStaticAd_(interstitial, sequenceLength, adPosition,
            oncePlayed);
        return;
      }
    }
    if (this.usingBaseVideo_ && interstitial.overlay) {
      shaka.log.alwaysWarn('Unsupported interstitial', interstitial);
      return;
    }
    shaka.log.info('Starting interstitial', interstitial);
    this.setupVideoAd_(interstitial, sequenceLength, adPosition, initialTime,
        oncePlayed);
  }


  /**
   * @param {shaka.extern.AdInterstitial} interstitial
   * @param {number} sequenceLength
   * @param {number} adPosition
   * @param {number} oncePlayed
   * @private
   */
  setupStaticAd_(interstitial, sequenceLength, adPosition, oncePlayed) {
    this.playingAd_ = true;

    const overlay = interstitial.overlay;
    goog.asserts.assert(overlay, 'Must have overlay');

    const tagName = interstitial.mimeType == 'text/html' ? 'iframe' : 'img';

    const htmlElement = /** @type {!(HTMLImageElement|HTMLIFrameElement)} */ (
      document.createElement(tagName));
    htmlElement.style.objectFit = 'contain';
    htmlElement.style.position = 'absolute';
    htmlElement.style.border = 'none';

    this.setBaseStyles_(interstitial);

    const basicTask = () => {
      if (this.playoutLimitTimer_) {
        this.playoutLimitTimer_.stop();
        this.playoutLimitTimer_ = null;
      }
      this.adContainer_.removeChild(htmlElement);
      this.removeBaseStyles_(interstitial);
      this.sendEvent_(shaka.ads.Utils.AD_STOPPED);
      this.adEventManager_.removeAll();
      const nextCurrentInterstitial = this.getCurrentInterstitial_(
          interstitial.pre, adPosition - oncePlayed);
      if (nextCurrentInterstitial) {
        this.setupAd_(nextCurrentInterstitial, sequenceLength,
            ++adPosition, /* initialTime= */ Date.now(), oncePlayed);
      } else {
        this.playingAd_ = false;
      }
    };

    const ad = new shaka.ads.InterstitialStaticAd(
        interstitial, sequenceLength, adPosition);

    this.sendEvent_(shaka.ads.Utils.AD_IMPRESSION);
    this.sendEvent_(shaka.ads.Utils.AD_STARTED, (new Map()).set('ad', ad));

    if (tagName == 'iframe') {
      htmlElement.src = interstitial.uri;
    } else {
      htmlElement.src = interstitial.uri;
      htmlElement.onerror = (e) => {
        this.sendEvent_(
            shaka.ads.Utils.AD_ERROR, (new Map()).set('originalEvent', e));
        basicTask();
      };
    }

    const viewport = overlay.viewport;
    const topLeft = overlay.topLeft;
    const size = overlay.size;
    // Special case for VAST non-linear ads
    if (viewport.x == 0 && viewport.y == 0) {
      htmlElement.width = interstitial.overlay.size.x;
      htmlElement.height = interstitial.overlay.size.y;
      htmlElement.style.bottom = '10%';
      htmlElement.style.left = '0';
      htmlElement.style.right = '0';
      htmlElement.style.width = '100%';
      if (!interstitial.overlay.size.y && tagName == 'iframe') {
        htmlElement.style.height = 'auto';
      }
    } else {
      htmlElement.style.height = (size.y / viewport.y * 100) + '%';
      htmlElement.style.left = (topLeft.x / viewport.x * 100) + '%';
      htmlElement.style.top = (topLeft.y / viewport.y * 100) + '%';
      htmlElement.style.width = (size.x / viewport.x * 100) + '%';
    }
    this.adContainer_.appendChild(htmlElement);

    const startTime = Date.now();
    if (this.playoutLimitTimer_) {
      this.playoutLimitTimer_.stop();
    }
    this.playoutLimitTimer_ = new shaka.util.Timer(() => {
      if (interstitial.playoutLimit &&
          (Date.now() - startTime) / 1000 > interstitial.playoutLimit) {
        this.sendEvent_(shaka.ads.Utils.AD_COMPLETE);
        basicTask();
      } else if (interstitial.endTime &&
          this.baseVideo_.currentTime > interstitial.endTime) {
        this.sendEvent_(shaka.ads.Utils.AD_COMPLETE);
        basicTask();
      } else if (this.baseVideo_.currentTime < interstitial.startTime) {
        this.sendEvent_(shaka.ads.Utils.AD_SKIPPED);
        basicTask();
      }
    });
    if (interstitial.playoutLimit && !interstitial.endTime) {
      this.playoutLimitTimer_.tickAfter(interstitial.playoutLimit);
    } else if (interstitial.endTime) {
      this.playoutLimitTimer_.tickEvery(/* seconds= */ 0.025);
    }
    this.adEventManager_.listen(this.baseVideo_, 'seeked', () => {
      const currentTime = this.baseVideo_.currentTime;
      if (currentTime < interstitial.startTime ||
          (interstitial.endTime && currentTime > interstitial.endTime)) {
        if (this.playoutLimitTimer_) {
          this.playoutLimitTimer_.stop();
        }
        this.sendEvent_(shaka.ads.Utils.AD_SKIPPED);
        basicTask();
      }
    });
    if (interstitial.clickThroughUrl) {
      this.adEventManager_.listen(htmlElement, 'click', (e) => {
        if (!interstitial.clickThroughUrl) {
          return;
        }
        this.sendEvent_(shaka.ads.Utils.AD_CLICKED);
        window.open(interstitial.clickThroughUrl, '_blank');
      });
    }
  }


  /**
   * @param {shaka.extern.AdInterstitial} interstitial
   * @param {number} sequenceLength
   * @param {number} adPosition
   * @param {number} initialTime the clock time the ad started at
   * @param {number} oncePlayed
   * @private
   */
  async setupVideoAd_(interstitial, sequenceLength, adPosition, initialTime,
      oncePlayed) {
    goog.asserts.assert(this.video_, 'Must have video');
    const startTime = Date.now();

    this.playingAd_ = true;

    let unloadingInterstitial = false;

    const updateBaseVideoTime = () => {
      if (!this.usingBaseVideo_ && !interstitial.overlay) {
        if (interstitial.resumeOffset == null) {
          if (interstitial.timelineRange && interstitial.endTime &&
              interstitial.endTime != Infinity) {
            if (this.baseVideo_.currentTime != interstitial.endTime) {
              this.baseVideo_.currentTime = interstitial.endTime;
            }
          } else {
            const now = Date.now();
            this.baseVideo_.currentTime += (now - initialTime) / 1000;
            initialTime = now;
          }
        }
      }
    };

    const basicTask = async (isSkip) => {
      updateBaseVideoTime();
      // Optimization to avoid returning to main content when there is another
      // interstitial below.
      let nextCurrentInterstitial = this.getCurrentInterstitial_(
          interstitial.pre, adPosition - oncePlayed);
      if (isSkip && interstitial.groupId) {
        while (nextCurrentInterstitial &&
            nextCurrentInterstitial.groupId == interstitial.groupId) {
          adPosition++;
          nextCurrentInterstitial = this.getCurrentInterstitial_(
              interstitial.pre, adPosition - oncePlayed);
        }
      }
      if (this.playoutLimitTimer_ && (!interstitial.groupId ||
          (nextCurrentInterstitial &&
            nextCurrentInterstitial.groupId != interstitial.groupId))) {
        this.playoutLimitTimer_.stop();
        this.playoutLimitTimer_ = null;
      }
      this.removeBaseStyles_(interstitial);
      if (!nextCurrentInterstitial || nextCurrentInterstitial.overlay) {
        if (interstitial.post) {
          this.lastTime_ = null;
          this.lastPlayedAd_ = null;
        }
        if (this.usingBaseVideo_) {
          await this.player_.detach();
        } else {
          await this.player_.unload();
        }
        if (this.usingBaseVideo_) {
          let offset = interstitial.resumeOffset;
          if (offset == null) {
            if (interstitial.timelineRange && interstitial.endTime &&
                interstitial.endTime != Infinity) {
              offset = interstitial.endTime - (this.lastTime_ || 0);
            } else {
              offset = (Date.now() - initialTime) / 1000;
            }
          }
          this.sendEvent_(
              shaka.ads.Utils.AD_CONTENT_RESUME_REQUESTED,
              (new Map()).set('offset', offset));
        } else if (this.basePlayer_.isLive()) {
          if (interstitial.resumeOffset != null &&
              interstitial.resumeOffset != 0) {
            this.baseVideo_.currentTime += interstitial.resumeOffset;
          }
        }
        this.sendEvent_(shaka.ads.Utils.AD_STOPPED);
        this.adEventManager_.removeAll();
        this.playingAd_ = false;
        if (!this.usingBaseVideo_) {
          this.video_.style.display = 'none';
          updateBaseVideoTime();
          if (!this.baseVideo_.ended) {
            this.baseVideo_.play();
          }
        } else {
          this.cuepointsChanged_();
        }
      }
      this.determineIfUsingBaseVideo_();
      if (nextCurrentInterstitial) {
        this.sendEvent_(shaka.ads.Utils.AD_STOPPED);
        this.adEventManager_.removeAll();
        this.setupAd_(nextCurrentInterstitial, sequenceLength,
            ++adPosition, initialTime, oncePlayed);
      }
    };
    const error = async (e) => {
      if (unloadingInterstitial) {
        return;
      }
      unloadingInterstitial = true;
      this.sendEvent_(shaka.ads.Utils.AD_ERROR,
          (new Map()).set('originalEvent', e));
      await basicTask(/* isSkip= */ false);
    };
    const complete = async () => {
      if (unloadingInterstitial) {
        return;
      }
      unloadingInterstitial = true;
      await basicTask(/* isSkip= */ false);
      this.sendEvent_(shaka.ads.Utils.AD_COMPLETE);
    };
    this.lastOnSkip_ = async () => {
      if (unloadingInterstitial) {
        return;
      }
      unloadingInterstitial = true;
      this.sendEvent_(shaka.ads.Utils.AD_SKIPPED);
      await basicTask(/* isSkip= */ true);
    };

    const ad = new shaka.ads.InterstitialAd(this.video_,
        interstitial, this.lastOnSkip_, sequenceLength, adPosition,
        !this.usingBaseVideo_);
    if (!this.usingBaseVideo_) {
      ad.setMuted(this.baseVideo_.muted);
      ad.setVolume(this.baseVideo_.volume);
    }

    this.sendEvent_(shaka.ads.Utils.AD_IMPRESSION);
    this.sendEvent_(shaka.ads.Utils.AD_STARTED, (new Map()).set('ad', ad));

    let prevCanSkipNow = ad.canSkipNow();
    if (prevCanSkipNow) {
      this.sendEvent_(shaka.ads.Utils.AD_SKIP_STATE_CHANGED);
    }
    this.adEventManager_.listenOnce(this.player_, 'error', error);
    this.adEventManager_.listen(this.video_, 'timeupdate', () => {
      const duration = this.video_.duration;
      if (!duration) {
        return;
      }
      const currentCanSkipNow = ad.canSkipNow();
      if (prevCanSkipNow != currentCanSkipNow &&
          ad.getRemainingTime() > 0 && ad.getDuration() > 0) {
        this.sendEvent_(shaka.ads.Utils.AD_SKIP_STATE_CHANGED);
      }
      prevCanSkipNow = currentCanSkipNow;
      if (!this.usingBaseVideo_ && !interstitial.overlay &&
          interstitial.resumeOffset == null && interstitial.timelineRange &&
          interstitial.endTime && interstitial.endTime != Infinity &&
          this.baseVideo_.currentTime != interstitial.endTime) {
        const baseSeekRange = this.basePlayer_.seekRange();
        if (baseSeekRange.end >= interstitial.endTime) {
          this.baseVideo_.currentTime = interstitial.endTime;
        }
      }
    });
    this.adEventManager_.listenOnce(this.player_, 'firstquartile', () => {
      updateBaseVideoTime();
      this.sendEvent_(shaka.ads.Utils.AD_FIRST_QUARTILE);
    });
    this.adEventManager_.listenOnce(this.player_, 'midpoint', () => {
      updateBaseVideoTime();
      this.sendEvent_(shaka.ads.Utils.AD_MIDPOINT);
    });
    this.adEventManager_.listenOnce(this.player_, 'thirdquartile', () => {
      updateBaseVideoTime();
      this.sendEvent_(shaka.ads.Utils.AD_THIRD_QUARTILE);
    });
    this.adEventManager_.listenOnce(this.player_, 'complete', complete);
    this.adEventManager_.listen(this.video_, 'play', () => {
      this.sendEvent_(shaka.ads.Utils.AD_RESUMED);
    });
    this.adEventManager_.listen(this.video_, 'pause', () => {
      // playRangeEnd in src= causes the ended event not to be fired when that
      // position is reached, instead pause event is fired.
      const currentConfig = this.player_.getConfiguration();
      if (this.video_.currentTime >= currentConfig.playRangeEnd) {
        complete();
        return;
      }
      this.sendEvent_(shaka.ads.Utils.AD_PAUSED);
    });
    this.adEventManager_.listen(this.video_, 'volumechange', () => {
      if (this.video_.muted) {
        this.sendEvent_(shaka.ads.Utils.AD_MUTED);
      } else {
        this.sendEvent_(shaka.ads.Utils.AD_VOLUME_CHANGED);
      }
    });
    if (interstitial.clickThroughUrl) {
      const adContainer = this.adContainer_ || this.video_;
      this.adEventManager_.listen(adContainer, 'click', (e) => {
        if (!interstitial.clickThroughUrl) {
          return;
        }
        if (!ad.isPaused()) {
          ad.pause();
        }
        window.open(interstitial.clickThroughUrl, '_blank');
      });
    }

    if (this.usingBaseVideo_ && adPosition == 1) {
      this.sendEvent_(shaka.ads.Utils.AD_CONTENT_PAUSE_REQUESTED,
          (new Map()).set('saveLivePosition', true));
      const detachBasePlayerPromise = new shaka.util.PublicPromise();
      const checkState = async (e) => {
        if (e['state'] == 'detach') {
          if (this.isSmartTV_()) {
            await new Promise(
                (resolve) => new shaka.util.Timer(resolve).tickAfter(0.1));
          }
          detachBasePlayerPromise.resolve();
          this.adEventManager_.unlisten(
              this.basePlayer_, 'onstatechange', checkState);
        }
      };
      this.adEventManager_.listen(
          this.basePlayer_, 'onstatechange', checkState);
      await detachBasePlayerPromise;
    }
    this.setBaseStyles_(interstitial);
    if (!this.usingBaseVideo_) {
      this.video_.style.display = '';
      if (interstitial.overlay) {
        this.video_.loop = interstitial.loop;
        const viewport = interstitial.overlay.viewport;
        const topLeft = interstitial.overlay.topLeft;
        const size = interstitial.overlay.size;
        this.video_.style.height = (size.y / viewport.y * 100) + '%';
        this.video_.style.left = (topLeft.x / viewport.x * 100) + '%';
        this.video_.style.top = (topLeft.y / viewport.y * 100) + '%';
        this.video_.style.width = (size.x / viewport.x * 100) + '%';
      } else {
        this.baseVideo_.pause();
        if (!this.basePlayer_.isLive()) {
          if (interstitial.resumeOffset != null &&
              interstitial.resumeOffset != 0) {
            this.baseVideo_.currentTime += interstitial.resumeOffset;
          }
        }
        this.video_.loop = false;
        this.video_.style.height = '100%';
        this.video_.style.left = '0';
        this.video_.style.top = '0';
        this.video_.style.width = '100%';
      }
    }

    try {
      this.updatePlayerConfig_();
      if (interstitial.startTime && interstitial.endTime &&
          interstitial.endTime != Infinity &&
          interstitial.startTime != interstitial.endTime) {
        const duration = interstitial.endTime - interstitial.startTime;
        if (duration > 0) {
          this.player_.configure('playRangeEnd', duration);
        }
      }
      if (interstitial.playoutLimit && !this.playoutLimitTimer_) {
        this.playoutLimitTimer_ = new shaka.util.Timer(() => {
          this.lastOnSkip_();
        }).tickAfter(interstitial.playoutLimit);
        this.player_.configure('playRangeEnd', interstitial.playoutLimit);
      }
      await this.player_.attach(this.video_);
      let playerStartTime = null;
      if (this.config_.allowStartInMiddleOfInterstitial &&
          this.lastTime_ != null) {
        const newPosition = this.lastTime_ - interstitial.startTime;
        if (Math.abs(newPosition) > 0.25) {
          playerStartTime = newPosition;
        }
      }
      if (this.preloadManagerInterstitials_.has(interstitial)) {
        const preloadManager =
            await this.preloadManagerInterstitials_.get(interstitial);
        this.preloadManagerInterstitials_.delete(interstitial);
        if (preloadManager) {
          await this.player_.load(preloadManager);
        } else {
          await this.player_.load(
              interstitial.uri,
              playerStartTime,
              interstitial.mimeType || undefined);
        }
      } else {
        await this.player_.load(
            interstitial.uri,
            playerStartTime,
            interstitial.mimeType || undefined);
      }
      if (!interstitial.overlay || !this.baseVideo_.paused) {
        this.video_.play();
      } else {
        this.video_.pause();
      }
      const loadTime = (Date.now() - startTime) / 1000;
      this.sendEvent_(shaka.ads.Utils.ADS_LOADED,
          (new Map()).set('loadTime', loadTime));
      if (this.usingBaseVideo_) {
        this.baseVideo_.play();
      }
      if (interstitial.overlay) {
        if (!interstitial.pre && !interstitial.post &&
            (!this.basePlayer_.isLive() || interstitial.startTime > 0)) {
          const setPosition = () => {
            const newPosition =
                this.baseVideo_.currentTime - interstitial.startTime;
            if (Math.abs(newPosition - this.video_.currentTime) > 0.1) {
              this.video_.currentTime = newPosition;
            }
          };
          this.adEventManager_.listenOnce(this.video_, 'playing', setPosition);
          this.adEventManager_.listen(this.baseVideo_, 'seeking', setPosition);
        }
        this.adEventManager_.listen(this.baseVideo_, 'seeked', () => {
          const currentTime = this.baseVideo_.currentTime;
          if (currentTime < interstitial.startTime ||
              (interstitial.endTime && currentTime > interstitial.endTime)) {
            this.lastOnSkip_();
          }
        });
      }
    } catch (e) {
      if (!this.playingAd_) {
        return;
      }
      error(e);
    }
  }

  /**
   * @param {shaka.extern.AdInterstitial} interstitial
   * @private
   */
  setBaseStyles_(interstitial) {
    if (interstitial.displayOnBackground) {
      this.baseVideo_.style.zIndex = '1';
    }
    if (interstitial.currentVideo != null) {
      const currentVideo = interstitial.currentVideo;
      this.baseVideo_.style.transformOrigin = 'top left';
      let addTransition = true;
      const transforms = [];
      const translateX = currentVideo.topLeft.x / currentVideo.viewport.x * 100;
      if (translateX > 0 && translateX <= 100) {
        transforms.push(`translateX(${translateX}%)`);
        // In the case of double box ads we do not want transitions.
        addTransition = false;
      }
      const translateY = currentVideo.topLeft.y / currentVideo.viewport.y * 100;
      if (translateY > 0 && translateY <= 100) {
        transforms.push(`translateY(${translateY}%)`);
        // In the case of double box ads we do not want transitions.
        addTransition = false;
      }
      const scaleX = currentVideo.size.x / currentVideo.viewport.x;
      if (scaleX < 1) {
        transforms.push(`scaleX(${scaleX})`);
      }
      const scaleY = currentVideo.size.y / currentVideo.viewport.y;
      if (scaleX < 1) {
        transforms.push(`scaleY(${scaleY})`);
      }
      if (transforms.length) {
        this.baseVideo_.style.transform = transforms.join(' ');
      }
      if (addTransition) {
        this.baseVideo_.style.transition = 'transform 250ms';
      }
    }
    if (this.adContainer_) {
      if (interstitial.clickThroughUrl) {
        this.adContainer_.setAttribute('ad-active', 'true');
        this.adContainer_.style.pointerEvents = '';
      } else {
        this.adContainer_.style.pointerEvents = 'none';
      }
      if (interstitial.background) {
        this.adContainer_.style.background = interstitial.background;
      }
    }
    if (this.adVideo_) {
      if (interstitial.overlay) {
        this.adVideo_.style.background = '';
      } else {
        this.adVideo_.style.background = 'rgb(0, 0, 0)';
      }
    }
  }

  /**
   * @param {?shaka.extern.AdInterstitial=} interstitial
   * @private
   */
  removeBaseStyles_(interstitial) {
    if (!interstitial || interstitial.displayOnBackground) {
      this.baseVideo_.style.zIndex = '';
    }
    if (!interstitial || interstitial.currentVideo != null) {
      this.baseVideo_.style.transformOrigin = '';
      this.baseVideo_.style.transition = '';
      this.baseVideo_.style.transform = '';
    }
    if (this.adContainer_) {
      this.adContainer_.removeAttribute('ad-active');
      this.adContainer_.style.pointerEvents = '';
      if (!interstitial || interstitial.background) {
        this.adContainer_.style.background = '';
      }
    }
    if (this.adVideo_) {
      this.adVideo_.style.background = '';
    }
  }

  /**
   * @param {shaka.extern.HLSMetadata} hlsMetadata
   * @return {!Promise<!Array<shaka.extern.AdInterstitial>>}
   * @private
   */
<<<<<<< HEAD
  async getInterstitialsInfo_(hlsInterstitial) {
    const NumberUtils = shaka.util.NumberUtils;

=======
  async getInterstitialsInfo_(hlsMetadata) {
>>>>>>> 6235b660
    const interstitialsAd = [];
    if (!hlsMetadata) {
      return interstitialsAd;
    }
    const assetUri = hlsMetadata.values.find((v) => v.key == 'X-ASSET-URI');
    const assetList =
        hlsMetadata.values.find((v) => v.key == 'X-ASSET-LIST');
    if (!assetUri && !assetList) {
      return interstitialsAd;
    }
    let id = null;
    const hlsMetadataId = hlsMetadata.values.find((v) => v.key == 'ID');
    if (hlsMetadataId) {
      id = /** @type {string} */(hlsMetadataId.data);
    }
    const startTime = id == null ?
        Math.floor(hlsMetadata.startTime * 10) / 10:
        hlsMetadata.startTime;
    let endTime = hlsMetadata.endTime;
    if (hlsMetadata.endTime && hlsMetadata.endTime != Infinity &&
        typeof(hlsMetadata.endTime) == 'number') {
      endTime = id == null ?
          Math.floor(hlsMetadata.endTime * 10) / 10:
          hlsMetadata.endTime;
    }
    const restrict = hlsMetadata.values.find((v) => v.key == 'X-RESTRICT');
    let isSkippable = true;
    let canJump = true;
    if (restrict && restrict.data) {
      const data = /** @type {string} */(restrict.data);
      isSkippable = !data.includes('SKIP');
      canJump = !data.includes('JUMP');
    }
    let skipOffset = isSkippable ? 0 : null;
    const enableSkipAfter =
        hlsMetadata.values.find((v) => v.key == 'X-ENABLE-SKIP-AFTER');
    if (enableSkipAfter) {
      const enableSkipAfterString = /** @type {string} */(enableSkipAfter.data);
      skipOffset = parseFloat(enableSkipAfterString);
      if (isNaN(skipOffset)) {
        skipOffset = isSkippable ? 0 : null;
      }
    }
    let skipFor = null;
    const enableSkipFor =
        hlsMetadata.values.find((v) => v.key == 'X-ENABLE-SKIP-FOR');
    if (enableSkipFor) {
      const enableSkipForString = /** @type {string} */(enableSkipFor.data);
      skipFor = parseFloat(enableSkipForString);
      if (isNaN(skipOffset)) {
        skipFor = null;
      }
    }
    let resumeOffset = null;
    const resume =
        hlsMetadata.values.find((v) => v.key == 'X-RESUME-OFFSET');
    if (resume) {
      const resumeOffsetString = /** @type {string} */(resume.data);
      resumeOffset = parseFloat(resumeOffsetString);
      if (isNaN(resumeOffset)) {
        resumeOffset = null;
      }
    }
    if (resumeOffset != null && resumeOffset != 0 && endTime &&
        endTime != Infinity &&
        NumberUtils.isFloatEqual(startTime + resumeOffset, endTime)) {
      resumeOffset = null;
    }
    let playoutLimit = null;
    const playout =
        hlsMetadata.values.find((v) => v.key == 'X-PLAYOUT-LIMIT');
    if (playout) {
      const playoutLimitString = /** @type {string} */(playout.data);
      playoutLimit = parseFloat(playoutLimitString);
      if (isNaN(playoutLimit)) {
        playoutLimit = null;
      }
    }
    let once = false;
    let pre = false;
    let post = false;
    const cue = hlsMetadata.values.find((v) => v.key == 'CUE');
    if (cue) {
      const data = /** @type {string} */(cue.data);
      once = data.includes('ONCE');
      pre = data.includes('PRE');
      post = data.includes('POST');
    }
    let timelineRange = false;
    const timelineOccupies =
        hlsMetadata.values.find((v) => v.key == 'X-TIMELINE-OCCUPIES');
    if (timelineOccupies) {
      const data = /** @type {string} */(timelineOccupies.data);
      timelineRange = data.includes('RANGE');
    } else if (!resume && this.basePlayer_.isLive()) {
      timelineRange = !pre && !post;
    }
    if (assetUri) {
      const uri = /** @type {string} */(assetUri.data);
      if (!uri) {
        return interstitialsAd;
      }
      interstitialsAd.push({
        id,
        groupId: null,
        startTime,
        endTime,
        uri,
        mimeType: null,
        isSkippable,
        skipOffset,
        skipFor,
        canJump,
        resumeOffset,
        playoutLimit,
        once,
        pre,
        post,
        timelineRange,
        loop: false,
        overlay: null,
        displayOnBackground: false,
        currentVideo: null,
        background: null,
        clickThroughUrl: null,
        tracking: null,
      });
    } else if (assetList) {
      const uri = /** @type {string} */(assetList.data);
      if (!uri) {
        return interstitialsAd;
      }
      try {
        const NetworkingEngine = shaka.net.NetworkingEngine;
        const context = {
          type: NetworkingEngine.AdvancedRequestType.INTERSTITIAL_ASSET_LIST,
        };
        const responseData = await this.makeAdRequest_(uri, context);
        const data = shaka.util.StringUtils.fromUTF8(responseData);
        /** @type {!shaka.ads.InterstitialAdManager.AssetsList} */
        const dataAsJson =
        /** @type {!shaka.ads.InterstitialAdManager.AssetsList} */ (
            JSON.parse(data));
        const skipControl = dataAsJson['SKIP-CONTROL'];
        if (skipControl) {
          const enableSkipAfterValue = skipControl['ENABLE-SKIP-AFTER'];
          if ((typeof enableSkipAfterValue) == 'number') {
            skipOffset = parseFloat(enableSkipAfterValue);
            if (isNaN(enableSkipAfterValue)) {
              skipOffset = isSkippable ? 0 : null;
            }
          }
          const enableSkipForValue = skipControl['ENABLE-SKIP-FOR'];
          if ((typeof enableSkipForValue) == 'number') {
            skipFor = parseFloat(enableSkipForValue);
            if (isNaN(enableSkipForValue)) {
              skipFor = null;
            }
          }
        }
        for (let i = 0; i < dataAsJson['ASSETS'].length; i++) {
          const asset = dataAsJson['ASSETS'][i];
          const assetUri = asset['URI'];
          if (assetUri) {
            const interstitial = {
              id: id + '_shaka_asset_' + i,
              groupId: id,
              startTime,
              endTime,
              uri: assetUri,
              mimeType: null,
              isSkippable,
              skipOffset,
              skipFor,
              canJump,
              resumeOffset,
              playoutLimit,
              once,
              pre,
              post,
              timelineRange,
              loop: false,
              overlay: null,
              displayOnBackground: false,
              currentVideo: null,
              background: null,
              clickThroughUrl: null,
              tracking: null,
            };
            const adCreativeSignaling = asset['X-AD-CREATIVE-SIGNALING'];
            if (adCreativeSignaling) {
              const payloadSlot =
                  adCreativeSignaling.payload && adCreativeSignaling.payload[0];
              if (payloadSlot) {
                interstitial.clickThroughUrl = payloadSlot.clickThrough;
                if (payloadSlot.tracking) {
                  const Utils = shaka.ads.Utils;
                  interstitial.tracking =
                      Utils.createTrackingFromEvents(payloadSlot.tracking);
                }
              }
            }
            interstitialsAd.push(interstitial);
          }
        }
      } catch (e) {
        // Ignore errors
      }
    }
    return interstitialsAd;
  }

  /**
   * @param {shaka.extern.HLSMetadata} hlsMetadata
   * @return {!Array<shaka.extern.AdInterstitial>}
   * @private
   */
  getOverlaysInfo_(hlsMetadata) {
    const interstitialsAd = [];
    if (!hlsMetadata) {
      return interstitialsAd;
    }
    const assetUri = hlsMetadata.values.find((v) => v.key == 'X-ASSET-URI');
    if (!assetUri) {
      return interstitialsAd;
    }
    const uri = /** @type {string} */(assetUri.data);
    if (!uri) {
      return interstitialsAd;
    }
    let id = null;
    const hlsMetadataId =
        hlsMetadata.values.find((v) => v.key == 'X-OVERLAY-ID');
    if (hlsMetadataId) {
      id = /** @type {string} */(hlsMetadataId.data);
    }
    const startTime = id == null ?
        Math.floor(hlsMetadata.startTime * 10) / 10:
        hlsMetadata.startTime;
    let endTime = hlsMetadata.endTime;
    if (hlsMetadata.endTime && hlsMetadata.endTime != Infinity &&
        typeof(hlsMetadata.endTime) == 'number') {
      endTime = id == null ?
          Math.floor(hlsMetadata.endTime * 10) / 10:
          hlsMetadata.endTime;
    }
    let once = false;
    let pre = false;
    let post = false;
    const cue = hlsMetadata.values.find((v) => v.key == 'CUE');
    if (cue) {
      const data = /** @type {string} */(cue.data);
      once = data.includes('ONCE');
      pre = data.includes('PRE');
      post = data.includes('POST');
    }
    let mimeType = null;
    const mimeTypeTag = hlsMetadata.values.find(
        (v) => v.key == 'X-ASSET-MIMETYPE');
    if (mimeTypeTag) {
      mimeType = /** @type {string} */(mimeTypeTag.data);
    }
    let loop = false;
    const loopTag = hlsMetadata.values.find((v) => v.key == 'X-LOOP');
    if (loopTag) {
      const data = /** @type {string} */(loopTag.data);
      loop = data == 'YES';
    }
    let z = 1;
    const depth = hlsMetadata.values.find((v) => v.key == 'X-DEPTH');
    if (depth) {
      const data = /** @type {string} */(depth.data);
      z = parseFloat(data);
      if (isNaN(z)) {
        z = 1;
      }
    }
    let background = null;
    const backgroundTag = hlsMetadata.values.find(
        (v) => v.key == 'X-BACKGROUND');
    if (backgroundTag) {
      background = /** @type {string} */(backgroundTag.data);
    }

    const viewport = {
      x: 1920,
      y: 1080,
    };

    const viewportElement = hlsMetadata.values.find(
        (v) => v.key == 'X-VIEWPORT');
    if (viewportElement) {
      const data = /** @type {string} */(viewportElement.data);
      const size = data.split('x');
      if (size.length != 2) {
        return interstitialsAd;
      }
      viewport.x = parseFloat(size[0]);
      viewport.y = parseFloat(size[1]);
    }

    /** @type {!shaka.extern.AdPositionInfo} */
    const overlay = {
      viewport: {
        x: viewport.x,
        y: viewport.y,
      },
      topLeft: {
        x: 0,
        y: 0,
      },
      size: {
        x: viewport.x,
        y: viewport.y,
      },
    };

    const overlayPosition = hlsMetadata.values.find(
        (v) => v.key == 'X-OVERLAY-POSITION');
    if (overlayPosition) {
      const data = /** @type {string} */(overlayPosition.data);
      const position = data.split('x');
      if (position.length != 2) {
        return interstitialsAd;
      }
      overlay.topLeft.x = parseFloat(position[0]);
      overlay.topLeft.y = parseFloat(position[1]);
    }

    const overlaySize = hlsMetadata.values.find(
        (v) => v.key == 'X-OVERLAY-SIZE');
    if (overlaySize) {
      const data = /** @type {string} */(overlaySize.data);
      const size = data.split('x');
      if (size.length != 2) {
        return interstitialsAd;
      }
      overlay.size.x = parseFloat(size[0]);
      overlay.size.y = parseFloat(size[1]);
    }

    /** @type {?shaka.extern.AdPositionInfo} */
    let currentVideo = null;
    const squeezeCurrent = hlsMetadata.values.find(
        (v) => v.key == 'X-SQUEEZECURRENT');
    if (squeezeCurrent) {
      const data = /** @type {string} */(squeezeCurrent.data);
      let percentage = parseFloat(data);
      if (isNaN(percentage)) {
        percentage = 1;
      }
      currentVideo = {
        viewport: {
          x: 1920,
          y: 1080,
        },
        topLeft: {
          x: 0,
          y: 0,
        },
        size: {
          x: 1920 * percentage,
          y: 1080 * percentage,
        },
      };
      const squeezeCurrentPosition = hlsMetadata.values.find(
          (v) => v.key == 'X-SQUEEZECURRENT-POSITION');
      if (squeezeCurrentPosition) {
        const squeezeCurrentPositionData =
        /** @type {string} */(squeezeCurrentPosition.data);
        const position = squeezeCurrentPositionData.split('x');
        if (position.length != 2) {
          return interstitialsAd;
        }
        currentVideo.topLeft.x = parseFloat(position[0]);
        currentVideo.topLeft.y = parseFloat(position[1]);
      }
    }

    interstitialsAd.push({
      id,
      groupId: null,
      startTime,
      endTime,
      uri,
      mimeType,
      isSkippable: false,
      skipOffset: null,
      skipFor: null,
      canJump: true,
      resumeOffset: null,
      playoutLimit: null,
      once,
      pre,
      post,
      timelineRange: true,
      loop,
      overlay,
      displayOnBackground: z == -1,
      currentVideo,
      background,
      clickThroughUrl: null,
      tracking: null,
    });
    return interstitialsAd;
  }


  /**
   * @private
   */
  cuepointsChanged_() {
    /** @type {!Array<!shaka.extern.AdCuePoint>} */
    const cuePoints = [];
    for (const interstitial of this.interstitials_) {
      if (interstitial.overlay) {
        continue;
      }
      /** @type {shaka.extern.AdCuePoint} */
      const shakaCuePoint = {
        start: interstitial.startTime,
        end: null,
      };
      if (interstitial.pre) {
        shakaCuePoint.start = 0;
        shakaCuePoint.end = null;
      } else if (interstitial.post) {
        shakaCuePoint.start = -1;
        shakaCuePoint.end = null;
      } else if (interstitial.timelineRange) {
        shakaCuePoint.end = interstitial.endTime;
      }
      const isValid = !cuePoints.find((c) => {
        return shakaCuePoint.start == c.start && shakaCuePoint.end == c.end;
      });
      if (isValid) {
        cuePoints.push(shakaCuePoint);
      }
    }

    this.sendEvent_(shaka.ads.Utils.CUEPOINTS_CHANGED,
        (new Map()).set('cuepoints', cuePoints));
  }


  /**
   * @private
   */
  updatePlayerConfig_() {
    goog.asserts.assert(this.player_, 'Must have player');
    goog.asserts.assert(this.basePlayer_, 'Must have base player');
    this.player_.configure(this.basePlayer_.getNonDefaultConfiguration());
    this.player_.configure('ads.disableHLSInterstitial', true);
    this.player_.configure('ads.disableDASHInterstitial', true);
    this.player_.configure('playRangeEnd', Infinity);
    const netEngine = this.player_.getNetworkingEngine();
    goog.asserts.assert(netEngine, 'Need networking engine');
    this.basePlayer_.getNetworkingEngine().copyFiltersInto(netEngine);
  }

  /**
   * @param {string} url
   * @param {shaka.extern.RequestContext=} context
   * @return {!Promise<BufferSource>}
   * @private
   */
  async makeAdRequest_(url, context) {
    const type = shaka.net.NetworkingEngine.RequestType.ADS;
    const request = shaka.net.NetworkingEngine.makeRequest(
        [url],
        shaka.net.NetworkingEngine.defaultRetryParameters());
    const op = this.basePlayer_.getNetworkingEngine()
        .request(type, request, context);
    const response = await op.promise;
    return response.data;
  }

  /**
   * @param {!shaka.extern.AdInterstitial} interstitial
   * @return {boolean}
   * @private
   */
  isPreloadAllowed_(interstitial) {
    const interstitialMimeType = interstitial.mimeType;
    if (!interstitialMimeType) {
      return true;
    }
    return !interstitialMimeType.startsWith('image/') &&
        interstitialMimeType !== 'text/html';
  }


  /**
   * Only for testing
   *
   * @return {!Array<shaka.extern.AdInterstitial>}
   */
  getInterstitials() {
    return Array.from(this.interstitials_);
  }

  /**
   * @return {boolean}
   * @private
   */
  isSmartTV_() {
    const device = shaka.device.DeviceFactory.getDevice();
    const deviceType = device.getDeviceType();
    if (deviceType == shaka.device.IDevice.DeviceType.TV ||
        deviceType == shaka.device.IDevice.DeviceType.CONSOLE ||
        deviceType == shaka.device.IDevice.DeviceType.CAST) {
      return true;
    }
    return false;
  }

  /**
   * @param {!shaka.extern.AdInterstitial} interstitial
   * @private
   */
  checkPreloadOnDomElements_(interstitial) {
    if (this.preloadOnDomElements_.has(interstitial) ||
        (this.config_ && !this.config_.allowPreloadOnDomElements)) {
      return;
    }
    const createAndAddLink = (url) => {
      const link = /** @type {HTMLLinkElement} */(
        document.createElement('link'));
      link.rel = 'preload';
      link.href = url;
      link.as = 'image';
      document.head.appendChild(link);
      return link;
    };
    const links = [];
    if (interstitial.background) {
      const urlRegExp = /url\(('|")?([^'"()]+)('|")\)?/;
      const match = interstitial.background.match(urlRegExp);
      if (match) {
        links.push(createAndAddLink(match[2]));
      }
    }
    if (interstitial.mimeType &&
        interstitial.mimeType.startsWith('image/')) {
      links.push(createAndAddLink(interstitial.uri));
    }
    this.preloadOnDomElements_.set(interstitial, links);
  }


  /**
   * @param {!shaka.extern.AdInterstitial} interstitial
   * @private
   */
  removePreloadOnDomElements_(interstitial) {
    if (!this.preloadOnDomElements_.has(interstitial)) {
      return;
    }
    const links = this.preloadOnDomElements_.get(interstitial);
    for (const link of links) {
      link.parentNode.removeChild(link);
    }
    this.preloadOnDomElements_.delete(interstitial);
  }


  /**
   * @param {string} type
   * @param {Map<string, Object>=} dict
   * @private
   */
  sendEvent_(type, dict) {
    shaka.log.info('Interstitial event', type);
    this.onEvent_(new shaka.util.FakeEvent(type, dict));
    this.processTrackingEvent_(type);
  }

  /**
   * @param {string} type
   * @private
   */
  processTrackingEvent_(type) {
    if (this.config_.disableInterstitialTrackingEvents) {
      return;
    }
    const tracking = this.lastPlayedAd_ && this.lastPlayedAd_.tracking;
    if (tracking) {
      let urls;
      switch (type) {
        case shaka.ads.Utils.AD_IMPRESSION:
          urls = tracking.impression;
          break;
        case shaka.ads.Utils.AD_CLICKED:
          urls = tracking.clickTracking;
          break;
        case shaka.ads.Utils.AD_STARTED:
          urls = tracking.start;
          break;
        case shaka.ads.Utils.AD_FIRST_QUARTILE:
          urls = tracking.firstQuartile;
          break;
        case shaka.ads.Utils.AD_MIDPOINT:
          urls = tracking.midpoint;
          break;
        case shaka.ads.Utils.AD_THIRD_QUARTILE:
          urls = tracking.thirdQuartile;
          break;
        case shaka.ads.Utils.AD_COMPLETE:
          urls = tracking.complete;
          break;
        case shaka.ads.Utils.AD_SKIPPED:
          urls = tracking.skip;
          break;
        case shaka.ads.Utils.AD_ERROR:
          urls = tracking.error;
          break;
        case shaka.ads.Utils.AD_RESUMED:
          urls = tracking.resume;
          break;
        case shaka.ads.Utils.AD_PAUSED:
          urls = tracking.pause;
          break;
        case shaka.ads.Utils.AD_MUTED:
          urls = tracking.mute;
          break;
        case shaka.ads.Utils.AD_VOLUME_CHANGED:
          urls = tracking.unmute;
          break;
      }
      if (urls) {
        for (const url of urls) {
          this.sendTrackingEvent_(url);
        }
      }
    }
  }

  /**
   * @param {string} url
   * @private
   */
  sendTrackingEvent_(url) {
    const NetworkingEngine = shaka.net.NetworkingEngine;
    const context = {
      type: NetworkingEngine.AdvancedRequestType.TRACKING_EVENT,
    };
    const type = shaka.net.NetworkingEngine.RequestType.ADS;
    const request = shaka.net.NetworkingEngine.makeRequest(
        [url],
        shaka.net.NetworkingEngine.defaultRetryParameters());
    request.method = 'POST';
    this.basePlayer_.getNetworkingEngine().request(type, request, context);
  }
};


/* eslint-disable @stylistic/max-len */
/**
 * @typedef {{
 *   ASSETS: !Array<shaka.ads.InterstitialAdManager.Asset>,
 *   SKIP-CONTROL: ?shaka.ads.InterstitialAdManager.SkipControl,
 *   X-AD-CREATIVE-SIGNALING: ?shaka.extern.AdCreativeSignaling.CarriageEnvelope,
 * }}
 *
 * @property {!Array<shaka.ads.InterstitialAdManager.Asset>} ASSETS
 * @property {?shaka.ads.InterstitialAdManager.SkipControl} SKIP-CONTROL
 * @property {?shaka.extern.AdCreativeSignaling.CarriageEnvelope} X-AD-CREATIVE-SIGNALING
 */
shaka.ads.InterstitialAdManager.AssetsList;
/* eslint-enable @stylistic/max-len */


/* eslint-disable @stylistic/max-len */
/**
 * @typedef {{
 *   URI: string,
 *   DURATION: number,
 *   X-AD-CREATIVE-SIGNALING: ?shaka.extern.AdCreativeSignaling.CarriageEnvelope,
 * }}
 *
 * @property {string} URI
 * @property {number} DURATION
 * @property {?shaka.extern.AdCreativeSignaling.CarriageEnvelope} X-AD-CREATIVE-SIGNALING
 */
shaka.ads.InterstitialAdManager.Asset;
/* eslint-enable @stylistic/max-len */


/**
 * @typedef {{
 *   ENABLE-SKIP-AFTER: number,
 *   ENABLE-SKIP-FOR: number,
 * }}
 *
 * @property {number} ENABLE-SKIP-AFTER
 * @property {number} ENABLE-SKIP-FOR
 */
shaka.ads.InterstitialAdManager.SkipControl;<|MERGE_RESOLUTION|>--- conflicted
+++ resolved
@@ -1540,13 +1540,9 @@
    * @return {!Promise<!Array<shaka.extern.AdInterstitial>>}
    * @private
    */
-<<<<<<< HEAD
-  async getInterstitialsInfo_(hlsInterstitial) {
+  async getInterstitialsInfo_(hlsMetadata) {
     const NumberUtils = shaka.util.NumberUtils;
 
-=======
-  async getInterstitialsInfo_(hlsMetadata) {
->>>>>>> 6235b660
     const interstitialsAd = [];
     if (!hlsMetadata) {
       return interstitialsAd;
