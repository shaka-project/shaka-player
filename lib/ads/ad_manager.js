--- conflicted
+++ resolved
@@ -823,14 +823,7 @@
    * @override
    * @export
    */
-<<<<<<< HEAD
-  onHLSMetadata(basePlayer, baseVideo, metadata) {
-=======
   async onHLSMetadata(basePlayer, baseVideo, metadata) {
-    if (this.config_ && this.config_.disableHLSInterstitial) {
-      return;
-    }
->>>>>>> 194af001
     if (metadata.type == 'com.apple.quicktime.HLS') {
       if (this.config_ && this.config_.disableHLSInterstitial) {
         return;
