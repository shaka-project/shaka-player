--- conflicted
+++ resolved
@@ -3280,7 +3280,14 @@
       delete config['streaming']['forceTransmux'];
     }
 
-<<<<<<< HEAD
+    // Deprecate 'streaming.useNativeHlsOnSafari' configuration.
+    if (config['streaming'] && 'useNativeHlsOnSafari' in config['streaming']) {
+      shaka.Deprecate.deprecateFeature(5,
+          'streaming.useNativeHlsOnSafari configuration',
+          'Please Use streaming.useNativeHlsForFairPlay or ' +
+          'streaming.preferNativeHls instead.');
+    }
+
     // Deprecate 'mediaSource.sourceBufferExtraFeatures' configuration.
     if (config['mediaSource'] &&
         'sourceBufferExtraFeatures' in config['mediaSource']) {
@@ -3293,14 +3300,6 @@
         return sourceBufferExtraFeatures;
       };
       delete config['mediaSource']['sourceBufferExtraFeatures'];
-=======
-    // Deprecate 'streaming.useNativeHlsOnSafari' configuration.
-    if (config['streaming'] && 'useNativeHlsOnSafari' in config['streaming']) {
-      shaka.Deprecate.deprecateFeature(5,
-          'streaming.useNativeHlsOnSafari configuration',
-          'Please Use streaming.useNativeHlsForFairPlay or ' +
-          'streaming.preferNativeHls instead.');
->>>>>>> 7d723e3f
     }
 
     // If lowLatencyMode is enabled, and inaccurateManifestTolerance and
