/** @license
 * Copyright 2016 Google LLC
 * SPDX-License-Identifier: Apache-2.0
 */

goog.provide('shaka.Player');

goog.require('goog.asserts');
goog.require('shaka.Deprecate');
goog.require('shaka.log');
goog.require('shaka.media.AdaptationSetCriteria');
goog.require('shaka.media.BufferingObserver');
goog.require('shaka.media.DrmEngine');
goog.require('shaka.media.ManifestParser');
goog.require('shaka.media.MediaSourceEngine');
goog.require('shaka.media.MuxJSClosedCaptionParser');
goog.require('shaka.media.NoopCaptionParser');
goog.require('shaka.media.PlayRateController');
goog.require('shaka.media.Playhead');
goog.require('shaka.media.PlayheadObserverManager');
goog.require('shaka.media.PreferenceBasedCriteria');
goog.require('shaka.media.RegionObserver');
goog.require('shaka.media.RegionTimeline');
goog.require('shaka.media.SegmentIndex');
goog.require('shaka.media.StreamingEngine');
goog.require('shaka.net.NetworkingEngine');
goog.require('shaka.routing.Walker');
goog.require('shaka.text.SimpleTextDisplayer');
goog.require('shaka.util.Error');
goog.require('shaka.util.EventManager');
goog.require('shaka.util.FakeEvent');
goog.require('shaka.util.FakeEventTarget');
goog.require('shaka.util.Functional');
goog.require('shaka.util.IDestroyable');
goog.require('shaka.util.LanguageUtils');
goog.require('shaka.util.ManifestParserUtils');
goog.require('shaka.util.MimeUtils');
goog.require('shaka.util.Platform');
goog.require('shaka.util.PlayerConfiguration');
goog.require('shaka.util.Stats');
goog.require('shaka.util.StreamUtils');
goog.require('shaka.util.Timer');


/**
 * @event shaka.Player.ErrorEvent
 * @description Fired when a playback error occurs.
 * @property {string} type
 *   'error'
 * @property {!shaka.util.Error} detail
 *   An object which contains details on the error.  The error's
 *   <code>category</code> and <code>code</code> properties will identify the
 *   specific error that occurred.  In an uncompiled build, you can also use the
 *   <code>message</code> and <code>stack</code> properties to debug.
 * @exportDoc
 */

/**
 * @event shaka.Player.StateChangeEvent
 * @description Fired when the player changes load states.
 * @property {string} type
 *    'onstatechange'
 * @property {string} state
 *    The name of the state that the player just entered.
 * @exportDoc
 */

/**
 * @event shaka.Player.StateIdleEvent
 * @description Fired when the player has stopped changing states and will
 *    remain idle until a new state change request (e.g. <code>load</code>,
 *    <code>attach</code>, etc.) is made.
 * @property {string} type
 *    'onstateidle'
 * @property {string} state
 *    The name of the state that the player stopped in.
 * @exportDoc
 */

/**
 * @event shaka.Player.EmsgEvent
 * @description Fired when a non-typical emsg is found in a segment.
 * @property {string} type
 *   'emsg'
 * @property {shaka.extern.EmsgInfo} detail
 *   An object which contains the content of the emsg box.
 * @exportDoc
 */


/**
 * @event shaka.Player.DrmSessionUpdateEvent
 * @description Fired when the CDM has accepted the license response.
 * @property {string} type
 *   'drmsessionupdate'
 * @exportDoc
 */


/**
 * @event shaka.Player.TimelineRegionAddedEvent
 * @description Fired when a media timeline region is added.
 * @property {string} type
 *   'timelineregionadded'
 * @property {shaka.extern.TimelineRegionInfo} detail
 *   An object which contains a description of the region.
 * @exportDoc
 */


/**
 * @event shaka.Player.TimelineRegionEnterEvent
 * @description Fired when the playhead enters a timeline region.
 * @property {string} type
 *   'timelineregionenter'
 * @property {shaka.extern.TimelineRegionInfo} detail
 *   An object which contains a description of the region.
 * @exportDoc
 */


/**
 * @event shaka.Player.TimelineRegionExitEvent
 * @description Fired when the playhead exits a timeline region.
 * @property {string} type
 *   'timelineregionexit'
 * @property {shaka.extern.TimelineRegionInfo} detail
 *   An object which contains a description of the region.
 * @exportDoc
 */


/**
 * @event shaka.Player.BufferingEvent
 * @description Fired when the player's buffering state changes.
 * @property {string} type
 *   'buffering'
 * @property {boolean} buffering
 *   True when the Player enters the buffering state.
 *   False when the Player leaves the buffering state.
 * @exportDoc
 */


/**
 * @event shaka.Player.LoadingEvent
 * @description Fired when the player begins loading. The start of loading is
 *   defined as when the user has communicated intent to load content (i.e.
 *   <code>Player.load</code> has been called).
 * @property {string} type
 *   'loading'
 * @exportDoc
 */


/**
 * @event shaka.Player.LoadedEvent
 * @description Fired when the player ends the load.
 * @property {string} type
 *   'loaded'
 * @exportDoc
 */


/**
 * @event shaka.Player.UnloadingEvent
 * @description Fired when the player unloads or fails to load.
 *   Used by the Cast receiver to determine idle state.
 * @property {string} type
 *   'unloading'
 * @exportDoc
 */


/**
 * @event shaka.Player.TextTrackVisibilityEvent
 * @description Fired when text track visibility changes.
 * @property {string} type
 *   'texttrackvisibility'
 * @exportDoc
 */


/**
 * @event shaka.Player.TracksChangedEvent
 * @description Fired when the list of tracks changes.  For example, this will
 *   happen when new tracks are added/removed or when track restrictions change.
 * @property {string} type
 *   'trackschanged'
 * @exportDoc
 */


/**
 * @event shaka.Player.AdaptationEvent
 * @description Fired when an automatic adaptation causes the active tracks
 *   to change.  Does not fire when the application calls
 *   <code>selectVariantTrack()</code>, <code>selectTextTrack()</code>,
 *   <code>selectAudioLanguage()</code>, or <code>selectTextLanguage()</code>.
 * @property {string} type
 *   'adaptation'
 * @exportDoc
 */


/**
 * @event shaka.Player.VariantChangedEvent
 * @description Fired when a call from the application caused a variant change.
 *  Can be triggered by calls to <code>selectVariantTrack()</code> or
 *  <code>selectAudioLanguage()</code>. Does not fire when an automatic
 *  adaptation causes a variant change.
 * @property {string} type
 *   'variantchanged'
 * @exportDoc
 */


/**
 * @event shaka.Player.TextChangedEvent
 * @description Fired when a call from the application caused a text stream
 *  change. Can be triggered by calls to <code>selectTextTrack()</code> or
 *  <code>selectTextLanguage()</code>.
 * @property {string} type
 *   'textchanged'
 * @exportDoc
 */


/**
 * @event shaka.Player.ExpirationUpdatedEvent
 * @description Fired when there is a change in the expiration times of an
 *   EME session.
 * @property {string} type
 *   'expirationupdated'
 * @exportDoc
 */


/**
 * @event shaka.Player.LargeGapEvent
 * @description Fired when the playhead enters a large gap.  If the
 *   <code>streaming.jumpLargeGaps</code> configuration is set, the default
 *   action of this event is to jump the gap; this can be prevented by calling
 *   <code>preventDefault()</code> on the event object.
 * @property {string} type
 *   'largegap'
 * @property {number} currentTime
 *   The current time of the playhead.
 * @property {number} gapSize
 *   The size of the gap, in seconds.
 * @exportDoc
 */


/**
 * @event shaka.Player.ManifestParsedEvent
 * @description Fired after the manifest has been parsed, but before anything
 *   else happens. The manifest may contain streams that will be filtered out,
 *   at this stage of the loading process.
 * @property {string} type
 *   'manifestparsed'
 * @exportDoc
 */


/**
 * @event shaka.Player.StreamingEvent
 * @description Fired after the manifest has been parsed and track information
 *   is available, but before streams have been chosen and before any segments
 *   have been fetched.  You may use this event to configure the player based on
 *   information found in the manifest.
 * @property {string} type
 *   'streaming'
 * @exportDoc
 */


/**
 * @event shaka.Player.AbrStatusChangedEvent
 * @description Fired when the state of abr has been changed.
 *    (Enabled or disabled).
 * @property {string} type
 *   'abrstatuschanged'
 * @property {boolean} newStatus
 *  The new status of the application. True for 'is enabled' and
 *  false otherwise.
 * @exportDoc
 */


/**
 * @event shaka.Player.RateChangeEvent
 * @description Fired when the video's playback rate changes.
 *    This allows the PlayRateController to update it's internal rate field,
 *    before the UI updates playback button with the newest playback rate.
 * @property {string} type
 *    'ratechange'
 * @exportDoc
 */


/**
 * @summary The main player object for Shaka Player.
 *
 * @implements {shaka.util.IDestroyable}
 * @export
 */
shaka.Player = class extends shaka.util.FakeEventTarget {
  /**
   * @param {HTMLMediaElement=} mediaElement
   *    When provided, the player will attach to <code>mediaElement</code>,
   *    similar to calling <code>attach</code>. When not provided, the player
   *    will remain detached.
   * @param {function(shaka.Player)=} dependencyInjector Optional callback
   *   which is called to inject mocks into the Player.  Used for testing.
   */
  constructor(mediaElement, dependencyInjector) {
    super();

    /** @private {shaka.Player.LoadMode} */
    this.loadMode_ = shaka.Player.LoadMode.NOT_LOADED;

    /** @private {HTMLMediaElement} */
    this.video_ = null;

    /**
     * Since we may not always have a text displayer created (e.g. before |load|
     * is called), we need to track what text visibility SHOULD be so that we
     * can ensure that when we create the text displayer. When we create our
     * text displayer, we will use this to show (or not show) text as per the
     * user's requests.
     *
     * @private {boolean}
     */
    this.isTextVisible_ = false;

    /** @private {shaka.util.EventManager} */
    this.eventManager_ = new shaka.util.EventManager();

    /** @private {shaka.net.NetworkingEngine} */
    this.networkingEngine_ = null;

    /** @private {shaka.media.DrmEngine} */
    this.drmEngine_ = null;

    /** @private {shaka.media.MediaSourceEngine} */
    this.mediaSourceEngine_ = null;

    /** @private {shaka.media.Playhead} */
    this.playhead_ = null;

    /**
     * The playhead observers are used to monitor the position of the playhead
     * and some other source of data (e.g. buffered content), and raise events.
     *
     * @private {shaka.media.PlayheadObserverManager}
     */
    this.playheadObservers_ = null;

    /**
     * This is our control over the playback rate of the media element. This
     * provides the missing functionality that we need to provide trick play,
     * for example a negative playback rate.
     *
     * @private {shaka.media.PlayRateController}
     */
    this.playRateController_ = null;

    // We use the buffering observer and timer to track when we move from having
    // enough buffered content to not enough. They only exist when content has
    // been loaded and are not re-used between loads.
    /** @private {shaka.util.Timer} */
    this.bufferPoller_ = null;

    /** @private {shaka.media.BufferingObserver} */
    this.bufferObserver_ = null;

    /** @private {shaka.media.RegionTimeline} */
    this.regionTimeline_ = null;

    /** @private {shaka.media.StreamingEngine} */
    this.streamingEngine_ = null;

    /** @private {shaka.extern.ManifestParser} */
    this.parser_ = null;

    /** @private {?shaka.extern.ManifestParser.Factory} */
    this.parserFactory_ = null;

    /** @private {?shaka.extern.Manifest} */
    this.manifest_ = null;

    /** @private {?string} */
    this.assetUri_ = null;

    /** @private {shaka.extern.AbrManager} */
    this.abrManager_ = null;

    /**
     * The factory that was used to create the abrManager_ instance.
     * @private {?shaka.extern.AbrManager.Factory}
     */
    this.abrManagerFactory_ = null;

    /**
     * Contains an ID for use with creating streams.  The manifest parser should
     * start with small IDs, so this starts with a large one.
     * @private {number}
     */
    this.nextExternalStreamId_ = 1e9;

    /** @private {?shaka.extern.PlayerConfiguration} */
    this.config_ = this.defaultConfig_();

    /**
     * The TextDisplayerFactory that was last used to make a text displayer.
     * Stored so that we can tell if a new type of text displayer is desired.
     * @private {?shaka.extern.TextDisplayer.Factory}
     */
    this.lastTextFactory_;

    /** @private {{width: number, height: number}} */
    this.maxHwRes_ = {width: Infinity, height: Infinity};

    /** @private {shaka.util.Stats} */
    this.stats_ = null;

    /** @private {!shaka.media.AdaptationSetCriteria} */
    this.currentAdaptationSetCriteria_ =
        new shaka.media.PreferenceBasedCriteria(
            this.config_.preferredAudioLanguage,
            this.config_.preferredVariantRole,
            this.config_.preferredAudioChannelCount);

    /** @private {string} */
    this.currentTextLanguage_ = this.config_.preferredTextLanguage;

    /** @private {string} */
    this.currentTextRole_ = this.config_.preferredTextRole;

    if (dependencyInjector) {
      dependencyInjector(this);
    }

    this.networkingEngine_ = this.createNetworkingEngine();

    /** @private {shaka.extern.IAdManager} */
    this.adManager_ = null;

    if (shaka.Player.adManagerFactory_) {
      this.adManager_ =
          shaka.util.Functional.callFactory(shaka.Player.adManagerFactory_);
    }

    // If the browser comes back online after being offline, then try to play
    // again.
    this.eventManager_.listen(window, 'online', () => {
      this.retryStreaming();
    });

    /** @private {shaka.routing.Node} */
    this.detachNode_ = {name: 'detach'};
    /** @private {shaka.routing.Node} */
    this.attachNode_ = {name: 'attach'};
    /** @private {shaka.routing.Node} */
    this.unloadNode_ = {name: 'unload'};
    /** @private {shaka.routing.Node} */
    this.parserNode_ = {name: 'manifest-parser'};
    /** @private {shaka.routing.Node} */
    this.manifestNode_ = {name: 'manifest'};
    /** @private {shaka.routing.Node} */
    this.mediaSourceNode_ = {name: 'media-source'};
    /** @private {shaka.routing.Node} */
    this.drmNode_ = {name: 'drm-engine'};
    /** @private {shaka.routing.Node} */
    this.loadNode_ = {name: 'load'};
    /** @private {shaka.routing.Node} */
    this.srcEqualsDrmNode_ = {name: 'src-equals-drm-engine'};
    /** @private {shaka.routing.Node} */
    this.srcEqualsNode_ = {name: 'src-equals'};

    const AbortableOperation = shaka.util.AbortableOperation;

    const actions = new Map();
    actions.set(this.attachNode_, (has, wants) => {
      return AbortableOperation.notAbortable(this.onAttach_(has, wants));
    });
    actions.set(this.detachNode_, (has, wants) => {
      return AbortableOperation.notAbortable(this.onDetach_(has, wants));
    });
    actions.set(this.unloadNode_, (has, wants) => {
      return AbortableOperation.notAbortable(this.onUnload_(has, wants));
    });
    actions.set(this.mediaSourceNode_, (has, wants) => {
      const p = this.onInitializeMediaSourceEngine_(has, wants);
      return AbortableOperation.notAbortable(p);
    });
    actions.set(this.parserNode_, (has, wants) => {
      const p = this.onInitializeParser_(has, wants);
      return AbortableOperation.notAbortable(p);
    });
    actions.set(this.manifestNode_, (has, wants) => {
      // This action is actually abortable, so unlike the other callbacks, this
      // one will return an abortable operation.
      return this.onParseManifest_(has, wants);
    });
    actions.set(this.drmNode_, (has, wants) => {
      const p = this.onInitializeDrm_(has, wants);
      return AbortableOperation.notAbortable(p);
    });
    actions.set(this.loadNode_, (has, wants) => {
      return AbortableOperation.notAbortable(this.onLoad_(has, wants));
    });

    actions.set(this.srcEqualsDrmNode_, (has, wants) => {
      const p = this.onInitializeSrcEqualsDrm_(has, wants);
      return AbortableOperation.notAbortable(p);
    });
    actions.set(this.srcEqualsNode_, (has, wants) => {
      return this.onSrcEquals_(has, wants);
    });

    /** @private {shaka.routing.Walker.Implementation} */
    const walkerImplementation = {
      getNext: (at, has, goingTo, wants) => {
        return this.getNextStep_(at, has, goingTo, wants);
      },
      enterNode: (node, has, wants) => {
        this.dispatchEvent(this.makeEvent_(
            /* name= */ shaka.Player.EventName.OnStateChange,
            /* data= */ {'state': node.name}));

        const action = actions.get(node);
        return action(has, wants);
      },
      handleError: async (has, error) => {
        shaka.log.warning('The walker saw an error:');
        if (error instanceof shaka.util.Error) {
          shaka.log.warning('Error Code:', error.code);
        } else {
          shaka.log.warning('Error Message:', error.message);
          shaka.log.warning('Error Stack:', error.stack);
        }

        // Regardless of what state we were in, if there is an error, we unload.
        // This ensures that any initialized system will be torn-down and we
        // will go back to a safe foundation. We assume that the media element
        // is always safe to use after an error.
        await this.onUnload_(has, shaka.Player.createEmptyPayload_());

        // There are only two nodes that come before we start loading content,
        // attach and detach. If we have a media element, it means we were
        // attached to the element, and we can safely return to the attach state
        // (we assume that the video element is always re-usable). We favor
        // returning to the attach node since it means that the app won't need
        // to re-attach if it saw an error.
        return has.mediaElement ? this.attachNode_ : this.detachNode_;
      },
      onIdle: (node) => {
        this.dispatchEvent(this.makeEvent_(
            /* name= */ shaka.Player.EventName.OnStateIdle,
            /* data= */ {'state': node.name}));
      },
    };

    /** @private {shaka.routing.Walker} */
    this.walker_ = new shaka.routing.Walker(
        this.detachNode_,
        shaka.Player.createEmptyPayload_(),
        walkerImplementation);

    // Even though |attach| will start in later interpreter cycles, it should be
    // the LAST thing we do in the constructor because conceptually it relies on
    // player having been initialized.
    if (mediaElement) {
      this.attach(mediaElement, /* initializeMediaSource= */ true);
    }
  }

  /**
   * @param {!shaka.Player.EventName} name
   * @param {Object=} data
   * @return {!shaka.util.FakeEvent}
   * @private
   */
  makeEvent_(name, data) {
    return new shaka.util.FakeEvent(name, data);
  }

  /**
   * After destruction, a Player object cannot be used again.
   *
   * @override
   * @export
   */
  async destroy() {
    // Make sure we only execute the destroy logic once.
    if (this.loadMode_ == shaka.Player.LoadMode.DESTROYED) {
      return;
    }

    // Mark as "dead". This should stop external-facing calls from changing our
    // internal state any more. This will stop calls to |attach|, |detach|, etc.
    // from interrupting our final move to the detached state.
    this.loadMode_ = shaka.Player.LoadMode.DESTROYED;

    // Because we have set |loadMode_| to |DESTROYED| we can't call |detach|. We
    // must talk to |this.walker_| directly.
    const events = this.walker_.startNewRoute((currentPayload) => {
      return {
        node: this.detachNode_,
        payload: shaka.Player.createEmptyPayload_(),
        interruptible: false,
      };
    });

    // Wait until the detach has finished so that we don't interrupt it by
    // calling |destroy| on |this.walker_|. To avoid failing here, we always
    // resolve the promise.
    await new Promise((resolve) => {
      events.onStart = () => {
        shaka.log.info('Preparing to destroy walker...');
      };
      events.onEnd = () => {
        resolve();
      };
      events.onCancel = () => {
        goog.asserts.assert(false,
            'Our final detach call should never be cancelled.');
        resolve();
      };
      events.onError = () => {
        goog.asserts.assert(false,
            'Our final detach call should never see an error');
        resolve();
      };
      events.onSkip = () => {
        goog.asserts.assert(false,
            'Our final detach call should never be skipped');
        resolve();
      };
    });
    await this.walker_.destroy();

    // Tear-down the event manager to ensure messages stop moving around.
    if (this.eventManager_) {
      this.eventManager_.release();
      this.eventManager_ = null;
    }

    this.abrManagerFactory_ = null;
    this.abrManager_ = null;
    this.config_ = null;
    this.stats_ = null;

    if (this.networkingEngine_) {
      await this.networkingEngine_.destroy();
      this.networkingEngine_ = null;
    }
  }

  /**
   * Registers a plugin callback that will be called with
   * <code>support()</code>.  The callback will return the value that will be
   * stored in the return value from <code>support()</code>.
   *
   * @param {string} name
   * @param {function():*} callback
   * @export
   */
  static registerSupportPlugin(name, callback) {
    shaka.Player.supportPlugins_[name] = callback;
  }

  /**
   * Set a factory to create an ad manager during player construction time.
   * This method needs to be called bafore instantiating the Player class.
   *
   * @param {!shaka.extern.IAdManager.Factory} factory
   * @export
   */
  static setAdManagerFactory(factory) {
    shaka.Player.adManagerFactory_ = factory;
  }

  /**
   * Return whether the browser provides basic support.  If this returns false,
   * Shaka Player cannot be used at all.  In this case, do not construct a
   * Player instance and do not use the library.
   *
   * @return {boolean}
   * @export
   */
  static isBrowserSupported() {
    // Basic features needed for the library to be usable.
    const basicSupport = !!window.Promise && !!window.Uint8Array &&
                         // eslint-disable-next-line no-restricted-syntax
                         !!Array.prototype.forEach;
    if (!basicSupport) {
      return false;
    }

    // We do not support iOS 9, 10, or 11, nor those same versions of desktop
    // Safari.
    const safariVersion = shaka.util.Platform.safariVersion();
    if (safariVersion && safariVersion < 12) {
      return false;
    }

    // DRM support is not strictly necessary, but the APIs at least need to be
    // there.  Our no-op DRM polyfill should handle that.
    // TODO(#1017): Consider making even DrmEngine optional.
    const drmSupport = shaka.media.DrmEngine.isBrowserSupported();
    if (!drmSupport) {
      return false;
    }

    // If we have MediaSource (MSE) support, we should be able to use Shaka.
    if (shaka.util.Platform.supportsMediaSource()) {
      return true;
    }

    // If we don't have MSE, we _may_ be able to use Shaka.  Look for native HLS
    // support, and call this platform usable if we have it.
    return shaka.util.Platform.supportsMediaType('application/x-mpegurl');
  }

  /**
   * Probes the browser to determine what features are supported.  This makes a
   * number of requests to EME/MSE/etc which may result in user prompts.  This
   * should only be used for diagnostics.
   *
   * <p>
   * NOTE: This may show a request to the user for permission.
   *
   * @see https://bit.ly/2ywccmH
   * @return {!Promise.<shaka.extern.SupportType>}
   * @export
   */
  static async probeSupport() {
    goog.asserts.assert(shaka.Player.isBrowserSupported(),
        'Must have basic support');
    const drm = await shaka.media.DrmEngine.probeSupport();
    const manifest = shaka.media.ManifestParser.probeSupport();
    const media = shaka.media.MediaSourceEngine.probeSupport();
    const ret = {
      manifest: manifest,
      media: media,
      drm: drm,
    };

    const plugins = shaka.Player.supportPlugins_;
    for (const name in plugins) {
      ret[name] = plugins[name]();
    }

    return ret;
  }

  /**
   * Tell the player to use <code>mediaElement</code> for all <code>load</code>
   * requests until <code>detach</code> or <code>destroy</code> are called.
   *
   * <p>
   * Calling <code>attach</code> with <code>initializedMediaSource=true</code>
   * will tell the player to take the initial load step and initialize media
   * source.
   *
   * <p>
   * Calls to <code>attach</code> will interrupt any in-progress calls to
   * <code>load</code> but cannot interrupt calls to <code>attach</code>,
   * <code>detach</code>, or <code>unload</code>.
   *
   * @param {!HTMLMediaElement} mediaElement
   * @param {boolean=} initializeMediaSource
   * @return {!Promise}
   * @export
   */
  attach(mediaElement, initializeMediaSource = true) {
    // Do not allow the player to be used after |destroy| is called.
    if (this.loadMode_ == shaka.Player.LoadMode.DESTROYED) {
      return Promise.reject(this.createAbortLoadError_());
    }

    const payload = shaka.Player.createEmptyPayload_();
    payload.mediaElement = mediaElement;

    // If the platform does not support media source, we will never want to
    // initialize media source.
    if (!shaka.util.Platform.supportsMediaSource()) {
      initializeMediaSource = false;
    }

    const destination = initializeMediaSource ?
                        this.mediaSourceNode_ :
                        this.attachNode_;

    // Do not allow this route to be interrupted because calls after this attach
    // call will depend on the media element being attached.
    const events = this.walker_.startNewRoute((currentPayload) => {
      return {
        node: destination,
        payload: payload,
        interruptible: false,
      };
    });

    // List to the events that can occur with our request.
    events.onStart = () => shaka.log.info('Starting attach...');
    return this.wrapWalkerListenersWithPromise_(events);
  }

  /**
   * Tell the player to stop using its current media element. If the player is:
   * <ul>
   *  <li>detached, this will do nothing,
   *  <li>attached, this will release the media element,
   *  <li>loading, this will abort loading, unload, and release the media
   *      element,
   *  <li>playing content, this will stop playback, unload, and release the
   *      media element.
   * </ul>
   *
   * <p>
   * Calls to <code>detach</code> will interrupt any in-progress calls to
   * <code>load</code> but cannot interrupt calls to <code>attach</code>,
   * <code>detach</code>, or <code>unload</code>.
   *
   * @return {!Promise}
   * @export
   */
  detach() {
    // Do not allow the player to be used after |destroy| is called.
    if (this.loadMode_ == shaka.Player.LoadMode.DESTROYED) {
      return Promise.reject(this.createAbortLoadError_());
    }

    // Tell the walker to go "detached", but do not allow it to be interrupted.
    // If it could be interrupted it means that our media element could fall out
    // of sync.
    const events = this.walker_.startNewRoute((currentPayload) => {
      return {
        node: this.detachNode_,
        payload: shaka.Player.createEmptyPayload_(),
        interruptible: false,
      };
    });

    events.onStart = () => shaka.log.info('Starting detach...');
    return this.wrapWalkerListenersWithPromise_(events);
  }

  /**
   * Tell the player to either return to:
   * <ul>
   *   <li>detached (when it does not have a media element),
   *   <li>attached (when it has a media element and
   *     <code>initializedMediaSource=false</code>)
   *   <li>media source initialized (when it has a media element and
   *     <code>initializedMediaSource=true</code>)
   * </ul>
   *
   * <p>
   * Calls to <code>unload</code> will interrupt any in-progress calls to
   * <code>load</code> but cannot interrupt calls to <code>attach</code>,
   * <code>detach</code>, or <code>unload</code>.
   *
   * @param {boolean=} initializeMediaSource
   * @return {!Promise}
   * @export
   */
  unload(initializeMediaSource = true) {
    // Do not allow the player to be used after |destroy| is called.
    if (this.loadMode_ == shaka.Player.LoadMode.DESTROYED) {
      return Promise.reject(this.createAbortLoadError_());
    }

    // If the platform does not support media source, we will never want to
    // initialize media source.
    if (!shaka.util.Platform.supportsMediaSource()) {
      initializeMediaSource = false;
    }

    // Since we are going either to attached or detached (through unloaded), we
    // can't allow it to be interrupted or else we could lose track of what
    // media element we are suppose to use.
    //
    // Using the current payload, we can determine which node we want to go to.
    // If we have a media element, we want to go back to attached. If we have no
    // media element, we want to go back to detached.
    const payload = shaka.Player.createEmptyPayload_();

    const events = this.walker_.startNewRoute((currentPayload) => {
      // When someone calls |unload| we can either be before attached or
      // detached (there is nothing stopping someone from calling |detach| when
      // we are already detached).
      //
      // If we are attached to the correct element, we can tear down the
      // previous playback components and go to the attached media source node
      // depending on whether or not the caller wants to pre-init media source.
      //
      // If we don't have a media element, we assume that we are already at the
      // detached node - but only the walker knows that. To ensure we are
      // actually there, we tell the walker to go to detach. While this is
      // technically unnecessary, it ensures that we are in the state we want
      // to be in and ready for the next request.
      let destination = null;

      if (currentPayload.mediaElement && initializeMediaSource) {
        destination = this.mediaSourceNode_;
      } else if (currentPayload.mediaElement) {
        destination = this.attachNode_;
      } else {
        destination = this.detachNode_;
      }

      goog.asserts.assert(destination, 'We should have picked a destination.');

      // Copy over the media element because we want to keep using the same
      // element - the other values don't matter.
      payload.mediaElement = currentPayload.mediaElement;

      return {
        node: destination,
        payload: payload,
        interruptible: false,
      };
    });

    events.onStart = () => shaka.log.info('Starting unload...');
    return this.wrapWalkerListenersWithPromise_(events);
  }

  /**
   * Tell the player to load the content at <code>assetUri</code> and start
   * playback at <code>startTime</code>. Before calling <code>load</code>,
   * a call to <code>attach</code> must have succeeded.
   *
   * <p>
   * Calls to <code>load</code> will interrupt any in-progress calls to
   * <code>load</code> but cannot interrupt calls to <code>attach</code>,
   * <code>detach</code>, or <code>unload</code>.
   *
   * @param {string} assetUri
   * @param {?number=} startTime
   *    When <code>startTime</code> is <code>null</code> or
   *    <code>undefined</code>, playback will start at the default start time (0
   *    for VOD and liveEdge for LIVE).
   * @param {string=} mimeType
   * @return {!Promise}
   * @export
   */
  load(assetUri, startTime, mimeType) {
    // Do not allow the player to be used after |destroy| is called.
    if (this.loadMode_ == shaka.Player.LoadMode.DESTROYED) {
      return Promise.reject(this.createAbortLoadError_());
    }

    // We dispatch the loading event when someone calls |load| because we want
    // to surface the user intent.
    this.dispatchEvent(this.makeEvent_(shaka.Player.EventName.Loading));

    // Right away we know what the asset uri and start-of-load time are. We will
    // fill-in the rest of the information later.
    const payload = shaka.Player.createEmptyPayload_();
    payload.uri = assetUri;
    payload.startTimeOfLoad = Date.now() / 1000;
    if (mimeType) {
      payload.mimeType = mimeType;
    }

    // Because we allow |startTime| to be optional, it means that it will be
    // |undefined| when not provided. This means that we need to re-map
    // |undefined| to |null| while preserving |0| as a meaningful value.
    if (startTime !== undefined) {
      payload.startTime = startTime;
    }

    // TODO: Refactor to determine whether it's a manifest or not, and whether
    // or not we can play it.  Then we could return a better error than
    // UNABLE_TO_GUESS_MANIFEST_TYPE for WebM in Safari.
    const useSrcEquals = this.shouldUseSrcEquals_(payload);
    const destination = useSrcEquals ? this.srcEqualsNode_ : this.loadNode_;

    // Allow this request to be interrupted, this will allow other requests to
    // cancel a load and quickly start a new load.
    const events = this.walker_.startNewRoute((currentPayload) => {
      if (currentPayload.mediaElement == null) {
        // Because we return null, this "new route" will not be used.
        return null;
      }

      // Keep using whatever media element we have right now.
      payload.mediaElement = currentPayload.mediaElement;

      return {
        node: destination,
        payload: payload,
        interruptible: true,
      };
    });

    // Stats are for a single playback/load session. Stats must be initialized
    // before we allow calls to |updateStateHistory|.
    this.stats_ = new shaka.util.Stats();

    // Load's request is a little different, so we can't use our normal
    // listeners-to-promise method. It is the only request where we may skip the
    // request, so we need to set the on skip callback to reject with a specific
    // error.
    events.onStart =
        () => shaka.log.info('Starting load of ' + assetUri + '...');
    return new Promise((resolve, reject) => {
      events.onSkip = () => reject(new shaka.util.Error(
          shaka.util.Error.Severity.CRITICAL,
          shaka.util.Error.Category.PLAYER,
          shaka.util.Error.Code.NO_VIDEO_ELEMENT));

      events.onEnd = () => {
        resolve();
        // We dispatch the loaded event when the load promise is resolved
        this.dispatchEvent(this.makeEvent_(shaka.Player.EventName.Loaded));
      };
      events.onCancel = () => reject(this.createAbortLoadError_());
      events.onError = (e) => reject(e);
    });
  }

  /**
   * Check if src= should be used to load the asset at |uri|. Assume that media
   * source is the default option, and that src= is for special cases.
   *
   * @param {shaka.routing.Payload} payload
   * @return {boolean}
   *    |true| if the content should be loaded with src=, |false| if the content
   *    should be loaded with MediaSource.
   * @private
   */
  shouldUseSrcEquals_(payload) {
    const Platform = shaka.util.Platform;

    // If we are using a platform that does not support media source, we will
    // fall back to src= to handle all playback.
    if (!Platform.supportsMediaSource()) {
      return true;
    }

    // The most accurate way to tell the player how to load the content is via
    // MIME type.  We can fall back to features of the URI if needed.
    let mimeType = payload.mimeType;
    const uri = payload.uri || '';

    // If we don't have a MIME type, try to guess based on the file extension.
    // TODO: Too generic to belong to ManifestParser now.  Refactor.
    if (!mimeType) {
      // Try using the uri extension.
      const extension = shaka.media.ManifestParser.getExtension(uri);
      mimeType = {
        'mp4': 'video/mp4',
        'm4v': 'video/mp4',
        'm4a': 'audio/mp4',
        'webm': 'video/webm',
        'weba': 'audio/webm',
        'mkv': 'video/webm', // Chromium browsers supports it.
        'ts': 'video/mp2t',
        'ogv': 'video/ogg',
        'ogg': 'audio/ogg',
        'mpg': 'video/mpeg',
        'mpeg': 'video/mpeg',
        'm3u8': 'application/x-mpegurl',
        'mp3': 'audio/mpeg',
        'aac': 'audio/aac',
        'flac': 'audio/flac',
        'wav': 'audio/wav',
      }[extension];
    }

    // TODO: The load graph system has a design limitation that requires routing
    // destination to be chosen synchronously.  This means we can only make the
    // right choice about src= consistently if we have a well-known file
    // extension or API-provided MIME type.  Detection of MIME type from a HEAD
    // request (as is done for manifest types) can't be done yet.

    if (mimeType) {
      // If we have a MIME type, check if the browser can play it natively.
      // This will cover both single files and native HLS.
      const mediaElement = payload.mediaElement || Platform.anyMediaElement();
      const canPlayNatively = mediaElement.canPlayType(mimeType) != '';

      // If we can't play natively, then src= isn't an option.
      if (!canPlayNatively) {
        return false;
      }

      const canPlayMediaSource =
          shaka.media.ManifestParser.isSupported(uri, mimeType);

      // If MediaSource isn't an option, the native option is our only chance.
      if (!canPlayMediaSource) {
        return true;
      }

      // If we land here, both are feasible.
      goog.asserts.assert(canPlayNatively && canPlayMediaSource,
          'Both native and MSE playback should be possible!');

      // We would prefer MediaSource in some cases, and src= in others.  For
      // example, Android has native HLS, but we'd prefer our own MediaSource
      // version there.  For Safari, the choice is governed by the
      // useNativeHlsOnSafari setting of the streaming config.
      return Platform.isApple() && this.config_.streaming.useNativeHlsOnSafari;
    }

    // Unless there are good reasons to use src= (single-file playback or native
    // HLS), we prefer MediaSource.  So the final return value for choosing src=
    // is false.
    return false;
  }

  /**
   * This should only be called by the load graph when it is time to attach to
   * a media element. The only times this may be called are when we are being
   * asked to re-attach to the current media element, or attach to a new media
   * element while not attached to a media element.
   *
   * This method assumes that it is safe for it to execute, the load-graph is
   * responsible for ensuring all assumptions are true.
   *
   * Attaching to a media element is defined as:
   *  - Registering error listeners to the media element.
   *  - Caching the video element for use outside of the load graph.
   *
   * @param {shaka.routing.Payload} has
   * @param {shaka.routing.Payload} wants
   * @return {!Promise}
   * @private
   */
  onAttach_(has, wants) {
    // If we don't have a media element yet, it means we are entering
    // "attach" from another node.
    //
    // If we have a media element, it should match |wants.mediaElement|
    // because it means we are going from "attach" to "attach".
    //
    // These constraints should be maintained and guaranteed by the routing
    // logic in |getNextStep_|.
    goog.asserts.assert(
        has.mediaElement == null || has.mediaElement == wants.mediaElement,
        'The routing logic failed. MediaElement requirement failed.');

    if (has.mediaElement == null) {
      has.mediaElement = wants.mediaElement;

      const onError = (error) => this.onVideoError_(error);
      this.eventManager_.listen(has.mediaElement, 'error', onError);
    }

    this.video_ = has.mediaElement;

    return Promise.resolve();
  }

  /**
   * This should only be called by the load graph when it is time to detach from
   * a media element. The only times this may be called are when we are being
   * asked to detach from the current media element, or detach when we are
   * already detached.
   *
   * This method assumes that it is safe for it to execute, the load-graph is
   * responsible for ensuring all assumptions are true.
   *
   * Detaching from a media element is defined as:
   *  - Removing error listeners from the media element.
   *  - Dropping the cached reference to the video element.
   *
   * @param {shaka.routing.Payload} has
   * @param {shaka.routing.Payload} wants
   * @return {!Promise}
   * @private
   */
  onDetach_(has, wants) {
    // If we are going from "detached" to "detached" we wouldn't have
    // a media element to detach from.
    if (has.mediaElement) {
      this.eventManager_.unlisten(has.mediaElement, 'error');
      has.mediaElement = null;
    }

    // Clear our cached copy of the media element.
    this.video_ = null;

    return Promise.resolve();
  }

  /**
   * This should only be called by the load graph when it is time to unload all
   * currently initialized playback components. Unlike the other load actions,
   * this action is built to be more general. We need to do this because we
   * don't know what state the player will be in before unloading (including
   * after an error occurred in the middle of a transition).
   *
   * This method assumes that any component could be |null| and should be safe
   * to call from any point in the load graph.
   *
   * @param {shaka.routing.Payload} has
   * @param {shaka.routing.Payload} wants
   * @return {!Promise}
   * @private
   */
  async onUnload_(has, wants) {
    // Set the load mode to unload right away so that all the public methods
    // will stop using the internal components. We need to make sure that we
    // are not overriding the destroyed state because we will unload when we are
    // destroying the player.
    if (this.loadMode_ != shaka.Player.LoadMode.DESTROYED) {
      this.loadMode_ = shaka.Player.LoadMode.NOT_LOADED;
    }

    this.dispatchEvent(this.makeEvent_(shaka.Player.EventName.Unloading));

    // Remove everything that has to do with loading content from our payload
    // since we are releasing everything that depended on it.
    has.mimeType = null;
    has.startTime = null;
    has.uri = null;

    // In most cases we should have a media element. The one exception would
    // be if there was an error and we, by chance, did not have a media element.
    if (has.mediaElement) {
      this.eventManager_.unlisten(has.mediaElement, 'loadeddata');
      this.eventManager_.unlisten(has.mediaElement, 'playing');
      this.eventManager_.unlisten(has.mediaElement, 'pause');
      this.eventManager_.unlisten(has.mediaElement, 'ended');
      this.eventManager_.unlisten(has.mediaElement, 'ratechange');
    }

    // Some observers use some playback components, shutting down the observers
    // first ensures that they don't try to use the playback components
    // mid-destroy.
    if (this.playheadObservers_) {
      this.playheadObservers_.release();
      this.playheadObservers_ = null;
    }

    if (this.bufferPoller_) {
      this.bufferPoller_.stop();
      this.bufferPoller_ = null;
    }

    // Stop the parser early. Since it is at the start of the pipeline, it
    // should be start early to avoid is pushing new data downstream.
    if (this.parser_) {
      await this.parser_.stop();
      this.parser_ = null;
      this.parserFactory_ = null;
    }

    // Abr Manager will tell streaming engine what to do, so we need to stop
    // it before we destroy streaming engine. Unlike with the other components,
    // we do not release the instance, we will reuse it in later loads.
    if (this.abrManager_) {
      await this.abrManager_.stop();
    }

    // Streaming engine will push new data to media source engine, so we need
    // to shut it down before destroy media source engine.
    if (this.streamingEngine_) {
      await this.streamingEngine_.destroy();
      this.streamingEngine_ = null;
    }

    if (this.playRateController_) {
      this.playRateController_.release();
      this.playRateController_ = null;
    }

    // Playhead is used by StreamingEngine, so we can't destroy this until after
    // StreamingEngine has stopped.
    if (this.playhead_) {
      this.playhead_.release();
      this.playhead_ = null;
    }

    // Media source engine holds onto the media element, and in order to detach
    // the media keys (with drm engine), we need to break the connection between
    // media source engine and the media element.
    if (this.mediaSourceEngine_) {
      await this.mediaSourceEngine_.destroy();
      this.mediaSourceEngine_ = null;
    }

    if (this.adManager_) {
      this.adManager_.onAssetUnload();
    }

    // In order to unload a media element, we need to remove the src attribute
    // and then load again. When we destroy media source engine, this will be
    // done for us, but for src=, we need to do it here.
    //
    // DrmEngine requires this to be done before we destroy DrmEngine itself.
    if (has.mediaElement && has.mediaElement.src) {
      // TODO: Investigate this more.  Only reproduces on Firefox 69.
      // Introduce a delay before detaching the video source.  We are seeing
      // spurious Promise rejections involving an AbortError in our tests
      // otherwise.
      await new Promise(
          (resolve) => new shaka.util.Timer(resolve).tickAfter(0.1));

      has.mediaElement.removeAttribute('src');
      has.mediaElement.load();
    }

    if (this.drmEngine_) {
      await this.drmEngine_.destroy();
      this.drmEngine_ = null;
    }

    this.assetUri_ = null;
    this.bufferObserver_ = null;

    if (this.manifest_) {
      for (const variant of this.manifest_.variants) {
        for (const stream of [variant.audio, variant.video]) {
          if (stream && stream.segmentIndex) {
            stream.segmentIndex.release();
          }
        }
      }
      for (const stream of this.manifest_.textStreams) {
        if (stream.segmentIndex) {
          stream.segmentIndex.release();
        }
      }
    }

    this.manifest_ = null;
    this.stats_ = new shaka.util.Stats(); // Replace with a clean stats object.
    this.lastTextFactory_ = null;

    // Make sure that the app knows of the new buffering state.
    this.updateBufferState_();
  }

  /**
   * This should only be called by the load graph when it is time to initialize
   * media source engine. The only time this may be called is when we are
   * attached to the same media element as in the request.
   *
   * This method assumes that it is safe for it to execute. The load-graph is
   * responsible for ensuring all assumptions are true.
   *
   * @param {shaka.routing.Payload} has
   * @param {shaka.routing.Payload} wants
   *
   * @return {!Promise}
   * @private
   */
  async onInitializeMediaSourceEngine_(has, wants) {
    goog.asserts.assert(
        shaka.util.Platform.supportsMediaSource(),
        'We should not be initializing media source on a platform that does ' +
            'not support media source.');
    goog.asserts.assert(
        has.mediaElement,
        'We should have a media element when initializing media source.');
    goog.asserts.assert(
        has.mediaElement == wants.mediaElement,
        '|has| and |wants| should have the same media element when ' +
            'initializing media source.');

    goog.asserts.assert(
        this.mediaSourceEngine_ == null,
        'We should not have a media source engine yet.');

    const closedCaptionsParser =
        shaka.media.MuxJSClosedCaptionParser.isSupported() ?
        new shaka.media.MuxJSClosedCaptionParser() :
        new shaka.media.NoopCaptionParser();

    // When changing text visibility we need to update both the text displayer
    // and streaming engine because we don't always stream text. To ensure that
    // text displayer and streaming engine are always in sync, wait until they
    // are both initialized before setting the initial value.
    const textDisplayerFactory = this.config_.textDisplayFactory;
    const textDisplayer =
        shaka.util.Functional.callFactory(textDisplayerFactory);
    this.lastTextFactory_ = textDisplayerFactory;

    const mediaSourceEngine = this.createMediaSourceEngine(
        has.mediaElement, closedCaptionsParser, textDisplayer);

    // Wait for media source engine to finish opening. This promise should
    // NEVER be rejected as per the media source engine implementation.
    await mediaSourceEngine.open();

    // Wait until it is ready to actually store the reference.
    this.mediaSourceEngine_ = mediaSourceEngine;
  }

  /**
   * Create the parser for the asset located at |wants.uri|. This should only be
   * called as part of the load graph.
   *
   * This method assumes that it is safe for it to execute, the load-graph is
   * responsible for ensuring all assumptions are true.
   *
   * @param {shaka.routing.Payload} has
   * @param {shaka.routing.Payload} wants
   * @return {!Promise}
   * @private
   */
  async onInitializeParser_(has, wants) {
    goog.asserts.assert(
        has.mediaElement,
        'We should have a media element when initializing the parser.');
    goog.asserts.assert(
        has.mediaElement == wants.mediaElement,
        '|has| and |wants| should have the same media element when ' +
            'initializing the parser.');

    goog.asserts.assert(
        this.networkingEngine_,
        'Need networking engine when initializing the parser.');
    goog.asserts.assert(
        this.config_,
        'Need player config when initializing the parser.');

    // We are going to "lock-in" the mime type and uri since they are
    // what we are going to use to create our parser and parse the manifest.
    has.mimeType = wants.mimeType;
    has.uri = wants.uri;

    goog.asserts.assert(
        has.uri,
        'We should have an asset uri when initializing the parsing.');

    // Store references to things we asserted so that we don't need to reassert
    // them again later.
    const assetUri = has.uri;
    const networkingEngine = this.networkingEngine_;

    // Save the uri so that it can be used outside of the load-graph.
    this.assetUri_ = assetUri;

    // Create the parser that we will use to parse the manifest.
    this.parserFactory_ = await shaka.media.ManifestParser.getFactory(
        assetUri,
        networkingEngine,
        this.config_.manifest.retryParameters,
        has.mimeType);
    goog.asserts.assert(this.parserFactory_, 'Must have manifest parser');
    this.parser_ = shaka.util.Functional.callFactory(this.parserFactory_);

    const manifestConfig =
        shaka.util.ObjectUtils.cloneObject(this.config_.manifest);
    // Don't read video segments if the player is attached to an audio element
    if (wants.mediaElement && wants.mediaElement.nodeName === 'AUDIO') {
      manifestConfig.disableVideo = true;
    }

    this.parser_.configure(manifestConfig);
  }

  /**
   * Parse the manifest at |has.uri| using the parser that should have already
   * been created. This should only be called as part of the load graph.
   *
   * This method assumes that it is safe for it to execute, the load-graph is
   * responsible for ensuring all assumptions are true.
   *
   * @param {shaka.routing.Payload} has
   * @param {shaka.routing.Payload} wants
   * @return {!shaka.util.AbortableOperation}
   * @private
   */
  onParseManifest_(has, wants) {
    goog.asserts.assert(
        has.mimeType == wants.mimeType,
        '|has| and |wants| should have the same mime type when parsing.');
    goog.asserts.assert(
        has.uri == wants.uri,
        '|has| and |wants| should have the same uri when parsing.');

    goog.asserts.assert(
        has.uri,
        '|has| should have a valid uri when parsing.');
    goog.asserts.assert(
        has.uri == this.assetUri_,
        '|has.uri| should match the cached asset uri.');

    goog.asserts.assert(
        this.networkingEngine_,
        'Need networking engine to parse manifest.');
    goog.asserts.assert(
        this.config_,
        'Need player config to parse manifest.');

    goog.asserts.assert(
        this.parser_,
        '|this.parser_| should have been set in an earlier step.');

    // Store references to things we asserted so that we don't need to reassert
    // them again later.
    const assetUri = has.uri;
    const networkingEngine = this.networkingEngine_;

    // This will be needed by the parser once it starts parsing, so we will
    // initialize it now even through it appears a little out-of-place.
    this.regionTimeline_ = new shaka.media.RegionTimeline();
    this.regionTimeline_.setListeners(/* onRegionAdded= */ (region) => {
      this.onRegionEvent_(shaka.Player.EventName.TimelineRegionAdded, region);
      if (this.adManager_) {
        this.adManager_.onTimedMetadata(region);
      }
    });

    const playerInterface = {
      networkingEngine: networkingEngine,
      filter: (manifest) => this.filterManifest_(manifest),

      // Called when the parser finds a timeline region. This can be called
      // before we start playback or during playback (live/in-progress
      // manifest).
      onTimelineRegionAdded: (region) => this.regionTimeline_.addRegion(region),

      onEvent: (event) => this.dispatchEvent(event),
      onError: (error) => this.onError_(error),
    };

    const startTime = Date.now() / 1000;

    return new shaka.util.AbortableOperation(/* promise= */ (async () => {
      this.manifest_ = await this.parser_.start(assetUri, playerInterface);

      // This event is fired after the manifest is parsed, but before any
      // filtering takes place.
      const event = this.makeEvent_(shaka.Player.EventName.ManifestParsed);
      this.dispatchEvent(event);

      // We require all manifests to have at least one variant.
      if (this.manifest_.variants.length == 0) {
        throw new shaka.util.Error(
            shaka.util.Error.Severity.CRITICAL,
            shaka.util.Error.Category.MANIFEST,
            shaka.util.Error.Code.NO_VARIANTS);
      }

      // Make sure that all variants are either: audio-only, video-only, or
      // audio-video.
      shaka.Player.filterForAVVariants_(this.manifest_);

      const now = Date.now() / 1000;
      const delta = now - startTime;
      this.stats_.setManifestTime(delta);
    })(), /* onAbort= */ () => {
      shaka.log.info('Aborting parser step...');
      return this.parser_.stop();
    });
  }

  /**
   * This should only be called by the load graph when it is time to initialize
   * drmEngine. The only time this may be called is when we are attached a
   * media element and have parsed a manifest.
   *
   * The load-graph is responsible for ensuring all assumptions made by this
   * method are valid before executing it.
   *
   * @param {shaka.routing.Payload} has
   * @param {shaka.routing.Payload} wants
   * @return {!Promise}
   * @private
   */
  async onInitializeDrm_(has, wants) {
    goog.asserts.assert(
        has.mimeType == wants.mimeType,
        'The load graph should have ensured the mime types matched.');
    goog.asserts.assert(
        has.uri == wants.uri,
        'The load graph should have ensured the uris matched');

    goog.asserts.assert(
        this.networkingEngine_,
        '|onInitializeDrm_| should never be called after |destroy|');
    goog.asserts.assert(
        this.config_,
        '|onInitializeDrm_| should never be called after |destroy|');
    goog.asserts.assert(
        this.manifest_,
        '|this.manifest_| should have been set in an earlier step.');

    const startTime = Date.now() / 1000;
    let firstEvent = true;

    this.drmEngine_ = this.createDrmEngine({
      netEngine: this.networkingEngine_,
      onError: (e) => {
        this.onError_(e);
      },
      onKeyStatus: (map) => {
        this.onKeyStatus_(map);
      },
      onExpirationUpdated: (id, expiration) => {
        this.onExpirationUpdated_(id, expiration);
      },
      onEvent: (e) => {
        this.dispatchEvent(e);
        if (e.type == shaka.Player.EventName.DrmSessionUpdate && firstEvent) {
          firstEvent = false;
          const now = Date.now() / 1000;
          const delta = now - startTime;
          this.stats_.setDrmTime(delta);
        }
      },
    });

    this.drmEngine_.configure(this.config_.drm);

    await this.drmEngine_.initForPlayback(
        this.manifest_.variants,
        this.manifest_.offlineSessionIds);

    // Now that we have drm information, filter the manifest (again) so that we
    // can ensure we only use variants with the selected key system.
    this.filterManifest_(this.manifest_);
  }

  /**
   * This should only be called by the load graph when it is time to load all
   * playback components needed for playback. The only times this may be called
   * is when we are attached to the same media element as in the request.
   *
   * This method assumes that it is safe for it to execute, the load-graph is
   * responsible for ensuring all assumptions are true.
   *
   * Loading is defined as:
   *  - Attaching all playback-related listeners to the media element
   *  - Initializing playback and observers
   *  - Initializing ABR Manager
   *  - Initializing Streaming Engine
   *  - Starting playback at |wants.startTime|
   *
   * @param {shaka.routing.Payload} has
   * @param {shaka.routing.Payload} wants
   * @private
   */
  async onLoad_(has, wants) {
    goog.asserts.assert(
        has.mimeType == wants.mimeType,
        '|has| and |wants| should have the same mime type when loading.');
    goog.asserts.assert(
        has.uri == wants.uri,
        '|has| and |wants| should have the same uri when loading.');

    goog.asserts.assert(
        has.mediaElement,
        'We should have a media element when loading.');
    goog.asserts.assert(
        wants.startTimeOfLoad != null,
        '|wants| should tell us when the load was originally requested');

    // Since we are about to start playback, we will lock in the start time as
    // something we are now depending on.
    has.startTime = wants.startTime;

    // Store a reference to values in |has| after asserting so that closure will
    // know that they will still be non-null between calls to await.
    const mediaElement = has.mediaElement;
    const assetUri = has.uri;

    // Save the uri so that it can be used outside of the load-graph.
    this.assetUri_ = assetUri;

    this.playRateController_ = new shaka.media.PlayRateController({
      getRate: () => has.mediaElement.playbackRate,
      setRate: (rate) => { has.mediaElement.playbackRate = rate; },
      movePlayhead: (delta) => { has.mediaElement.currentTime += delta; },
    });

    const updateStateHistory = () => this.updateStateHistory_();
    const onRateChange = () => this.onRateChange_();
    this.eventManager_.listen(mediaElement, 'playing', updateStateHistory);
    this.eventManager_.listen(mediaElement, 'pause', updateStateHistory);
    this.eventManager_.listen(mediaElement, 'ended', updateStateHistory);
    this.eventManager_.listen(mediaElement, 'ratechange', onRateChange);

    const abrFactory = this.config_.abrFactory;
    if (!this.abrManager_ || this.abrManagerFactory_ != abrFactory) {
      this.abrManagerFactory_ = abrFactory;
      this.abrManager_ = shaka.util.Functional.callFactory(abrFactory);
      if (typeof this.abrManager_.playbackRateChanged != 'function') {
        shaka.Deprecate.deprecateFeature(
            2, 7,
            'AbrManager',
            'Please use an AbrManager with playbackRateChanged function.');
        this.abrManager_.playbackRateChanged = (rate) => {};
      }
      this.abrManager_.configure(this.config_.abr);
    }

    // TODO: When a manifest update adds a new variant, that variant's closed
    // captions should also be turned into text streams. This should be called
    // for each new variant as well.
    this.createTextStreamsForClosedCaptions_(this.manifest_.variants);

    // Copy preferred languages from the config again, in case the config was
    // changed between construction and playback.
    this.currentAdaptationSetCriteria_ =
        new shaka.media.PreferenceBasedCriteria(
            this.config_.preferredAudioLanguage,
            this.config_.preferredVariantRole,
            this.config_.preferredAudioChannelCount);

    this.currentTextLanguage_ = this.config_.preferredTextLanguage;

    shaka.Player.applyPlayRange_(this.manifest_.presentationTimeline,
        this.config_.playRangeStart,
        this.config_.playRangeEnd);

    await this.drmEngine_.attach(mediaElement);

    this.abrManager_.init((variant, clearBuffer, safeMargin) => {
      return this.switch_(variant, clearBuffer, safeMargin);
    });

    this.playhead_ = this.createPlayhead(has.startTime);
    this.playheadObservers_ = this.createPlayheadObserversForMSE_();

    // We need to start the buffer management code near the end because it will
    // set the initial buffering state and that depends on other components
    // being initialized.
    const rebufferThreshold = Math.max(
        this.manifest_.minBufferTime, this.config_.streaming.rebufferingGoal);
    this.startBufferManagement_(rebufferThreshold);

    // If the content is multi-codec and the browser can play more than one of
    // them, choose codecs now before we initialize streaming.
    shaka.util.StreamUtils.chooseCodecsAndFilterManifest(
        this.manifest_, this.config_.preferredAudioChannelCount);

    this.streamingEngine_ = this.createStreamingEngine();
    this.streamingEngine_.configure(this.config_.streaming);

    // Set the load mode to "loaded with media source" as late as possible so
    // that public methods won't try to access internal components until
    // they're all initialized. We MUST switch to loaded before calling
    // "streaming" so that they can access internal information.
    this.loadMode_ = shaka.Player.LoadMode.MEDIA_SOURCE;

    // The event must be fired after we filter by restrictions but before the
    // active stream is picked to allow those listening for the "streaming"
    // event to make changes before streaming starts.
    this.dispatchEvent(this.makeEvent_(shaka.Player.EventName.Streaming));

    // Pick the initial streams to play.
    const initialVariant = this.chooseVariant_();
    goog.asserts.assert(initialVariant, 'Must choose an initial variant!');
    this.addVariantToSwitchHistory_(
        initialVariant, /* fromAdaptation= */ true);
    this.streamingEngine_.switchVariant(
        initialVariant, /* clearBuffer= */ false, /* safeMargin= */ 0);

    // Decide if text should be shown automatically.
    const initialTextStream = this.chooseTextStream_();
    if (initialTextStream) {
      this.addTextStreamToSwitchHistory_(
          initialTextStream, /* fromAdaptation= */ true);
    }

    this.setInitialTextState_(initialVariant, initialTextStream);
    // Don't initialize with a text stream unless we should be streaming text.
    if (initialTextStream && this.shouldStreamText_()) {
      this.streamingEngine_.switchTextStream(initialTextStream);
    }

    // Now that we have initial streams, we may adjust the start time to align
    // to a segment boundary.
    if (this.config_.streaming.startAtSegmentBoundary) {
      const startTime = this.playhead_.getTime();
      const adjustedTime =
          await this.adjustStartTime_(initialVariant, startTime);

      this.playhead_.setStartTime(adjustedTime);
    }

    // Start streaming content. This will start the flow of content down to
    // media source.
    await this.streamingEngine_.start();

    if (this.config_.abr.enabled) {
      this.abrManager_.enable();
      this.onAbrStatusChanged_();
    }

    // Re-filter the manifest after streams have been chosen.
    this.filterManifest_(this.manifest_);
    // Dispatch a 'trackschanged' event now that all initial filtering is done.
    this.onTracksChanged_();
    // Since the first streams just became active, send an adaptation event.
    this.onAdaptation_();

    // Now that we've filtered out variants that aren't compatible with the
    // active one, update abr manager with filtered variants.
    // NOTE: This may be unnecessary.  We've already chosen one codec in
    // chooseCodecsAndFilterManifest_ before we started streaming.  But it
    // doesn't hurt, and this will all change when we start using
    // MediaCapabilities and codec switching.
    // TODO(#1391): Re-evaluate with MediaCapabilities and codec switching.
    this.updateAbrManagerVariants_();

    const hasPrimary = this.manifest_.variants.some((v) => v.primary);
    if (!this.config_.preferredAudioLanguage && !hasPrimary) {
      shaka.log.warning('No preferred audio language set.  We have chosen an ' +
                        'arbitrary language initially');
    }

    // Wait for the 'loadeddata' event to measure load() latency.
    this.eventManager_.listenOnce(mediaElement, 'loadeddata', () => {
      const now = Date.now() / 1000;
      const delta = now - wants.startTimeOfLoad;
      this.stats_.setLoadLatency(delta);
    });
  }

  /**
   * This should only be called by the load graph when it is time to initialize
   * drmEngine for src= playbacks.
   *
   * The load-graph is responsible for ensuring all assumptions made by this
   * method are valid before executing it.
   *
   * @param {shaka.routing.Payload} has
   * @param {shaka.routing.Payload} wants
   * @return {!Promise}
   * @private
   */
  async onInitializeSrcEqualsDrm_(has, wants) {
    const ContentType = shaka.util.ManifestParserUtils.ContentType;

    goog.asserts.assert(
        this.networkingEngine_,
        '|onInitializeSrcEqualsDrm_| should never be called after |destroy|');
    goog.asserts.assert(
        this.config_,
        '|onInitializeSrcEqualsDrm_| should never be called after |destroy|');

    const startTime = Date.now() / 1000;
    let firstEvent = true;

    this.drmEngine_ = this.createDrmEngine({
      netEngine: this.networkingEngine_,
      onError: (e) => {
        this.onError_(e);
      },
      onKeyStatus: (map) => {
        this.onKeyStatus_(map);
      },
      onExpirationUpdated: (id, expiration) => {
        this.onExpirationUpdated_(id, expiration);
      },
      onEvent: (e) => {
        this.dispatchEvent(e);
        if (e.type == shaka.Player.EventName.DrmSessionUpdate && firstEvent) {
          firstEvent = false;
          const now = Date.now() / 1000;
          const delta = now - startTime;
          this.stats_.setDrmTime(delta);
        }
      },
    });

    this.drmEngine_.configure(this.config_.drm);

    // TODO: Instead of feeding DrmEngine with Variants, we should refactor
    // DrmEngine so that it takes a minimal config derived from Variants.  In
    // cases like this one or in removal of stored content, the details are
    // largely unimportant.  We should have a saner way to initialize DrmEngine.
    // That would also insulate DrmEngine from manifest changes in the future.
    // For now, that is time-consuming and this synthetic Variant is easy, so
    // I'm putting it off.  Since this is only expected to be used for native
    // HLS in Safari, this should be safe. -JCP
    /** @type {shaka.extern.Variant} */
    const variant = {
      id: 0,
      language: 'und',
      primary: false,
      audio: null,
      video: {
        id: 0,
        originalId: null,
        createSegmentIndex: () => Promise.resolve(),
        segmentIndex: null,
        mimeType: 'video/mp4',
        codecs: '',
        encrypted: true,
        drmInfos: [],  // Filled in by DrmEngine config.
        keyIds: new Set(),
        language: 'und',
        label: null,
        type: ContentType.VIDEO,
        primary: false,
        trickModeVideo: null,
        emsgSchemeIdUris: null,
        roles: [],
        channelsCount: null,
        audioSamplingRate: null,
        closedCaptions: null,
      },
      bandwidth: 100,
      allowedByApplication: true,
      allowedByKeySystem: true,
    };

    await this.drmEngine_.initForPlayback(
        [variant], /* offlineSessionIds= */ []);
    await this.drmEngine_.attach(has.mediaElement);
  }

  /**
   * This should only be called by the load graph when it is time to set-up the
   * media element to play content using src=. The only times this may be called
   * is when we are attached to the same media element as in the request.
   *
   * This method assumes that it is safe for it to execute, the load-graph is
   * responsible for ensuring all assumptions are true.
   *
   * @param {shaka.routing.Payload} has
   * @param {shaka.routing.Payload} wants
   * @return {!shaka.util.AbortableOperation}
   *
   * @private
   */
  onSrcEquals_(has, wants) {
    goog.asserts.assert(
        has.mediaElement,
        'We should have a media element when loading.');
    goog.asserts.assert(
        wants.uri,
        '|has| should have a valid uri when loading.');
    goog.asserts.assert(
        wants.startTimeOfLoad,
        '|wants| should tell us when the load was originally requested');
    goog.asserts.assert(
        this.video_ == has.mediaElement,
        'The video element should match our media element');

    // Lock-in the values that we are using so that the routing logic knows what
    // we have.
    has.uri = wants.uri;
    has.startTime = wants.startTime;

    // Save the uri so that it can be used outside of the load-graph.
    this.assetUri_ = has.uri;

    this.playhead_ = new shaka.media.SrcEqualsPlayhead(has.mediaElement);

    if (has.startTime != null) {
      this.playhead_.setStartTime(has.startTime);
    }

    this.playRateController_ = new shaka.media.PlayRateController({
      getRate: () => has.mediaElement.playbackRate,
      setRate: (rate) => { has.mediaElement.playbackRate = rate; },
      movePlayhead: (delta) => { has.mediaElement.currentTime += delta; },
    });

    // We need to start the buffer management code near the end because it will
    // set the initial buffering state and that depends on other components
    // being initialized.
    const rebufferThreshold = this.config_.streaming.rebufferingGoal;
    this.startBufferManagement_(rebufferThreshold);

    // Add all media element listeners.
    const updateStateHistory = () => this.updateStateHistory_();
    const onRateChange = () => this.onRateChange_();
    this.eventManager_.listen(has.mediaElement, 'playing', updateStateHistory);
    this.eventManager_.listen(has.mediaElement, 'pause', updateStateHistory);
    this.eventManager_.listen(has.mediaElement, 'ended', updateStateHistory);
    this.eventManager_.listen(has.mediaElement, 'ratechange', onRateChange);

    // Wait for the 'loadeddata' event to measure load() latency.
    this.eventManager_.listenOnce(has.mediaElement, 'loadeddata', () => {
      const now = Date.now() / 1000;
      const delta = now - wants.startTimeOfLoad;
      this.stats_.setLoadLatency(delta);
    });

    // The audio tracks are only available on Safari at the moment, but this
    // drives the tracks API for Safari's native HLS. So when they change,
    // fire the corresponding Shaka Player event.
    if (this.video_.audioTracks) {
      this.eventManager_.listen(
          this.video_.audioTracks, 'addtrack', () => this.onTracksChanged_());
      this.eventManager_.listen(
          this.video_.audioTracks, 'removetrack',
          () => this.onTracksChanged_());
      this.eventManager_.listen(
          this.video_.audioTracks, 'change', () => this.onTracksChanged_());
    }
    if (this.video_.textTracks) {
      // This is a real EventTarget, but the compiler doesn't know that.
      // TODO: File a bug or send a PR to the compiler externs to fix this.
      const textTracks = /** @type {EventTarget} */(this.video_.textTracks);
      this.eventManager_.listen(textTracks, 'addtrack', (e) => {
        this.onTracksChanged_();
        this.processTimedMetadata_(e);
      });
      this.eventManager_.listen(
          textTracks, 'removetrack', () => this.onTracksChanged_());
      this.eventManager_.listen(
          textTracks, 'change', () => this.onTracksChanged_());
    }

    // By setting |src| we are done "loading" with src=. We don't need to set
    // the current time because |playhead| will do that for us.
    has.mediaElement.src = has.uri;

    // Set the load mode last so that we know that all our components are
    // initialized.
    this.loadMode_ = shaka.Player.LoadMode.SRC_EQUALS;

    // The event doesn't mean as much for src= playback, since we don't control
    // streaming.  But we should fire it in this path anyway since some
    // applications may be expecting it as a life-cycle event.
    this.dispatchEvent(this.makeEvent_(shaka.Player.EventName.Streaming));

    // This is fully loaded when we have loaded the first frame.
    const fullyLoaded = new shaka.util.PublicPromise();
    if (this.video_.readyState >= HTMLMediaElement.HAVE_CURRENT_DATA) {
      this.setupPreferredAudioLanguageOnSrc_();
      this.setupPreferredTextLanguageOnSrc_();
      // Already done!
      fullyLoaded.resolve();
    } else if (this.video_.error) {
      // Already failed!
      fullyLoaded.reject(this.videoErrorToShakaError_());
    } else {
      // Wait for success or failure.
      this.eventManager_.listenOnce(this.video_, 'loadeddata', () => {
        this.setupPreferredAudioLanguageOnSrc_();
        this.setupPreferredTextLanguageOnSrc_();
        fullyLoaded.resolve();
      });
      this.eventManager_.listenOnce(this.video_, 'error', () => {
        fullyLoaded.reject(this.videoErrorToShakaError_());
      });
    }

    // Call video.load. This is required for iOS Safari to properly fire events.
    has.mediaElement.load();

    return new shaka.util.AbortableOperation(fullyLoaded, /* onAbort= */ () => {
      const abortedError = new shaka.util.Error(
          shaka.util.Error.Severity.CRITICAL,
          shaka.util.Error.Category.PLAYER,
          shaka.util.Error.Code.OPERATION_ABORTED);
      fullyLoaded.reject(abortedError);
      return Promise.resolve();  // Abort complete.
    });
  }

  /**
<<<<<<< HEAD
   * This method setup the preferred audio using src=..
   *
   * @private
   */
  setupPreferredAudioLanguageOnSrc_() {
    const preferredAudioLanguage = this.config_.preferredAudioLanguage;

    // If the user has not selected a preference, the browser preference is left.
    if (preferredAudioLanguage == '') {
      return;
    }

    const LanguageUtils = shaka.util.LanguageUtils;
    const preferredLanguage = LanguageUtils.normalize(preferredAudioLanguage);
    const audioLanguages = this.getAudioLanguages();
    for (const language of audioLanguages) {
      if (LanguageUtils.normalize(language) == preferredLanguage) {
        this.selectAudioLanguage(preferredLanguage);
        break;
      }
    }
  }

  /**
   * This method setup the preferred text using src=.
   *
   * @private
   */
  setupPreferredTextLanguageOnSrc_() {
    const preferredTextLanguage = this.config_.preferredTextLanguage;

    // If the user has not selected a preference, the browser preference is left.
    if (preferredTextLanguage == '') {
      return;
    }

    const LanguageUtils = shaka.util.LanguageUtils;
    const preferredLanguage = LanguageUtils.normalize(preferredTextLanguage);
    const textLanguages = this.getTextLanguages();
    for (const language of textLanguages) {
      if (LanguageUtils.normalize(language) == preferredLanguage) {
        this.selectTextLanguage(preferredLanguage);
        break;
      }
    }
=======
   * We're looking for metadata tracks to process id3 tags for ad info on LIVE
   * streams
   *
   * @param {!Event} event
   * @private
   */
  processTimedMetadata_(event) {
    const track = event.track;
    if (track.kind != 'metadata') {
      return;
    }
    // Hidden mode is required for the cuechange event to launch correctly
    track.mode = 'hidden';
    this.eventManager_.listen(track, 'cuechange', () => {
      for (const cue of track.activeCues) {
        if (this.adManager_) {
          this.adManager_.onCueMetadataChange(cue.value);
        }
      }
    });
    // In Safari the initial assignment does not always work, so we schedule
    // this process to be repeated several times to ensure that it has been put
    // in the correct mode.
    new shaka.util.Timer(() => {
      const textTracks = Array.from(this.video_.textTracks)
          .filter((track) => { return track.kind == 'metadata'; });
      for (const textTrack of textTracks) {
        textTrack.mode = 'hidden';
      }
    }).tickNow().tickAfter(/* seconds= */ 0.5);
>>>>>>> db42d7e4
  }

  /**
   * Take a series of variants and ensure that they only contain one type of
   * variant. The different options are:
   *  1. Audio-Video
   *  2. Audio-Only
   *  3. Video-Only
   *
   * A manifest can only contain a single type because once we initialize media
   * source to expect specific streams, it must always have content for those
   * streams. If we were to start with audio+video and switch to an audio-only
   * variant, media source would block waiting for video content.
   *
   * @param {shaka.extern.Manifest} manifest
   * @private
   */
  static filterForAVVariants_(manifest) {
    const isAVVariant = (variant) => {
      // Audio-video variants may include both streams separately or may be
      // single multiplexed streams with multiple codecs.
      return (variant.video && variant.audio) ||
             (variant.video && variant.video.codecs.includes(','));
    };
    if (manifest.variants.some(isAVVariant)) {
      shaka.log.debug('Found variant with audio and video content, ' +
          'so filtering out audio-only content.');
      manifest.variants = manifest.variants.filter(isAVVariant);
    }
  }

  /**
   * Create a new DrmEngine instance. This may be replaced by tests to create
   * fake instances. Configuration and initialization will be handled after
   * |createDrmEngine|.
   *
   * @param {shaka.media.DrmEngine.PlayerInterface} playerInterface
   * @return {!shaka.media.DrmEngine}
   */
  createDrmEngine(playerInterface) {
    return new shaka.media.DrmEngine(playerInterface);
  }

  /**
   * Creates a new instance of NetworkingEngine.  This can be replaced by tests
   * to create fake instances instead.
   *
   * @return {!shaka.net.NetworkingEngine}
   */
  createNetworkingEngine() {
    /** @type {function(number, number)} */
    const onProgressUpdated_ = (deltaTimeMs, bytesDownloaded) => {
      // In some situations, such as during offline storage, the abr manager
      // might not yet exist. Therefore, we need to check if abr manager has
      // been initialized before using it.
      if (this.abrManager_) {
        this.abrManager_.segmentDownloaded(deltaTimeMs, bytesDownloaded);
      }
    };

    return new shaka.net.NetworkingEngine(onProgressUpdated_);
  }

  /**
   * Creates a new instance of Playhead.  This can be replaced by tests to
   * create fake instances instead.
   *
   * @param {?number} startTime
   * @return {!shaka.media.Playhead}
   */
  createPlayhead(startTime) {
    goog.asserts.assert(this.manifest_, 'Must have manifest');
    goog.asserts.assert(this.video_, 'Must have video');
    return new shaka.media.MediaSourcePlayhead(
        this.video_,
        this.manifest_,
        this.config_.streaming,
        startTime,
        () => this.onSeek_(),
        (event) => this.dispatchEvent(event));
  }

  /**
   * Create the observers for MSE playback. These observers are responsible for
   * notifying the app and player of specific events during MSE playback.
   *
   * @return {!shaka.media.PlayheadObserverManager}
   * @private
   */
  createPlayheadObserversForMSE_() {
    goog.asserts.assert(this.manifest_, 'Must have manifest');
    goog.asserts.assert(this.regionTimeline_, 'Must have region timeline');
    goog.asserts.assert(this.video_, 'Must have video element');

    // Create the region observer. This will allow us to notify the app when we
    // move in and out of timeline regions.
    const regionObserver = new shaka.media.RegionObserver(this.regionTimeline_);
    const onEnterRegion = (region, seeking) => {
      this.onRegionEvent_(shaka.Player.EventName.TimelineRegionEnter, region);
    };
    const onExitRegion = (region, seeking) => {
      this.onRegionEvent_(shaka.Player.EventName.TimelineRegionExit, region);
    };
    const onSkipRegion = (region, seeking) => {
      // If we are seeking, we don't want to surface the enter/exit events since
      // they didn't play through them.
      if (!seeking) {
        this.onRegionEvent_(shaka.Player.EventName.TimelineRegionEnter, region);
        this.onRegionEvent_(shaka.Player.EventName.TimelineRegionExit, region);
      }
    };
    regionObserver.setListeners(onEnterRegion, onExitRegion, onSkipRegion);

    // Now that we have all our observers, create a manager for them.
    const manager = new shaka.media.PlayheadObserverManager(this.video_);
    manager.manage(regionObserver);

    return manager;
  }

  /**
   * Initialize and start the buffering system (observer and timer) so that we
   * can monitor our buffer lead during playback.
   *
   * @param {number} rebufferingGoal
   * @private
   */
  startBufferManagement_(rebufferingGoal) {
    goog.asserts.assert(
        !this.bufferObserver_,
        'No buffering observer should exist before initialization.');

    goog.asserts.assert(
        !this.bufferPoller_,
        'No buffer timer should exist before initialization.');

    // Give dummy values, will be updated below.
    this.bufferObserver_ = new shaka.media.BufferingObserver(1, 2);

    // Force us back to a buffering state. This ensure everything is starting in
    // the same state.
    this.bufferObserver_.setState(shaka.media.BufferingObserver.State.STARVING);
    this.updateBufferingSettings_(rebufferingGoal);
    this.updateBufferState_();

    // TODO: We should take some time to look into the effects of our
    //       quarter-second refresh practice. We often use a quarter-second
    //       but we have no documentation about why.
    this.bufferPoller_ = new shaka.util.Timer(() => {
      this.pollBufferState_();
    }).tickEvery(/* seconds= */ 0.25);
  }

  /**
   * Updates the buffering thresholds based on the new rebuffering goal.
   *
   * @param {number} rebufferingGoal
   * @private
   */
  updateBufferingSettings_(rebufferingGoal) {
    // The threshold to transition back to satisfied when starving.
    const starvingThreshold = rebufferingGoal;
    // The threshold to transition into starving when satisfied.
    // We use a "typical" threshold, unless the rebufferingGoal is unusually
    // low.
    // Then we force the value down to half the rebufferingGoal, since
    // starvingThreshold must be strictly larger than satisfiedThreshold for the
    // logic in BufferingObserver to work correctly.
    const satisfiedThreshold = Math.min(
        shaka.Player.TYPICAL_BUFFERING_THRESHOLD_, rebufferingGoal / 2);

    this.bufferObserver_.setThresholds(starvingThreshold, satisfiedThreshold);
  }

  /**
   * This method is called periodically to check what the buffering observer
   * says so that we can update the rest of the buffering behaviours.
   *
   * @private
   */
  pollBufferState_() {
    goog.asserts.assert(
        this.video_,
        'Need a media element to update the buffering observer');

    goog.asserts.assert(
        this.bufferObserver_,
        'Need a buffering observer to update');

    let bufferedToEnd;
    switch (this.loadMode_) {
      case shaka.Player.LoadMode.SRC_EQUALS:
        bufferedToEnd = this.isBufferedToEndSrc_();
        break;
      case shaka.Player.LoadMode.MEDIA_SOURCE:
        bufferedToEnd = this.isBufferedToEndMS_();
        break;
      default:
        bufferedToEnd = false;
        break;
    }

    const bufferLead = shaka.media.TimeRangesUtils.bufferedAheadOf(
        this.video_.buffered,
        this.video_.currentTime);

    const stateChanged = this.bufferObserver_.update(bufferLead, bufferedToEnd);

    // If the state changed, we need to surface the event.
    if (stateChanged) {
      this.updateBufferState_();
    }
  }

  /**
   * Create a new media source engine. This will ONLY be replaced by tests as a
   * way to inject fake media source engine instances.
   *
   * @param {!HTMLMediaElement} mediaElement
   * @param {!shaka.media.IClosedCaptionParser} closedCaptionsParser
   * @param {!shaka.extern.TextDisplayer} textDisplayer
   *
   * @return {!shaka.media.MediaSourceEngine}
   */
  createMediaSourceEngine(mediaElement, closedCaptionsParser, textDisplayer) {
    return new shaka.media.MediaSourceEngine(
        mediaElement, closedCaptionsParser, textDisplayer);
  }

  /**
   * Creates a new instance of StreamingEngine.  This can be replaced by tests
   * to create fake instances instead.
   *
   * @return {!shaka.media.StreamingEngine}
   */
  createStreamingEngine() {
    goog.asserts.assert(
        this.playhead_ && this.abrManager_ && this.mediaSourceEngine_ &&
        this.manifest_,
        'Must not be destroyed');

    /** @type {shaka.media.StreamingEngine.PlayerInterface} */
    const playerInterface = {
      getPresentationTime: () => this.playhead_.getTime(),
      getBandwidthEstimate: () => this.abrManager_.getBandwidthEstimate(),
      mediaSourceEngine: this.mediaSourceEngine_,
      netEngine: this.networkingEngine_,
      onError: (error) => this.onError_(error),
      onEvent: (event) => this.dispatchEvent(event),
      onManifestUpdate: () => this.onManifestUpdate_(),
      onSegmentAppended: () => this.onSegmentAppended_(),
    };

    return new shaka.media.StreamingEngine(this.manifest_, playerInterface);
  }

  /**
   * Changes configuration settings on the Player.  This checks the names of
   * keys and the types of values to avoid coding errors.  If there are errors,
   * this logs them to the console and returns false.  Correct fields are still
   * applied even if there are other errors.  You can pass an explicit
   * <code>undefined</code> value to restore the default value.  This has two
   * modes of operation:
   *
   * <p>
   * First, this can be passed a single "plain" object.  This object should
   * follow the {@link shaka.extern.PlayerConfiguration} object.  Not all fields
   * need to be set; unset fields retain their old values.
   *
   * <p>
   * Second, this can be passed two arguments.  The first is the name of the key
   * to set.  This should be a '.' separated path to the key.  For example,
   * <code>'streaming.alwaysStreamText'</code>.  The second argument is the
   * value to set.
   *
   * @param {string|!Object} config This should either be a field name or an
   *   object.
   * @param {*=} value In the second mode, this is the value to set.
   * @return {boolean} True if the passed config object was valid, false if
   *   there were invalid entries.
   * @export
   */
  configure(config, value) {
    goog.asserts.assert(this.config_, 'Config must not be null!');
    goog.asserts.assert(typeof(config) == 'object' || arguments.length == 2,
        'String configs should have values!');

    // ('fieldName', value) format
    if (arguments.length == 2 && typeof(config) == 'string') {
      config = shaka.util.ConfigUtils.convertToConfigObject(config, value);
    }

    goog.asserts.assert(typeof(config) == 'object', 'Should be an object!');

    // Deprecate 'manifest.dash.defaultPresentationDelay' configuration.
    if (config['manifest'] && config['manifest']['dash'] &&
          'defaultPresentationDelay' in config['manifest']['dash']) {
      shaka.Deprecate.deprecateFeature(
          2, 7,
          'manifest.dash.defaultPresentationDelay configuration',
          'Please Use manifest.defaultPresentationDelay instead.');
      config['manifest']['defaultPresentationDelay'] =
          config['manifest']['dash']['defaultPresentationDelay'];
      delete config['manifest']['dash']['defaultPresentationDelay'];
    }

    const ret = shaka.util.PlayerConfiguration.mergeConfigObjects(
        this.config_, config, this.defaultConfig_());

    this.applyConfig_();
    return ret;
  }

  /**
   * Apply config changes.
   * @private
   */
  applyConfig_() {
    if (this.parser_) {
      const manifestConfig =
          shaka.util.ObjectUtils.cloneObject(this.config_.manifest);
      // Don't read video segments if the player is attached to an audio element
      if (this.video_ && this.video_.nodeName === 'AUDIO') {
        manifestConfig.disableVideo = true;
      }
      this.parser_.configure(manifestConfig);
    }
    if (this.drmEngine_) {
      this.drmEngine_.configure(this.config_.drm);
    }
    if (this.streamingEngine_) {
      this.streamingEngine_.configure(this.config_.streaming);

      // Need to apply the restrictions.
      try {
        // this.filterManifest_() may throw.
        this.filterManifest_(this.manifest_);
      } catch (error) {
        this.onError_(error);
      }

      if (this.abrManager_) {
        // Update AbrManager variants to match these new settings.
        this.updateAbrManagerVariants_();
      }

      // If the streams we are playing are restricted, we need to switch.
      const activeVariant = this.streamingEngine_.getCurrentVariant();
      if (activeVariant) {
        if (!activeVariant.allowedByApplication ||
            !activeVariant.allowedByKeySystem) {
          shaka.log.debug('Choosing new variant after changing configuration');
          this.chooseVariantAndSwitch_();
        }
      }
    }

    if (this.mediaSourceEngine_) {
      const textDisplayerFactory = this.config_.textDisplayFactory;
      if (this.lastTextFactory_ != textDisplayerFactory) {
        const displayer =
            shaka.util.Functional.callFactory(textDisplayerFactory);
        this.mediaSourceEngine_.setTextDisplayer(displayer);
        this.lastTextFactory_ = textDisplayerFactory;

        if (this.streamingEngine_) {
          // Reload the text stream, so the cues will load again.
          this.streamingEngine_.reloadTextStream();
        }
      }
    }
    if (this.abrManager_) {
      this.abrManager_.configure(this.config_.abr);
      // Simply enable/disable ABR with each call, since multiple calls to these
      // methods have no effect.
      if (this.config_.abr.enabled) {
        this.abrManager_.enable();
      } else {
        this.abrManager_.disable();
      }

      this.onAbrStatusChanged_();
    }
    if (this.bufferObserver_) {
      let rebufferThreshold = this.config_.streaming.rebufferingGoal;
      if (this.manifest_) {
        rebufferThreshold =
            Math.max(rebufferThreshold, this.manifest_.minBufferTime);
      }
      this.updateBufferingSettings_(rebufferThreshold);
    }
  }

  /**
   * Return a copy of the current configuration.  Modifications of the returned
   * value will not affect the Player's active configuration.  You must call
   * <code>player.configure()</code> to make changes.
   *
   * @return {shaka.extern.PlayerConfiguration}
   * @export
   */
  getConfiguration() {
    goog.asserts.assert(this.config_, 'Config must not be null!');

    const ret = this.defaultConfig_();
    shaka.util.PlayerConfiguration.mergeConfigObjects(
        ret, this.config_, this.defaultConfig_());
    return ret;
  }

  /**
   * Return a reference to the current configuration. Modifications to the
   * returned value will affect the Player's active configuration. This method
   * is not exported as sharing configuration with external objects is not
   * supported.
   *
   * @return {shaka.extern.PlayerConfiguration}
   */
  getSharedConfiguration() {
    goog.asserts.assert(
        this.config_, 'Cannot call getSharedConfiguration after call destroy!');
    return this.config_;
  }

  /**
   * Reset configuration to default.
   * @export
   */
  resetConfiguration() {
    goog.asserts.assert(this.config_, 'Cannot be destroyed');
    // Remove the old keys so we remove open-ended dictionaries like drm.servers
    // but keeps the same object reference.
    for (const key in this.config_) {
      delete this.config_[key];
    }

    shaka.util.PlayerConfiguration.mergeConfigObjects(
        this.config_, this.defaultConfig_(), this.defaultConfig_());
    this.applyConfig_();
  }

  /**
   * Get the current load mode.
   *
   * @return {shaka.Player.LoadMode}
   * @export
   */
  getLoadMode() {
    return this.loadMode_;
  }

  /**
   * Get the media element that the player is currently using to play loaded
   * content. If the player has not loaded content, this will return
   * <code>null</code>.
   *
   * @return {HTMLMediaElement}
   * @export
   */
  getMediaElement() {
    return this.video_;
  }

  /**
   * @return {shaka.net.NetworkingEngine} A reference to the Player's networking
   *     engine.  Applications may use this to make requests through Shaka's
   *     networking plugins.
   * @export
   */
  getNetworkingEngine() {
    return this.networkingEngine_;
  }

  /**
   * Get the uri to the asset that the player has loaded. If the player has not
   * loaded content, this will return <code>null</code>.
   *
   * @return {?string}
   * @export
   */
  getAssetUri() {
    return this.assetUri_;
  }

  /**
    * Returns a shaka.ads.AdManager instance, responsible for Dynamic
    * Ad Insertion functionality.
    *
    * @return {shaka.extern.IAdManager}
    * @export
    */
  getAdManager() {
    // This is a bit redundant, but if we just have "return this.adManager_",
    // the compiler does some black magic on it and always returns undefined.
    return this.adManager_ ? this.adManager_ : null;
  }

  /**
   * Get if the player is playing live content. If the player has not loaded
   * content, this will return <code>false</code>.
   *
   * @return {boolean}
   * @export
   */
  isLive() {
    if (this.manifest_) {
      return this.manifest_.presentationTimeline.isLive();
    }

    // For native HLS, the duration for live streams seems to be Infinity.
    if (this.video_ && this.video_.src) {
      return this.video_.duration == Infinity;
    }

    return false;
  }

  /**
   * Get if the player is playing in-progress content. If the player has not
   * loaded content, this will return <code>false</code>.
   *
   * @return {boolean}
   * @export
   */
  isInProgress() {
    return this.manifest_ ?
           this.manifest_.presentationTimeline.isInProgress() :
           false;
  }

  /**
   * Check if the manifest contains only audio-only content. If the player has
   * not loaded content, this will return <code>false</code>.
   *
   * <p>
   * The player does not support content that contain more than one type of
   * variants (i.e. mixing audio-only, video-only, audio-video). Content will be
   * filtered to only contain one type of variant.
   *
   * @return {boolean}
   * @export
   */
  isAudioOnly() {
    if (this.manifest_) {
      const variants = this.manifest_.variants;
      if (!variants.length) {
        return false;
      }

      // Note that if there are some audio-only variants and some audio-video
      // variants, the audio-only variants are removed during filtering.
      // Therefore if the first variant has no video, that's sufficient to say
      // it is audio-only content.
      return !variants[0].video;
    } else if (this.video_ && this.video_.src) {
      // If we have video track info, use that.  It will be the least
      // error-prone way with native HLS.  In contrast, videoHeight might be
      // unset until the first frame is loaded.  Since isAudioOnly is queried
      // by the UI on the 'trackschanged' event, the videoTracks info should be
      // up-to-date.
      if (this.video_.videoTracks) {
        return this.video_.videoTracks.length == 0;
      }

      // We cast to the more specific HTMLVideoElement to access videoHeight.
      // This might be an audio element, though, in which case videoHeight will
      // be undefined at runtime.  For audio elements, this will always return
      // true.
      const video = /** @type {HTMLVideoElement} */(this.video_);
      return video.videoHeight == 0;
    } else {
      return false;
    }
  }

  /**
   * Get the range of time (in seconds) that seeking is allowed. If the player
   * has not loaded content, this will return a range from 0 to 0.
   *
   * @return {{start: number, end: number}}
   * @export
   */
  seekRange() {
    if (this.manifest_) {
      const timeline = this.manifest_.presentationTimeline;

      return {
        'start': timeline.getSeekRangeStart(),
        'end': timeline.getSeekRangeEnd(),
      };
    }

    // If we have loaded content with src=, we ask the video element for its
    // seekable range.  This covers both plain mp4s and native HLS playbacks.
    if (this.video_ && this.video_.src) {
      const seekable = this.video_.seekable;
      if (seekable.length) {
        return {
          'start': seekable.start(0),
          'end': seekable.end(seekable.length - 1),
        };
      }
    }

    return {'start': 0, 'end': 0};
  }

  /**
   * Get the key system currently used by EME. If EME is not being used, this
   * will return an empty string. If the player has not loaded content, this
   * will return an empty string.
   *
   * @return {string}
   * @export
   */
  keySystem() {
    return shaka.media.DrmEngine.keySystem(this.drmInfo());
  }

  /**
   * Get the drm info used to initialize EME. If EME is not being used, this
   * will return <code>null</code>. If the player is idle or has not initialized
   * EME yet, this will return <code>null</code>.
   *
   * @return {?shaka.extern.DrmInfo}
   * @export
   */
  drmInfo() {
    return this.drmEngine_ ? this.drmEngine_.getDrmInfo() : null;
  }

  /**
   * Get the next known expiration time for any EME session. If the session
   * never expires, this will return <code>Infinity</code>. If there are no EME
   * sessions, this will return <code>Infinity</code>. If the player has not
   * loaded content, this will return <code>Infinity</code>.
   *
   * @return {number}
   * @export
   */
  getExpiration() {
    return this.drmEngine_ ? this.drmEngine_.getExpiration() : Infinity;
  }

  /**
   * Check if the player is currently in a buffering state (has too little
   * content to play smoothly). If the player has not loaded content, this will
   * return <code>false</code>.
   *
   * @return {boolean}
   * @export
   */
  isBuffering() {
    const State = shaka.media.BufferingObserver.State;
    return this.bufferObserver_ ?
           this.bufferObserver_.getState() == State.STARVING :
           false;
  }

  /**
   * Get the playback rate of what is playing right now. If we are using trick
   * play, this will return the trick play rate. If no content is playing, this
   * will return 0. If content is buffering, this will return 0.
   *
   * <p>
   * If the player has not loaded content, this will return a playback rate of
   * 0.
   *
   * @return {number}
   * @export
   */
  getPlaybackRate() {
    return this.playRateController_ ?
           this.playRateController_.getActiveRate() :
           0;
  }

  /**
   * Enable trick play to skip through content without playing by repeatedly
   * seeking. For example, a rate of 2.5 would result in 2.5 seconds of content
   * being skipped every second. A negative rate will result in moving
   * backwards.
   *
   * <p>
   * If the player has not loaded content or is still loading content this will
   * be a no-op. Wait until <code>load</code> has completed before calling.
   *
   * <p>
   * Trick play will be canceled automatically if the playhead hits the
   * beginning or end of the seekable range for the content.
   *
   * @param {number} rate
   * @export
   */
  trickPlay(rate) {
    // A playbackRate of 0 is used internally when we are in a buffering state,
    // and doesn't make sense for trick play.  If you set a rate of 0 for trick
    // play, we will reject it and issue a warning.  If it happens during a
    // test, we will fail the test through this assertion.
    goog.asserts.assert(rate != 0, 'Should never set a trick play rate of 0!');
    if (rate == 0) {
      shaka.log.alwaysWarn('A trick play rate of 0 is unsupported!');
      return;
    }

    if (this.video_.paused) {
      // Our fast forward is implemented with playbackRate and needs the video
      // to be playing (to not be paused) to take immediate effect.
      // If the video is paused, "unpause" it.
      this.video_.play();
    }
    this.playRateController_.set(rate);

    if (this.loadMode_ == shaka.Player.LoadMode.MEDIA_SOURCE) {
      this.abrManager_.playbackRateChanged(rate);
      this.streamingEngine_.setTrickPlay(Math.abs(rate) > 1);
    }
  }

  /**
   * Cancel trick-play. If the player has not loaded content or is still loading
   * content this will be a no-op.
   *
   * @export
   */
  cancelTrickPlay() {
    if (this.loadMode_ == shaka.Player.LoadMode.SRC_EQUALS) {
      this.playRateController_.set(1);
    }

    if (this.loadMode_ == shaka.Player.LoadMode.MEDIA_SOURCE) {
      this.playRateController_.set(1);
      this.abrManager_.playbackRateChanged(1);
      this.streamingEngine_.setTrickPlay(false);
    }
  }

  /**
   * Return a list of variant tracks that can be switched to.
   *
   * <p>
   * If the player has not loaded content, this will return an empty list.
   *
   * @return {!Array.<shaka.extern.Track>}
   * @export
   */
  getVariantTracks() {
    if (this.manifest_) {
      const currentVariant = this.streamingEngine_ ?
          this.streamingEngine_.getCurrentVariant() : null;

      const tracks = [];

      // Convert each variant to a track.
      for (const variant of this.manifest_.variants) {
        if (!shaka.util.StreamUtils.isPlayable(variant)) {
          continue;
        }

        const track = shaka.util.StreamUtils.variantToTrack(variant);
        track.active = variant == currentVariant;

        tracks.push(track);
      }

      return tracks;
    } else if (this.video_ && this.video_.audioTracks) {
      // Safari's native HLS always shows a single element in videoTracks.
      // You can't use that API to change resolutions.  But we can use
      // audioTracks to generate a variant list that is usable for changing
      // languages.
      const audioTracks = Array.from(this.video_.audioTracks);
      return audioTracks.map((audio) =>
        shaka.util.StreamUtils.html5AudioTrackToTrack(audio));
    } else {
      return [];
    }
  }

  /**
   * Return a list of text tracks that can be switched to.
   *
   * <p>
   * If the player has not loaded content, this will return an empty list.
   *
   * @return {!Array.<shaka.extern.Track>}
   * @export
   */
  getTextTracks() {
    if (this.manifest_) {
      const currentTextStream = this.streamingEngine_ ?
          this.streamingEngine_.getCurrentTextStream() : null;
      const tracks = [];

      // Convert all selectable text streams to tracks.
      for (const text of this.manifest_.textStreams) {
        const track = shaka.util.StreamUtils.textStreamToTrack(text);
        track.active = text == currentTextStream;

        tracks.push(track);
      }

      return tracks;
    } else if (this.video_ && this.video_.src && this.video_.textTracks) {
      const textTracks = Array.from(this.video_.textTracks);
      const StreamUtils = shaka.util.StreamUtils;
      return textTracks.map((text) => StreamUtils.html5TextTrackToTrack(text));
    } else {
      return [];
    }
  }

  /**
   * Select a specific text track. <code>track</code> should come from a call to
   * <code>getTextTracks</code>. If the track is not found, this will be a
   * no-op. If the player has not loaded content, this will be a no-op.
   *
   * <p>
   * Note that <code>AdaptationEvents</code> are not fired for manual track
   * selections.
   *
   * @param {shaka.extern.Track} track
   * @export
   */
  selectTextTrack(track) {
    if (this.manifest_ && this.streamingEngine_) {
      const stream = this.manifest_.textStreams.find(
          (stream) => stream.id == track.id);

      if (!stream) {
        shaka.log.error('No stream with id', track.id);
        return;
      }

      if (stream == this.streamingEngine_.getCurrentTextStream()) {
        shaka.log.debug('Text track already selected.');
        return;
      }

      // Add entries to the history.
      this.addTextStreamToSwitchHistory_(stream, /* fromAdaptation= */ false);
      this.streamingEngine_.switchTextStream(stream);
      this.onTextChanged_();

      // Workaround for https://github.com/google/shaka-player/issues/1299
      // When track is selected, back-propagate the language to
      // currentTextLanguage_.
      this.currentTextLanguage_ = stream.language;
    } else if (this.video_ && this.video_.src && this.video_.textTracks) {
      const textTracks = Array.from(this.video_.textTracks);
      for (const textTrack of textTracks) {
        if (shaka.util.StreamUtils.html5TrackId(textTrack) == track.id) {
          // Leave the track in 'hidden' if it's selected but not showing.
          textTrack.mode = this.isTextVisible_ ? 'showing' : 'hidden';
        } else {
          // Safari allows multiple text tracks to have mode == 'showing', so be
          // explicit in resetting the others.
          textTrack.mode = 'disabled';
        }
      }
      this.onTextChanged_();
    }
  }

  /**
   * Select a specific variant track to play.  <code>track</code> should come
   * from a call to <code>getVariantTracks</code>. If <code>track</code> cannot
   * be found, this will be a no-op. If the player has not loaded content, this
   * will be a no-op.
   *
   * <p>
   * Changing variants will take effect once the currently buffered content has
   * been played. To force the change to happen sooner, use
   * <code>clearBuffer</code> with <code>safeMargin</code>. Setting
   * <code>clearBuffer</code> to <code>true</code> will clear all buffered
   * content after <code>safeMargin</code>, allowing the new variant to start
   * playing sooner.
   *
   * <p>
   * Note that <code>AdaptationEvents</code> are not fired for manual track
   * selections.
   *
   * @param {shaka.extern.Track} track
   * @param {boolean=} clearBuffer
   * @param {number=} safeMargin Optional amount of buffer (in seconds) to
   *   retain when clearing the buffer. Useful for switching variant quickly
   *   without causing a buffering event. Defaults to 0 if not provided. Ignored
   *   if clearBuffer is false. Can cause hiccups on some browsers if chosen too
   *   small, e.g. The amount of two segments is a fair minimum to consider as
   *   safeMargin value.
   * @export
   */
  selectVariantTrack(track, clearBuffer = false, safeMargin = 0) {
    if (this.manifest_ && this.streamingEngine_) {
      if (this.config_.abr.enabled) {
        shaka.log.alwaysWarn('Changing tracks while abr manager is enabled ' +
                             'will likely result in the selected track ' +
                             'being overriden. Consider disabling abr before ' +
                             'calling selectVariantTrack().');
      }

      const variant = this.manifest_.variants.find(
          (variant) => variant.id == track.id);
      if (!variant) {
        shaka.log.error('No variant with id', track.id);
        return;
      }

      // Double check that the track is allowed to be played. The track list
      // should only contain playable variants, but if restrictions change and
      // |selectVariantTrack| is called before the track list is updated, we
      // could get a now-restricted variant.
      if (!shaka.util.StreamUtils.isPlayable(variant)) {
        shaka.log.error('Unable to switch to restricted track', track.id);
        return;
      }

      if (variant == this.streamingEngine_.getCurrentVariant()) {
        shaka.log.debug('Variant already selected.');
        return;
      }

      // Add entries to the history.
      this.addVariantToSwitchHistory_(variant, /* fromAdaptation= */ false);
      this.streamingEngine_.switchVariant(variant, clearBuffer, safeMargin);
      // Dispatch a 'variantchanged' event
      this.onVariantChanged_();

      // Workaround for https://github.com/google/shaka-player/issues/1299
      // When track is selected, back-propagate the language to
      // currentAudioLanguage_.
      this.currentAdaptationSetCriteria_ = new shaka.media.ExampleBasedCriteria(
          variant);

      // Update AbrManager variants to match these new settings.
      this.updateAbrManagerVariants_();
    } else if (this.video_ && this.video_.audioTracks) {
      // Safari's native HLS won't let you choose an explicit variant, though
      // you can choose audio languages this way.
      const audioTracks = Array.from(this.video_.audioTracks);
      for (const audioTrack of audioTracks) {
        if (shaka.util.StreamUtils.html5TrackId(audioTrack) == track.id) {
          // This will reset the "enabled" of other tracks to false.
          audioTrack.enabled = true;
        }
      }
      this.onVariantChanged_();
    }
  }

  /**
   * Return a list of audio language-role combinations available.  If the
   * player has not loaded any content, this will return an empty list.
   *
   * @return {!Array.<shaka.extern.LanguageRole>}
   * @export
   */
  getAudioLanguagesAndRoles() {
    return shaka.Player.getLanguageAndRolesFrom_(this.getVariantTracks());
  }

  /**
   * Return a list of text language-role combinations available.  If the player
   * has not loaded any content, this will be return an empty list.
   *
   * @return {!Array.<shaka.extern.LanguageRole>}
   * @export
   */
  getTextLanguagesAndRoles() {
    return shaka.Player.getLanguageAndRolesFrom_(this.getTextTracks());
  }

  /**
   * Return a list of audio languages available. If the player has not loaded
   * any content, this will return an empty list.
   *
   * @return {!Array.<string>}
   * @export
   */
  getAudioLanguages() {
    return Array.from(shaka.Player.getLanguagesFrom_(this.getVariantTracks()));
  }

  /**
   * Return a list of text languages available. If the player has not loaded
   * any content, this will return an empty list.
   *
   * @return {!Array.<string>}
   * @export
   */
  getTextLanguages() {
    return Array.from(shaka.Player.getLanguagesFrom_(this.getTextTracks()));
  }

  /**
   * Sets the current audio language and current variant role to the selected
   * language and role, and chooses a new variant if need be. If the player has
   * not loaded any content, this will be a no-op.
   *
   * @param {string} language
   * @param {string=} role
   * @export
   */
  selectAudioLanguage(language, role) {
    const LanguageUtils = shaka.util.LanguageUtils;

    if (this.manifest_ && this.playhead_) {
      this.currentAdaptationSetCriteria_ =
          new shaka.media.PreferenceBasedCriteria(language, role || '',
          /* channelCount= */ 0, /* label= */ '', /* type= */ 'audio');

      this.chooseVariantAndSwitch_();
    } else if (this.video_ && this.video_.audioTracks) {
      const audioTracks = Array.from(this.video_.audioTracks);
      const selectedLanguage = LanguageUtils.normalize(language);

      for (const audioTrack of audioTracks) {
        if (LanguageUtils.normalize(audioTrack.language) == selectedLanguage) {
          // This will reset the "enabled" of other tracks to false.
          audioTrack.enabled = true;
        }
      }
      this.onVariantChanged_();
    }
  }

  /**
   * Sets the current text language and current text role to the selected
   * language and role, and chooses a new variant if need be. If the player has
   * not loaded any content, this will be a no-op.
   *
   * @param {string} language
   * @param {string=} role
   * @export
   */
  selectTextLanguage(language, role) {
    const LanguageUtils = shaka.util.LanguageUtils;

    if (this.manifest_ && this.playhead_) {
      this.currentTextLanguage_ = language;
      this.currentTextRole_ = role || '';

      const chosenText = this.chooseTextStream_();
      if (chosenText) {
        if (chosenText == this.streamingEngine_.getCurrentTextStream()) {
          shaka.log.debug('Text track already selected.');
          return;
        }

        this.addTextStreamToSwitchHistory_(
            chosenText, /* fromAdaptation= */ false);
        if (this.shouldStreamText_()) {
          this.streamingEngine_.switchTextStream(chosenText);
          this.onTextChanged_();
        }
      }
    } else {
      const selectedLanguage = LanguageUtils.normalize(language);

      const track = this.getTextTracks().find((t) => {
        return LanguageUtils.normalize(t.language) == selectedLanguage;
      });

      if (track) {
        this.selectTextTrack(track);
      }
    }
  }

  /**
   * Select variant tracks that have a given label. This assumes the
   * label uniquely identifies an audio stream, so all the variants
   * are expected to have the same variant.audio.
   *
   * @param {string} label
   * @export
   */
  selectVariantsByLabel(label) {
    if (this.manifest_ && this.playhead_) {
      let firstVariantWithLabel = null;
      for (const variant of this.manifest_.variants) {
        if (variant.audio.label == label) {
          firstVariantWithLabel = variant;
          break;
        }
      }

      if (firstVariantWithLabel == null) {
        shaka.log.warning('No variants were found with label: ' +
            label + '. Ignoring the request to switch.');

        return;
      }

      // Label is a unique identifier of a variant's audio stream.
      // Because of that we assume that all the variants with the same
      // label have the same language.
      this.currentAdaptationSetCriteria_ =
          new shaka.media.PreferenceBasedCriteria(
              firstVariantWithLabel.language, '', 0, label);

      this.chooseVariantAndSwitch_();
    }
  }

  /**
   * Check if the text displayer is enabled.
   *
   * @return {boolean}
   * @export
   */
  isTextTrackVisible() {
    const expected = this.isTextVisible_;

    if (this.mediaSourceEngine_) {
      // Make sure our values are still in-sync.
      const actual = this.mediaSourceEngine_.getTextDisplayer().isTextVisible();
      goog.asserts.assert(
          actual == expected, 'text visibility has fallen out of sync');

      // Always return the actual value so that the app has the most accurate
      // information (in the case that the values come out of sync in prod).
      return actual;
    } else if (this.video_ && this.video_.src && this.video_.textTracks) {
      const textTracks = Array.from(this.video_.textTracks);
      return textTracks.some((t) => t.mode == 'showing');
    }

    return expected;
  }

  /**
   * Enable or disable the text displayer.  If the player is in an unloaded
   * state, the request will be applied next time content is loaded.
   *
   * @param {boolean} isVisible
   * @export
   */
  setTextTrackVisibility(isVisible) {
    const oldVisibilty = this.isTextVisible_;
    // Convert to boolean in case apps pass 0/1 instead false/true.
    const newVisibility = !!isVisible;

    if (oldVisibilty == newVisibility) {
      return;
    }

    this.isTextVisible_ = newVisibility;

    // Hold of on setting the text visibility until we have all the components
    // we need. This ensures that they stay in-sync.
    if (this.loadMode_ == shaka.Player.LoadMode.MEDIA_SOURCE) {
      this.mediaSourceEngine_.getTextDisplayer()
          .setTextVisibility(newVisibility);

      // When the user wants to see captions, we stream captions. When the user
      // doesn't want to see captions, we don't stream captions. This is to
      // avoid bandwidth consumption by an unused resource. The app developer
      // can override this and configure us to always stream captions.
      if (!this.config_.streaming.alwaysStreamText) {
        if (newVisibility) {
          // Find the text stream that best matches the user's preferences.
          const streams = shaka.util.StreamUtils.filterStreamsByLanguageAndRole(
              this.manifest_.textStreams,
              this.currentTextLanguage_,
              this.currentTextRole_);

          // It is possible that there are no streams to play.
          if (streams.length > 0) {
            this.streamingEngine_.switchTextStream(streams[0]);
            this.onTextChanged_();
          }
        } else {
          this.streamingEngine_.unloadTextStream();
        }
      }
    } else if (this.video_ && this.video_.src && this.video_.textTracks) {
      const textTracks = Array.from(this.video_.textTracks);

      // Find the active track by looking for one which is not disabled.  This
      // is the only way to identify the track which is currently displayed.
      // Set it to 'showing' or 'hidden' based on newVisibility.
      for (const textTrack of textTracks) {
        if (textTrack.mode != 'disabled') {
          textTrack.mode = newVisibility ? 'showing' : 'hidden';
        }
      }
    }

    // We need to fire the event after we have updated everything so that
    // everything will be in a stable state when the app responds to the
    // event.
    this.onTextTrackVisibility_();
  }

  /**
   * Get the current playhead position as a date. This should only be called
   * when the player has loaded a live stream. If the player has not loaded a
   * live stream, this will return <code>null</code>.
   *
   * @return {Date}
   * @export
   */
  getPlayheadTimeAsDate() {
    if (!this.isLive()) {
      shaka.log.warning('getPlayheadTimeAsDate is for live streams!');
      return null;
    }

    if (this.manifest_) {
      const timeline = this.manifest_.presentationTimeline;
      const startTime = timeline.getPresentationStartTime();
      const presentationTime = this.video_.currentTime;
      return new Date(/* ms= */ (startTime + presentationTime) * 1000);
    } else if (this.video_ && this.video_.getStartDate) {
      // Apple's native HLS gives us getStartDate(), which is only available if
      // EXT-X-PROGRAM-DATETIME is in the playlist.
      const startDate = this.video_.getStartDate();
      if (isNaN(startDate.getTime())) {
        shaka.log.warning(
            'EXT-X-PROGRAM-DATETIME required to get playhead time as Date!');
        return null;
      }
      return new Date(startDate.getTime() + (this.video_.currentTime * 1000));
    } else {
      shaka.log.warning('No way to get playhead time as Date!');
      return null;
    }
  }

  /**
   * Get the presentation start time as a date. This should only be called when
   * the player has loaded a live stream. If the player has not loaded a live
   * stream, this will return <code>null</code>.
   *
   * @return {Date}
   * @export
   */
  getPresentationStartTimeAsDate() {
    if (!this.isLive()) {
      shaka.log.warning('getPresentationStartTimeAsDate is for live streams!');
      return null;
    }

    if (this.manifest_) {
      const timeline = this.manifest_.presentationTimeline;
      const startTime = timeline.getPresentationStartTime();
      return new Date(/* ms= */ startTime * 1000);
    } else if (this.video_ && this.video_.getStartDate) {
      // Apple's native HLS gives us getStartDate(), which is only available if
      // EXT-X-PROGRAM-DATETIME is in the playlist.
      const startDate = this.video_.getStartDate();
      if (isNaN(startDate.getTime())) {
        shaka.log.warning(
            'EXT-X-PROGRAM-DATETIME required to get presentation start time ' +
            'as Date!');
        return null;
      }
      return startDate;
    } else {
      shaka.log.warning('No way to get presentation start time as Date!');
      return null;
    }
  }

  /**
   * Get information about what the player has buffered. If the player has not
   * loaded content or is currently loading content, the buffered content will
   * be empty.
   *
   * @return {shaka.extern.BufferedInfo}
   * @export
   */
  getBufferedInfo() {
    if (this.loadMode_ == shaka.Player.LoadMode.MEDIA_SOURCE) {
      return this.mediaSourceEngine_.getBufferedInfo();
    }

    const info = {
      total: [],
      audio: [],
      video: [],
      text: [],
    };

    if (this.loadMode_ == shaka.Player.LoadMode.SRC_EQUALS) {
      const TimeRangesUtils = shaka.media.TimeRangesUtils;
      info.total = TimeRangesUtils.getBufferedInfo(this.video_.buffered);
    }

    return info;
  }

  /**
   * Get statistics for the current playback session. If the player is not
   * playing content, this will return an empty stats object.
   *
   * @return {shaka.extern.Stats}
   * @export
   */
  getStats() {
    // If the Player is not in a fully-loaded state, then return an empty stats
    // blob so that this call will never fail.
    const loaded = this.loadMode_ == shaka.Player.LoadMode.MEDIA_SOURCE ||
                   this.loadMode_ == shaka.Player.LoadMode.SRC_EQUALS;
    if (!loaded) {
      return shaka.util.Stats.getEmptyBlob();
    }

    this.updateStateHistory_();

    goog.asserts.assert(this.video_, 'If we have stats, we should have video_');
    const element = /** @type {!HTMLVideoElement} */ (this.video_);

    if (element.getVideoPlaybackQuality) {
      const info = element.getVideoPlaybackQuality();

      this.stats_.setDroppedFrames(
          Number(info.droppedVideoFrames),
          Number(info.totalVideoFrames));
      this.stats_.setCorruptedFrames(Number(info.corruptedVideoFrames));
    }

    const licenseSeconds =
        this.drmEngine_ ? this.drmEngine_.getLicenseTime() : NaN;
    this.stats_.setLicenseTime(licenseSeconds);

    if (this.loadMode_ == shaka.Player.LoadMode.MEDIA_SOURCE) {
      // Event through we are loaded, it is still possible that we don't have a
      // variant yet because we set the load mode before we select the first
      // variant to stream.
      const variant = this.streamingEngine_.getCurrentVariant();

      if (variant) {
        const rate = this.playRateController_ ?
           this.playRateController_.getRealRate() : 1;
        const variantBandwidth = rate * variant.bandwidth;
        // TODO: Should include text bandwidth if it enabled.
        const currentStreamBandwidth = variantBandwidth;
        this.stats_.setCurrentStreamBandwidth(currentStreamBandwidth);
      }

      if (variant && variant.video) {
        this.stats_.setResolution(
            /* width= */ variant.video.width || NaN,
            /* height= */ variant.video.height || NaN);
      }

      const estimate = this.abrManager_.getBandwidthEstimate();
      this.stats_.setBandwidthEstimate(estimate);
    }

    return this.stats_.getBlob();
  }

  /**
   * Adds the given text track to the loaded manifest.  <code>load()</code> must
   * resolve before calling.  The presentation must have a duration.
   *
   * This returns the created track, which can immediately be selected by the
   * application.  The track will not be automatically selected.
   *
   * @param {string} uri
   * @param {string} language
   * @param {string} kind
   * @param {string} mime
   * @param {string=} codec
   * @param {string=} label
   * @return {shaka.extern.Track}
   * @export
   */
  addTextTrack(uri, language, kind, mime, codec, label) {
    // TODO: Add an actual error for this.
    if (this.loadMode_ == shaka.Player.LoadMode.SRC_EQUALS) {
      shaka.log.error('Cannot add text when loaded with src=');
      throw new Error('State error!');
    }
    if (this.loadMode_ != shaka.Player.LoadMode.MEDIA_SOURCE) {
      shaka.log.error(
          'Must call load() and wait for it to resolve before adding text ' +
          'tracks.');
      throw new Error('State error!');
    }

    const ContentType = shaka.util.ManifestParserUtils.ContentType;

    const duration = this.manifest_.presentationTimeline.getDuration();
    if (duration == Infinity) {
      throw new shaka.util.Error(
          shaka.util.Error.Severity.RECOVERABLE,
          shaka.util.Error.Category.MANIFEST,
          shaka.util.Error.Code.CANNOT_ADD_EXTERNAL_TEXT_TO_LIVE_STREAM);
    }

    /** @type {shaka.extern.Stream} */
    const stream = {
      id: this.nextExternalStreamId_++,
      originalId: null,
      createSegmentIndex: () => Promise.resolve(),
      segmentIndex: shaka.media.SegmentIndex.forSingleSegment(
          /* startTime= */ 0,
          /* duration= */ duration,
          /* uris= */ [uri]),
      mimeType: mime,
      codecs: codec || '',
      kind: kind,
      encrypted: false,
      drmInfos: [],
      keyIds: new Set(),
      language: language,
      label: label || null,
      type: ContentType.TEXT,
      primary: false,
      trickModeVideo: null,
      emsgSchemeIdUris: null,
      roles: [],
      channelsCount: null,
      audioSamplingRate: null,
      closedCaptions: null,
    };

    this.manifest_.textStreams.push(stream);
    this.onTracksChanged_();
    return shaka.util.StreamUtils.textStreamToTrack(stream);
  }

  /**
   * Set the maximum resolution that the platform's hardware can handle.
   * This will be called automatically by <code>shaka.cast.CastReceiver</code>
   * to enforce limitations of the Chromecast hardware.
   *
   * @param {number} width
   * @param {number} height
   * @export
   */
  setMaxHardwareResolution(width, height) {
    this.maxHwRes_.width = width;
    this.maxHwRes_.height = height;
  }

  /**
   * Retry streaming after a streaming failure has occurred. When the player has
   * not loaded content or is loading content, this will be a no-op and will
   * return <code>false</code>.
   *
   * <p>
   * If the player has loaded content, and streaming has not seen an error, this
   * will return <code>false</code>.
   *
   * <p>
   * If the player has loaded content, and streaming seen an error, but the
   * could not resume streaming, this will return <code>false</code>.
   *
   * @return {boolean}
   * @export
   */
  retryStreaming() {
    return this.loadMode_ == shaka.Player.LoadMode.MEDIA_SOURCE ?
           this.streamingEngine_.retry() :
           false;
  }

  /**
   * Get the manifest that the player has loaded. If the player has not loaded
   * any content, this will return <code>null</code>.
   *
   * @return {?shaka.extern.Manifest}
   * @export
   */
  getManifest() {
    return this.manifest_;
  }

  /**
   * Get the type of manifest parser that the player is using. If the player has
   * not loaded any content, this will return <code>null</code>.
   *
   * @return {?shaka.extern.ManifestParser.Factory}
   * @export
   */
  getManifestParserFactory() {
    return this.parserFactory_;
  }

  /**
   * @param {shaka.extern.Variant} variant
   * @param {boolean} fromAdaptation
   * @private
   */
  addVariantToSwitchHistory_(variant, fromAdaptation) {
    const switchHistory = this.stats_.getSwitchHistory();
    switchHistory.updateCurrentVariant(variant, fromAdaptation);
  }

  /**
   * @param {shaka.extern.Stream} textStream
   * @param {boolean} fromAdaptation
   * @private
   */
  addTextStreamToSwitchHistory_(textStream, fromAdaptation) {
    const switchHistory = this.stats_.getSwitchHistory();
    switchHistory.updateCurrentText(textStream, fromAdaptation);
  }

  /**
   * @return {shaka.extern.PlayerConfiguration}
   * @private
   */
  defaultConfig_() {
    const config = shaka.util.PlayerConfiguration.createDefault();

    config.streaming.failureCallback = (error) => {
      this.defaultStreamingFailureCallback_(error);
    };

    // Because this.video_ may not be set when the config is built, the default
    // TextDisplay factory must capture a reference to "this".
    config.textDisplayFactory =
        () => new shaka.text.SimpleTextDisplayer(this.video_);

    return config;
  }

  /**
   * @param {!shaka.util.Error} error
   * @private
   */
  defaultStreamingFailureCallback_(error) {
    const retryErrorCodes = [
      shaka.util.Error.Code.BAD_HTTP_STATUS,
      shaka.util.Error.Code.HTTP_ERROR,
      shaka.util.Error.Code.TIMEOUT,
    ];

    if (this.isLive() && retryErrorCodes.includes(error.code)) {
      error.severity = shaka.util.Error.Severity.RECOVERABLE;

      shaka.log.warning('Live streaming error.  Retrying automatically...');
      this.retryStreaming();
    }
  }

  /**
   * For CEA closed captions embedded in the video streams, create dummy text
   * stream.
   * @param {!Array.<!shaka.extern.Variant>} variants
   * @private
   */
  createTextStreamsForClosedCaptions_(variants) {
    const ContentType = shaka.util.ManifestParserUtils.ContentType;
    const TextStreamKind = shaka.util.ManifestParserUtils.TextStreamKind;

    // A map of the closed captions id and the new dummy text stream.
    const closedCaptionsMap = new Map();
    for (const variant of this.manifest_.variants) {
      if (variant.video && variant.video.closedCaptions) {
        const video = variant.video;
        for (const id of video.closedCaptions.keys()) {
          if (!closedCaptionsMap.has(id)) {
            const textStream = {
              id: this.nextExternalStreamId_++,  // A globally unique ID.
              originalId: id, // The CC ID string, like 'CC1', 'CC3', etc.
              createSegmentIndex: () => Promise.resolve(),
              segmentIndex: null,
              mimeType: shaka.util.MimeUtils.CLOSED_CAPTION_MIMETYPE,
              codecs: '',
              kind: TextStreamKind.CLOSED_CAPTION,
              encrypted: false,
              drmInfos: [],
              keyIds: new Set(),
              language: video.closedCaptions.get(id),
              label: null,
              type: ContentType.TEXT,
              primary: false,
              trickModeVideo: null,
              emsgSchemeIdUris: null,
              roles: video.roles,
              channelsCount: null,
              audioSamplingRate: null,
              closedCaptions: null,
            };
            closedCaptionsMap.set(id, textStream);
          }
        }
      }
    }
    for (const textStream of closedCaptionsMap.values()) {
      this.manifest_.textStreams.push(textStream);
    }
  }

  /**
   * Filters a manifest, removing unplayable streams/variants.
   *
   * @param {?shaka.extern.Manifest} manifest
   * @private
   */
  filterManifest_(manifest) {
    goog.asserts.assert(manifest, 'Manifest should exist!');
    goog.asserts.assert(this.video_, 'Must not be destroyed');
    const StreamUtils = shaka.util.StreamUtils;

    /** @type {?shaka.extern.Variant} */
    const currentVariant = this.streamingEngine_ ?
        this.streamingEngine_.getCurrentVariant() : null;

    StreamUtils.filterManifest(
        this.drmEngine_, currentVariant, manifest);

    const valid = manifest.variants.some(StreamUtils.isPlayable);

    // If none of the variants are playable, throw
    // CONTENT_UNSUPPORTED_BY_BROWSER.
    if (!valid) {
      throw new shaka.util.Error(
          shaka.util.Error.Severity.CRITICAL,
          shaka.util.Error.Category.MANIFEST,
          shaka.util.Error.Code.CONTENT_UNSUPPORTED_BY_BROWSER);
    }

    const tracksChanged = shaka.util.StreamUtils.applyRestrictions(
        manifest.variants, this.config_.restrictions, this.maxHwRes_);
    if (tracksChanged && this.streamingEngine_) {
      this.onTracksChanged_();
    }

    // We may need to create new sessions for any new init data.
    const curDrmInfo = this.drmEngine_ ? this.drmEngine_.getDrmInfo() : null;
    if (curDrmInfo) {
      for (const variant of manifest.variants) {
        const videoDrmInfos = variant.video ? variant.video.drmInfos : [];
        const audioDrmInfos = variant.audio ? variant.audio.drmInfos : [];
        const drmInfos = videoDrmInfos.concat(audioDrmInfos);
        for (const drmInfo of drmInfos) {
          // Ignore any data for different key systems.
          if (drmInfo.keySystem == curDrmInfo.keySystem) {
            for (const initData of (drmInfo.initData || [])) {
              this.drmEngine_.newInitData(
                  initData.initDataType, initData.initData);
            }
          }
        }
      }
    }

    this.checkRestrictedVariants_(manifest);
  }

  /**
   * @param {shaka.extern.Variant} initialVariant
   * @param {number} time
   * @return {!Promise.<number>}
   * @private
   */
  async adjustStartTime_(initialVariant, time) {
    /** @type {?shaka.extern.Stream} */
    const activeAudio = initialVariant.audio;
    /** @type {?shaka.extern.Stream} */
    const activeVideo = initialVariant.video;

    /**
     * @param {?shaka.extern.Stream} stream
     * @param {number} time
     * @return {!Promise.<?number>}
     */
    const getAdjustedTime = async (stream, time) => {
      if (!stream) {
        return null;
      }

      await stream.createSegmentIndex();
      const ref = stream.segmentIndex[Symbol.iterator]().seek(time);
      if (!ref) {
        return null;
      }

      const refTime = ref.startTime;
      goog.asserts.assert(refTime <= time,
          'Segment should start before target time!');
      return refTime;
    };

    const audioStartTime = await getAdjustedTime(activeAudio, time);
    const videoStartTime = await getAdjustedTime(activeVideo, time);

    // If we have both video and audio times, pick the larger one.  If we picked
    // the smaller one, that one will download an entire segment to buffer the
    // difference.
    if (videoStartTime != null && audioStartTime != null) {
      return Math.max(videoStartTime, audioStartTime);
    } else if (videoStartTime != null) {
      return videoStartTime;
    } else if (audioStartTime != null) {
      return audioStartTime;
    } else {
      return time;
    }
  }

  /**
   * Update the buffering state to be either "we are buffering" or "we are not
   * buffering", firing events to the app as needed.
   *
   * @private
   */
  updateBufferState_() {
    const isBuffering = this.isBuffering();
    shaka.log.v2('Player changing buffering state to', isBuffering);

    // Make sure we have all the components we need before we consider ourselves
    // as being loaded.
    // TODO: Make the check for "loaded" simpler.
    const loaded = this.stats_ && this.bufferObserver_ && this.playhead_;

    if (loaded) {
      this.playRateController_.setBuffering(isBuffering);
      this.updateStateHistory_();
    }

    // Surface the buffering event so that the app knows if/when we are
    // buffering.
    const eventName = shaka.Player.EventName.Buffering;
    this.dispatchEvent(this.makeEvent_(eventName, {'buffering': isBuffering}));
  }

  /**
   * A callback for when the playback rate changes. We need to watch the
   * playback rate so that if the playback rate on the media element changes
   * (that was not caused by our play rate controller) we can notify the
   * controller so that it can stay in-sync with the change.
   *
   * @private
   */
  onRateChange_() {
    /** @type {number} */
    const newRate = this.video_.playbackRate;

    // On Edge, when someone seeks using the native controls, it will set the
    // playback rate to zero until they finish seeking, after which it will
    // return the playback rate.
    //
    // If the playback rate changes while seeking, Edge will cache the playback
    // rate and use it after seeking.
    //
    // https://github.com/google/shaka-player/issues/951
    if (newRate == 0) {
      return;
    }

    if (this.playRateController_) {
      // The playback rate has changed. This could be us or someone else.
      // If this was us, setting the rate again will be a no-op.
      this.playRateController_.set(newRate);
    }

    const event = this.makeEvent_(shaka.Player.EventName.RateChange);
    this.dispatchEvent(event);
  }

  /**
   * Try updating the state history. If the player has not finished
   * initializing, this will be a no-op.
   *
   * @private
   */
  updateStateHistory_() {
    // If we have not finish initializing, this will be a no-op.
    if (!this.stats_) {
      return;
    }
    if (!this.bufferObserver_) {
      return;
    }

    const State = shaka.media.BufferingObserver.State;

    const history = this.stats_.getStateHistory();

    if (this.bufferObserver_.getState() == State.STARVING) {
      history.update('buffering');
    } else if (this.video_.paused) {
      history.update('paused');
    } else if (this.video_.ended) {
      history.update('ended');
    } else {
      history.update('playing');
    }
  }

  /**
   * Callback from Playhead.
   *
   * @private
   */
  onSeek_() {
    if (this.playheadObservers_) {
      this.playheadObservers_.notifyOfSeek();
    }
    if (this.streamingEngine_) {
      this.streamingEngine_.seeked();
    }
    if (this.bufferObserver_) {
      // If we seek into an unbuffered range, we should fire a 'buffering' event
      // immediately.  If StreamingEngine can buffer fast enough, we may not
      // update our buffering tracking otherwise.
      this.pollBufferState_();
    }
  }

  /**
   * Update AbrManager with variants while taking into account restrictions,
   * preferences, and ABR.
   *
   * On error, this dispatches an error event and returns false.
   *
   * @return {boolean} True if successful.
   * @private
   */
  updateAbrManagerVariants_() {
    try {
      goog.asserts.assert(this.manifest_, 'Manifest should exist by now!');
      this.checkRestrictedVariants_(this.manifest_);
    } catch (e) {
      this.onError_(e);
      return false;
    }

    const playableVariants = this.manifest_.variants.filter((variant) => {
      return shaka.util.StreamUtils.isPlayable(variant);
    });

    // Update the abr manager with newly filtered variants.
    const adaptationSet = this.currentAdaptationSetCriteria_.create(
        playableVariants);
    this.abrManager_.setVariants(Array.from(adaptationSet.values()));
    return true;
  }

  /**
   * Chooses a variant from all possible variants while taking into account
   * restrictions, preferences, and ABR.
   *
   * On error, this dispatches an error event and returns null.
   *
   * @return {?shaka.extern.Variant}
   * @private
   */
  chooseVariant_() {
    if (this.updateAbrManagerVariants_()) {
      return this.abrManager_.chooseVariant();
    } else {
      return null;
    }
  }

  /**
   * Choose a text stream from all possible text streams while taking into
   * account user preference.
   *
   * @return {?shaka.extern.Stream}
   * @private
   */
  chooseTextStream_() {
    const subset = shaka.util.StreamUtils.filterStreamsByLanguageAndRole(
        this.manifest_.textStreams,
        this.currentTextLanguage_,
        this.currentTextRole_);
    return subset[0] || null;
  }

  /**
   * Chooses a new Variant.  If the new variant differs from the old one, it
   * adds the new one to the switch history and switches to it.
   *
   * Called after a config change, a key status event, or an explicit language
   * change.
   *
   * @private
   */
  chooseVariantAndSwitch_() {
    goog.asserts.assert(this.config_, 'Must not be destroyed');

    // Because we're running this after a config change (manual language
    // change) or a key status event, it is always okay to clear the buffer
    // here.
    const chosenVariant = this.chooseVariant_();
    if (chosenVariant) {
      if (chosenVariant == this.streamingEngine_.getCurrentVariant()) {
        shaka.log.debug('Variant already selected.');
        return;
      }

      this.addVariantToSwitchHistory_(
          chosenVariant, /* fromAdaptation= */ true);
      this.streamingEngine_.switchVariant(
          chosenVariant, /* clearBuffers= */ true, /* safeMargin= */ 0);
      // Dispatch a 'variantchanged' event
      this.onVariantChanged_();
    }

    // Send an adaptation event so that the UI can show the new
    // language/tracks.
    this.onAdaptation_();
  }

  /**
   * Decide during startup if text should be streamed/shown.
   * @private
   */
  setInitialTextState_(initialVariant, initialTextStream) {
    // Check if we should show text (based on difference between audio and text
    // languages).
    if (initialTextStream) {
      if (initialVariant.audio && this.shouldInitiallyShowText_(
          initialVariant.audio, initialTextStream)) {
        this.isTextVisible_ = true;
      }
      if (this.isTextVisible_) {
        // If the cached value says to show text, then update the text displayer
        // since it defaults to not shown.
        this.mediaSourceEngine_.getTextDisplayer().setTextVisibility(true);
        goog.asserts.assert(this.shouldStreamText_(),
            'Should be streaming text');
      }
      this.onTextTrackVisibility_();
    } else {
      this.isTextVisible_ = false;
    }
  }

  /**
   * Check if we should show text on screen automatically.
   *
   * The text should automatically be shown if the text is language-compatible
   * with the user's text language preference, but not compatible with the
   * audio.
   *
   * For example:
   *   preferred | chosen | chosen |
   *   text      | text   | audio  | show
   *   -----------------------------------
   *   en-CA     | en     | jp     | true
   *   en        | en-US  | fr     | true
   *   fr-CA     | en-US  | jp     | false
   *   en-CA     | en-US  | en-US  | false
   *
   * @param {shaka.extern.Stream} audioStream
   * @param {shaka.extern.Stream} textStream
   * @return {boolean}
   * @private
   */
  shouldInitiallyShowText_(audioStream, textStream) {
    const LanguageUtils = shaka.util.LanguageUtils;

    /** @type {string} */
    const preferredTextLocale =
        LanguageUtils.normalize(this.config_.preferredTextLanguage);
    /** @type {string} */
    const audioLocale = LanguageUtils.normalize(audioStream.language);
    /** @type {string} */
    const textLocale = LanguageUtils.normalize(textStream.language);

    return (
      LanguageUtils.areLanguageCompatible(textLocale, preferredTextLocale) &&
      !LanguageUtils.areLanguageCompatible(audioLocale, textLocale));
  }

  /**
   * Callback from StreamingEngine.
   *
   * @private
   */
  onManifestUpdate_() {
    if (this.parser_ && this.parser_.update) {
      this.parser_.update();
    }
  }

  /**
   * Callback from StreamingEngine.
   *
   * @private
   */
  onSegmentAppended_() {
    // When we append a segment to media source (via streaming engine) we are
    // changing what data we have buffered, so notify the playhead of the
    // change.
    if (this.playhead_) {
      this.playhead_.notifyOfBufferingChange();
    }
    this.pollBufferState_();
  }

  /**
   * Callback from AbrManager.
   *
   * @param {shaka.extern.Variant} variant
   * @param {boolean=} clearBuffer
   * @param {number=} safeMargin Optional amount of buffer (in seconds) to
   *   retain when clearing the buffer.
   *   Defaults to 0 if not provided. Ignored if clearBuffer is false.
   * @private
   */
  switch_(variant, clearBuffer = false, safeMargin = 0) {
    shaka.log.debug('switch_');
    goog.asserts.assert(this.config_.abr.enabled,
        'AbrManager should not call switch while disabled!');
    goog.asserts.assert(this.manifest_, 'We need a manifest to switch ' +
                                        'variants.');

    if (!this.streamingEngine_) {
      // There's no way to change it.
      return;
    }

    if (variant == this.streamingEngine_.getCurrentVariant()) {
      // This isn't a change.
      return;
    }

    this.addVariantToSwitchHistory_(variant, /* fromAdaptation= */ true);
    this.streamingEngine_.switchVariant(variant, clearBuffer, safeMargin);
    this.onAdaptation_();
  }

  /**
   * Dispatches an 'adaptation' event.
   * @private
   */
  onAdaptation_() {
    // Delay the 'adaptation' event so that StreamingEngine has time to absorb
    // the changes before the user tries to query it.
    const event = this.makeEvent_(shaka.Player.EventName.Adaptation);
    this.delayDispatchEvent_(event);
  }

  /**
   * Dispatches a 'trackschanged' event.
   * @private
   */
  onTracksChanged_() {
    // Delay the 'trackschanged' event so StreamingEngine has time to absorb the
    // changes before the user tries to query it.
    const event = this.makeEvent_(shaka.Player.EventName.TracksChanged);
    this.delayDispatchEvent_(event);
  }

  /**
   * Dispatches a 'variantchanged' event.
   * @private
   */
  onVariantChanged_() {
    // Delay the 'variantchanged' event so StreamingEngine has time to absorb
    // the changes before the user tries to query it.
    const event = this.makeEvent_(shaka.Player.EventName.VariantChanged);
    this.delayDispatchEvent_(event);
  }

  /**
   * Dispatches a 'textchanged' event.
   * @private
   */
  onTextChanged_() {
    // Delay the 'textchanged' event so StreamingEngine time to absorb the
    // changes before the user tries to query it.
    const event = this.makeEvent_(shaka.Player.EventName.TextChanged);
    this.delayDispatchEvent_(event);
  }

  /** @private */
  onTextTrackVisibility_() {
    const event = this.makeEvent_(shaka.Player.EventName.TextTrackVisibility);
    this.delayDispatchEvent_(event);
  }

  /** @private */
  onAbrStatusChanged_() {
    const event = this.makeEvent_(shaka.Player.EventName.AbrStatusChanged, {
      newStatus: this.config_.abr.enabled,
    });
    this.delayDispatchEvent_(event);
  }

  /**
   * @param {!shaka.util.Error} error
   * @private
   */
  onError_(error) {
    goog.asserts.assert(error instanceof shaka.util.Error, 'Wrong error type!');

    // Errors dispatched after |destroy| is called are not meaningful and should
    // be safe to ignore.
    if (this.loadMode_ == shaka.Player.LoadMode.DESTROYED) {
      return;
    }

    const eventName = shaka.Player.EventName.Error;
    const event = this.makeEvent_(eventName, {'detail': error});
    this.dispatchEvent(event);
    if (event.defaultPrevented) {
      error.handled = true;
    }
  }

  /**
   * When we fire region events, we need to copy the information out of the
   * region to break the connection with the player's internal data. We do the
   * copy here because this is the transition point between the player and the
   * app.
   *
   * @param {!shaka.Player.EventName} eventName
   * @param {shaka.extern.TimelineRegionInfo} region
   *
   * @private
   */
  onRegionEvent_(eventName, region) {
    // Always make a copy to avoid exposing our internal data to the app.
    const clone = {
      schemeIdUri: region.schemeIdUri,
      value: region.value,
      startTime: region.startTime,
      endTime: region.endTime,
      id: region.id,
      eventElement: region.eventElement,
    };

    this.dispatchEvent(this.makeEvent_(eventName, {detail: clone}));
  }

  /**
   * Turn the media element's error object into a Shaka Player error object.
   *
   * @return {shaka.util.Error}
   * @private
   */
  videoErrorToShakaError_() {
    goog.asserts.assert(this.video_.error,
        'Video error expected, but missing!');
    if (!this.video_.error) {
      return null;
    }

    const code = this.video_.error.code;
    if (code == 1 /* MEDIA_ERR_ABORTED */) {
      // Ignore this error code, which should only occur when navigating away or
      // deliberately stopping playback of HTTP content.
      return null;
    }

    // Extra error information from MS Edge and IE11:
    let extended = this.video_.error.msExtendedCode;
    if (extended) {
      // Convert to unsigned:
      if (extended < 0) {
        extended += Math.pow(2, 32);
      }
      // Format as hex:
      extended = extended.toString(16);
    }

    // Extra error information from Chrome:
    const message = this.video_.error.message;

    return new shaka.util.Error(
        shaka.util.Error.Severity.CRITICAL,
        shaka.util.Error.Category.MEDIA,
        shaka.util.Error.Code.VIDEO_ERROR,
        code, extended, message);
  }

  /**
   * @param {!Event} event
   * @private
   */
  onVideoError_(event) {
    const error = this.videoErrorToShakaError_();
    if (!error) {
      return;
    }
    this.onError_(error);
  }

  /**
   * @param {!Object.<string, string>} keyStatusMap A map of hex key IDs to
   *   statuses.
   * @private
   */
  onKeyStatus_(keyStatusMap) {
    if (!this.streamingEngine_) {
      // We can't use this info to manage restrictions in src= mode, so ignore
      // it.
      return;
    }

    const keyIds = Object.keys(keyStatusMap);
    if (keyIds.length == 0) {
      shaka.log.warning(
          'Got a key status event without any key statuses, so we don\'t ' +
          'know the real key statuses. If we don\'t have all the keys, ' +
          'you\'ll need to set restrictions so we don\'t select those tracks.');
    }

    // If EME is using a synthetic key ID, the only key ID is '00' (a single 0
    // byte).  In this case, it is only used to report global success/failure.
    // See note about old platforms in: https://bit.ly/2tpez5Z
    const isGlobalStatus = keyIds.length == 1 && keyIds[0] == '00';
    if (isGlobalStatus) {
      shaka.log.warning(
          'Got a synthetic key status event, so we don\'t know the real key ' +
          'statuses. If we don\'t have all the keys, you\'ll need to set ' +
          'restrictions so we don\'t select those tracks.');
    }

    const restrictedStatuses = shaka.Player.restrictedStatuses_;
    let tracksChanged = false;

    // Only filter tracks for keys if we have some key statuses to look at.
    if (keyIds.length) {
      for (const variant of this.manifest_.variants) {
        const streams = shaka.util.StreamUtils.getVariantStreams(variant);

        for (const stream of streams) {
          const originalAllowed = variant.allowedByKeySystem;

          // Only update if we have key IDs for the stream.  If the keys aren't
          // all present, then the track should be restricted.
          if (stream.keyIds.size) {
            variant.allowedByKeySystem = true;

            for (const keyId of stream.keyIds) {
              const keyStatus = keyStatusMap[isGlobalStatus ? '00' : keyId];
              variant.allowedByKeySystem = variant.allowedByKeySystem &&
                  !!keyStatus && !restrictedStatuses.includes(keyStatus);
            }
          }

          if (originalAllowed != variant.allowedByKeySystem) {
            tracksChanged = true;
          }
        }  // for (const stream of streams)
      }  // for (const variant of this.manifest_.variants)
    }  // if (keyIds.size)

    if (tracksChanged) {
      this.updateAbrManagerVariants_();
    }

    const currentVariant = this.streamingEngine_.getCurrentVariant();
    if (currentVariant && !currentVariant.allowedByKeySystem) {
      shaka.log.debug('Choosing new streams after key status changed');
      this.chooseVariantAndSwitch_();
    }

    if (tracksChanged) {
      this.onTracksChanged_();
    }
  }

  /**
   * Callback from DrmEngine
   * @param {string} keyId
   * @param {number} expiration
   * @private
   */
  onExpirationUpdated_(keyId, expiration) {
    if (this.parser_ && this.parser_.onExpirationUpdated) {
      this.parser_.onExpirationUpdated(keyId, expiration);
    }

    const event = this.makeEvent_(shaka.Player.EventName.ExpirationUpdated);
    this.dispatchEvent(event);
  }

  /**
   * @return {boolean} true if we should stream text right now.
   * @private
   */
  shouldStreamText_() {
    return this.config_.streaming.alwaysStreamText || this.isTextTrackVisible();
  }

  /**
   * Applies playRangeStart and playRangeEnd to the given timeline. This will
   * only affect non-live content.
   *
   * @param {shaka.media.PresentationTimeline} timeline
   * @param {number} playRangeStart
   * @param {number} playRangeEnd
   *
   * @private
   */
  static applyPlayRange_(timeline, playRangeStart, playRangeEnd) {
    if (playRangeStart > 0) {
      if (timeline.isLive()) {
        shaka.log.warning(
            '|playRangeStart| has been configured for live content. ' +
            'Ignoring the setting.');
      } else {
        timeline.setUserSeekStart(playRangeStart);
      }
    }

    // If the playback has been configured to end before the end of the
    // presentation, update the duration unless it's live content.
    const fullDuration = timeline.getDuration();
    if (playRangeEnd < fullDuration) {
      if (timeline.isLive()) {
        shaka.log.warning(
            '|playRangeEnd| has been configured for live content. ' +
            'Ignoring the setting.');
      } else {
        timeline.setDuration(playRangeEnd);
      }
    }
  }

  /**
   * Checks if the variants are all restricted, and throw an appropriate
   * exception if so.
   *
   * @param {shaka.extern.Manifest} manifest
   *
   * @private
   */
  checkRestrictedVariants_(manifest) {
    const restrictedStatuses = shaka.Player.restrictedStatuses_;
    const keyStatusMap =
        this.drmEngine_ ? this.drmEngine_.getKeyStatuses() : {};
    const keyIds = Object.keys(keyStatusMap);
    const isGlobalStatus = keyIds.length && keyIds[0] == '00';

    let hasPlayable = false;
    let hasAppRestrictions = false;

    /** @type {!Set.<string>} */
    const missingKeys = new Set();

    /** @type {!Set.<string>} */
    const badKeyStatuses = new Set();

    for (const variant of manifest.variants) {
      // TODO: Combine with onKeyStatus_.
      const streams = [];
      if (variant.audio) {
        streams.push(variant.audio);
      }
      if (variant.video) {
        streams.push(variant.video);
      }

      for (const stream of streams) {
        if (stream.keyIds.size) {
          for (const keyId of stream.keyIds) {
            const keyStatus = keyStatusMap[isGlobalStatus ? '00' : keyId];
            if (!keyStatus) {
              missingKeys.add(keyId);
            } else if (restrictedStatuses.includes(keyStatus)) {
              badKeyStatuses.add(keyStatus);
            }
          }
        }  // if (stream.keyIds.size)
      }

      if (!variant.allowedByApplication) {
        hasAppRestrictions = true;
      } else if (variant.allowedByKeySystem) {
        hasPlayable = true;
      }
    }

    if (!hasPlayable) {
      /** @type {shaka.extern.RestrictionInfo} */
      const data = {
        hasAppRestrictions,
        missingKeys: Array.from(missingKeys),
        restrictedKeyStatuses: Array.from(badKeyStatuses),
      };
      throw new shaka.util.Error(
          shaka.util.Error.Severity.CRITICAL,
          shaka.util.Error.Category.MANIFEST,
          shaka.util.Error.Code.RESTRICTIONS_CANNOT_BE_MET,
          data);
    }
  }

  /**
   * Fire an event, but wait a little bit so that the immediate execution can
   * complete before the event is handled.
   *
   * @param {!shaka.util.FakeEvent} event
   * @private
   */
  async delayDispatchEvent_(event) {
    // Wait until the next interpreter cycle.
    await Promise.resolve();

    // Only dispatch the event if we are still alive.
    if (this.loadMode_ != shaka.Player.LoadMode.DESTROYED) {
      this.dispatchEvent(event);
    }
  }

  /**
   * Get the normalized languages for a group of tracks.
   *
   * @param {!Array.<?shaka.extern.Track>} tracks
   * @return {!Set.<string>}
   * @private
   */
  static getLanguagesFrom_(tracks) {
    const languages = new Set();

    for (const track of tracks) {
      if (track.language) {
        languages.add(shaka.util.LanguageUtils.normalize(track.language));
      } else {
        languages.add('und');
      }
    }

    return languages;
  }

  /**
   * Get all permutations of normalized languages and role for a group of
   * tracks.
   *
   * @param {!Array.<?shaka.extern.Track>} tracks
   * @return {!Array.<shaka.extern.LanguageRole>}
   * @private
   */
  static getLanguageAndRolesFrom_(tracks) {
    /** @type {!Map.<string, !Set>} */
    const languageToRoles = new Map();

    for (const track of tracks) {
      let language = 'und';
      let roles = [];

      if (track.language) {
        language = shaka.util.LanguageUtils.normalize(track.language);
      }

      if (track.type == 'variant') {
        roles = track.audioRoles;
      } else {
        roles = track.roles;
      }

      if (!roles || !roles.length) {
        // We must have an empty role so that we will still get a language-role
        // entry from our Map.
        roles = [''];
      }

      if (!languageToRoles.has(language)) {
        languageToRoles.set(language, new Set());
      }

      for (const role of roles) {
        languageToRoles.get(language).add(role);
      }
    }

    // Flatten our map to an array of language-role pairs.
    const pairings = [];
    languageToRoles.forEach((roles, language) => {
      for (const role of roles) {
        pairings.push({
          language: language,
          role: role,
        });
      }
    });
    return pairings;
  }

  /**
   * Assuming the player is playing content with media source, check if the
   * player has buffered enough content to make it to the end of the
   * presentation.
   *
   * @return {boolean}
   * @private
   */
  isBufferedToEndMS_() {
    goog.asserts.assert(
        this.video_,
        'We need a video element to get buffering information');
    goog.asserts.assert(
        this.mediaSourceEngine_,
        'We need a media source engine to get buffering information');
    goog.asserts.assert(
        this.manifest_,
        'We need a manifest to get buffering information');

    // This is a strong guarantee that we are buffered to the end, because it
    // means the playhead is already at that end.
    if (this.video_.ended) {
      return true;
    }

    // This means that MediaSource has buffered the final segment in all
    // SourceBuffers and is no longer accepting additional segments.
    if (this.mediaSourceEngine_.ended()) {
      return true;
    }

    // Live streams are "buffered to the end" when they have buffered to the
    // live edge or beyond (into the region covered by the presentation delay).
    if (this.manifest_.presentationTimeline.isLive()) {
      const liveEdge =
          this.manifest_.presentationTimeline.getSegmentAvailabilityEnd();
      const bufferEnd =
          shaka.media.TimeRangesUtils.bufferEnd(this.video_.buffered);

      if (bufferEnd >= liveEdge) {
        return true;
      }
    }

    return false;
  }

  /**
   * Assuming the player is playing content with src=, check if the player has
   * buffered enough content to make it to the end of the presentation.
   *
   * @return {boolean}
   * @private
   */
  isBufferedToEndSrc_() {
    goog.asserts.assert(
        this.video_,
        'We need a video element to get buffering information');

    // This is a strong guarantee that we are buffered to the end, because it
    // means the playhead is already at that end.
    if (this.video_.ended) {
      return true;
    }

    // If we have buffered to the duration of the content, it means we will have
    // enough content to buffer to the end of the presentation.
    const bufferEnd =
        shaka.media.TimeRangesUtils.bufferEnd(this.video_.buffered);

    // Because Safari's native HLS reports slightly inaccurate values for
    // bufferEnd here, we use a fudge factor.  Without this, we can end up in a
    // buffering state at the end of the stream.  See issue #2117.
    // TODO: Try to remove the fudge here once we no longer manage buffering
    // state above the browser with playbackRate=0.
    const fudge = 1;  // 1000 ms
    return bufferEnd >= this.video_.duration - fudge;
  }

  /**
   * Create an error for when we purposely interrupt a load operation.
   *
   * @return {!shaka.util.Error}
   * @private
   */
  createAbortLoadError_() {
    return new shaka.util.Error(
        shaka.util.Error.Severity.CRITICAL,
        shaka.util.Error.Category.PLAYER,
        shaka.util.Error.Code.LOAD_INTERRUPTED);
  }

  /**
   * Key
   * ----------------------
   * D   : Detach Node
   * A   : Attach Node
   * MS  : Media Source Node
   * P   : Manifest Parser Node
   * M   : Manifest Node
   * DRM : Drm Engine Node
   * L   : Load Node
   * U   : Unloading Node
   * SRC : Src Equals Node
   *
   * Graph Topology
   * ----------------------
   *
   *        [SRC]-----+
   *         ^        |
   *         |        v
   * [D]<-->[A]<-----[U]
   *         |        ^
   *         v        |
   *        [MS]------+
   *         |        |
   *         v        |
   *        [P]-------+
   *         |        |
   *         v        |
   *        [M]-------+
   *         |        |
   *         v        |
   *        [DRM]-----+
   *         |        |
   *         v        |
   *        [L]-------+
   *
   * @param {!shaka.routing.Node} currentlyAt
   * @param {shaka.routing.Payload} currentlyWith
   * @param {!shaka.routing.Node} wantsToBeAt
   * @param {shaka.routing.Payload} wantsToHave
   * @return {?shaka.routing.Node}
   * @private
   */
  getNextStep_(currentlyAt, currentlyWith, wantsToBeAt, wantsToHave) {
    let next = null;

    // Detach is very simple, either stay in detach (because |detach| was called
    // while in detached) or go somewhere that requires us to attach to an
    // element.
    if (currentlyAt == this.detachNode_) {
      next = wantsToBeAt == this.detachNode_ ?
             this.detachNode_ :
             this.attachNode_;
    }

    if (currentlyAt == this.attachNode_) {
      next = this.getNextAfterAttach_(wantsToBeAt, currentlyWith, wantsToHave);
    }

    if (currentlyAt == this.mediaSourceNode_) {
      next = this.getNextAfterMediaSource_(
          wantsToBeAt, currentlyWith, wantsToHave);
    }

    if (currentlyAt == this.parserNode_) {
      next = this.getNextMatchingAllDependencies_(
          /* destination= */ this.loadNode_,
          /* next= */ this.manifestNode_,
          /* reset= */ this.unloadNode_,
          /* goingTo= */ wantsToBeAt,
          /* has= */ currentlyWith,
          /* wants= */ wantsToHave);
    }

    if (currentlyAt == this.manifestNode_) {
      next = this.getNextMatchingAllDependencies_(
          /* destination= */ this.loadNode_,
          /* next= */ this.drmNode_,
          /* reset= */ this.unloadNode_,
          /* goingTo= */ wantsToBeAt,
          /* has= */ currentlyWith,
          /* wants= */ wantsToHave);
    }

    // For DRM, we have two options "load" or "unload". If all our constraints
    // are met, we can go to "load". If anything is off, we must go back to
    // "unload" to reset.
    if (currentlyAt == this.drmNode_) {
      next = this.getNextMatchingAllDependencies_(
          /* destination= */ this.loadNode_,
          /* next= */ this.loadNode_,
          /* reset= */ this.unloadNode_,
          /* goingTo= */ wantsToBeAt,
          /* has= */ currentlyWith,
          /* wants= */ wantsToHave);
    }

    // For DRM w/ src= playback, we only care about destination and media
    // element.
    if (currentlyAt == this.srcEqualsDrmNode_) {
      if (wantsToBeAt == this.srcEqualsNode_ &&
          currentlyWith.mediaElement == wantsToHave.mediaElement) {
        next = this.srcEqualsNode_;
      } else {
        next = this.unloadNode_;
      }
    }

    // After we load content, always go through unload because we can't safely
    // use components after we have started playback.
    if (currentlyAt == this.loadNode_ || currentlyAt == this.srcEqualsNode_) {
      next = this.unloadNode_;
    }

    if (currentlyAt == this.unloadNode_) {
      next = this.getNextAfterUnload_(wantsToBeAt, currentlyWith, wantsToHave);
    }

    goog.asserts.assert(next, 'Missing next step!');
    return next;
  }

  /**
   * @param {!shaka.routing.Node} goingTo
   * @param {shaka.routing.Payload} has
   * @param {shaka.routing.Payload} wants
   * @return {?shaka.routing.Node}
   * @private
   */
  getNextAfterAttach_(goingTo, has, wants) {
    // Attach and detach are the only two nodes that we can directly go
    // back-and-forth between.
    if (goingTo == this.detachNode_) {
      return this.detachNode_;
    }

    // If we are going anywhere other than detach, then we need the media
    // element to match, if they don't match, we need to go through detach
    // first.
    if (has.mediaElement != wants.mediaElement) {
      return this.detachNode_;
    }

    // If we are already in attached, and someone calls |attach| again (to the
    // same video element), we can handle the redundant request by re-entering
    // our current state.
    if (goingTo == this.attachNode_) {
      return this.attachNode_;
    }

    // The next step from attached to loaded is through media source.
    if (goingTo == this.mediaSourceNode_ || goingTo == this.loadNode_) {
      return this.mediaSourceNode_;
    }

    // If we are going to src=, then we should set up DRM first.  This will
    // support cases like FairPlay HLS on Safari.
    if (goingTo == this.srcEqualsNode_) {
      return this.srcEqualsDrmNode_;
    }

    // We are missing a rule, the null will get caught by a common check in
    // the routing system.
    return null;
  }

  /**
   * @param {!shaka.routing.Node} goingTo
   * @param {shaka.routing.Payload} has
   * @param {shaka.routing.Payload} wants
   * @return {?shaka.routing.Node}
   * @private
   */
  getNextAfterMediaSource_(goingTo, has, wants) {
    // We can only go to parse manifest or unload. If we want to go to load and
    // we have the right media element, we can go to parse manifest. If we
    // don't, no matter where we want to go, we must go through unload.
    if (goingTo == this.loadNode_ && has.mediaElement == wants.mediaElement) {
      return this.parserNode_;
    }

    // Right now the unload node is responsible for tearing down all playback
    // components (including media source). So since we have created media
    // source, we need to unload since our dependencies are not compatible.
    //
    // TODO: We are structured this way to maintain a historic structure. Going
    //       forward, there is no reason to restrict ourselves to this. Going
    //       forward we should explore breaking apart |onUnload| and develop
    //       more meaningful terminology around tearing down playback resources.
    return this.unloadNode_;
  }

  /**
   * After unload there are only two options, attached or detached. This choice
   * is based on whether or not we have a media element. If we have a media
   * element, then we go to attach. If we don't have a media element, we go to
   * detach.
   *
   * @param {!shaka.routing.Node} goingTo
   * @param {shaka.routing.Payload} has
   * @param {shaka.routing.Payload} wants
   * @return {?shaka.routing.Node}
   * @private
   */
  getNextAfterUnload_(goingTo, has, wants) {
    // If we don't want a media element, detach.
    // If we have the wrong media element, detach.
    // Otherwise it means we want to attach to a media element and it is safe to
    // do so.
    return !wants.mediaElement || has.mediaElement != wants.mediaElement ?
           this.detachNode_ :
           this.attachNode_;
  }

  /**
   * A general method used to handle routing when we can either than one step
   * toward our destination (while all our dependencies match) or go to a node
   * that will reset us so we can try again.
   *
   * @param {!shaka.routing.Node} destinationNode
   *   What |goingTo| must be for us to step toward |nextNode|. Otherwise we
   *   will go to |resetNode|.
   * @param {!shaka.routing.Node} nextNode
   *   The node we will go to next if |goingTo == destinationNode| and all
   *   dependencies match.
   * @param {!shaka.routing.Node} resetNode
   *   The node we will go to next if |goingTo != destinationNode| or any
   *   dependency does not match.
   * @param {!shaka.routing.Node} goingTo
   *   The node that the walker is trying to go to.
   * @param {shaka.routing.Payload} has
   *   The payload that the walker currently has.
   * @param {shaka.routing.Payload} wants
   *   The payload that the walker wants to have when iy gets to |goingTo|.
   * @return {shaka.routing.Node}
   * @private
   */
  getNextMatchingAllDependencies_(destinationNode, nextNode, resetNode, goingTo,
      has, wants) {
    if (goingTo == destinationNode &&
        has.mediaElement == wants.mediaElement &&
        has.uri == wants.uri &&
        has.mimeType == wants.mimeType) {
      return nextNode;
    }

    return resetNode;
  }

  /**
   * @return {shaka.routing.Payload}
   * @private
   */
  static createEmptyPayload_() {
    return {
      mediaElement: null,
      mimeType: null,
      startTime: null,
      startTimeOfLoad: null,
      uri: null,
    };
  }

  /**
   * Using a promise, wrap the listeners returned by |Walker.startNewRoute|.
   * This will work for most usages in |Player| but should not be used for
   * special cases.
   *
   * This will connect |onCancel|, |onEnd|, |onError|, and |onSkip| with
   * |resolve| and |reject| but will leave |onStart| unset.
   *
   * @param {shaka.routing.Walker.Listeners} listeners
   * @return {!Promise}
   * @private
   */
  wrapWalkerListenersWithPromise_(listeners) {
    return new Promise((resolve, reject) => {
      listeners.onCancel = () => reject(this.createAbortLoadError_());
      listeners.onEnd = () => resolve();
      listeners.onError = (e) => reject(e);
      listeners.onSkip = () => reject(this.createAbortLoadError_());
    });
  }
};

/**
 * An internal enum that contains the string values of all of the player events.
 * This exists primarily to act as an implicit list of events, for tests.
 *
 * @enum {string}
 */
shaka.Player.EventName = {
  AbrStatusChanged: 'abrstatuschanged',
  Adaptation: 'adaptation',
  Buffering: 'buffering',
  DrmSessionUpdate: 'drmsessionupdate',
  Emsg: 'emsg',
  Error: 'error',
  ExpirationUpdated: 'expirationupdated',
  LargeGap: 'largegap',
  Loaded: 'loaded',
  Loading: 'loading',
  ManifestParsed: 'manifestparsed',
  OnStateChange: 'onstatechange',
  OnStateIdle: 'onstateidle',
  RateChange: 'ratechange',
  Streaming: 'streaming',
  TextChanged: 'textchanged',
  TextTrackVisibility: 'texttrackvisibility',
  TimelineRegionAdded: 'timelineregionadded',
  TimelineRegionEnter: 'timelineregionenter',
  TimelineRegionExit: 'timelineregionexit',
  TracksChanged: 'trackschanged',
  Unloading: 'unloading',
  VariantChanged: 'variantchanged',
};


/**
 * In order to know what method of loading the player used for some content, we
 * have this enum. It lets us know if content has not been loaded, loaded with
 * media source, or loaded with src equals.
 *
 * This enum has a low resolution, because it is only meant to express the
 * outer limits of the various states that the player is in. For example, when
 * someone calls a public method on player, it should not matter if they have
 * initialized drm engine, it should only matter if they finished loading
 * content.
 *
 * @enum {number}
 * @export
 */
shaka.Player.LoadMode = {
  'DESTROYED': 0,
  'NOT_LOADED': 1,
  'MEDIA_SOURCE': 2,
  'SRC_EQUALS': 3,
};

/**
 * The typical buffering threshold.  When we have less than this buffered (in
 * seconds), we enter a buffering state.  This specific value is based on manual
 * testing and evaluation across a variety of platforms.
 *
 * To make the buffering logic work in all cases, this "typical" threshold will
 * be overridden if the rebufferingGoal configuration is too low.
 *
 * @const {number}
 * @private
 */
shaka.Player.TYPICAL_BUFFERING_THRESHOLD_ = 0.5;

/**
 * @define {string} A version number taken from git at compile time.
 * @export
 */
shaka.Player.version = 'v2.5.10-master-uncompiled';

// Initialize the deprecation system using the version string we just set
// on the player.
shaka.Deprecate.init(shaka.Player.version);


/**
 * These are the EME key statuses that represent restricted playback.
 * 'usable', 'released', 'output-downscaled', 'status-pending' are statuses
 * of the usable keys.  'expired' status is being handled separately in
 * DrmEngine.
 *
 * @const {!Array.<string>}
 * @private
 */
shaka.Player.restrictedStatuses_ = ['output-restricted', 'internal-error'];


/** @private {!Object.<string, function():*>} */
shaka.Player.supportPlugins_ = {};


/** @private {?shaka.extern.IAdManager.Factory} */
shaka.Player.adManagerFactory_ = null;<|MERGE_RESOLUTION|>--- conflicted
+++ resolved
@@ -2060,7 +2060,6 @@
   }
 
   /**
-<<<<<<< HEAD
    * This method setup the preferred audio using src=..
    *
    * @private
@@ -2106,7 +2105,8 @@
         break;
       }
     }
-=======
+
+  /**
    * We're looking for metadata tracks to process id3 tags for ad info on LIVE
    * streams
    *
@@ -2137,7 +2137,6 @@
         textTrack.mode = 'hidden';
       }
     }).tickNow().tickAfter(/* seconds= */ 0.5);
->>>>>>> db42d7e4
   }
 
   /**
