--- conflicted
+++ resolved
@@ -3993,16 +3993,6 @@
     const CEA608_MIME = shaka.util.MimeUtils.CEA608_CLOSED_CAPTION_MIMETYPE;
     const CEA708_MIME = shaka.util.MimeUtils.CEA708_CLOSED_CAPTION_MIMETYPE;
 
-<<<<<<< HEAD
-    // A map of the closed captions id and the new dummy text stream.
-    const closedCaptionsMap = new Map();
-    for (const variant of variants) {
-      if (variant.video && variant.video.closedCaptions) {
-        const video = variant.video;
-        for (const id of video.closedCaptions.keys()) {
-          if (!closedCaptionsMap.has(id)) {
-            const mimeType = id.startsWith('CC') ? CEA608_MIME : CEA708_MIME;
-=======
     // A set, to make sure we don't create two text streams for the same video.
     const closedCaptionsSet = new Set();
     for (const textStream of manifest.textStreams) {
@@ -4017,17 +4007,13 @@
       if (video && video.closedCaptions) {
         for (const id of video.closedCaptions.keys()) {
           if (!closedCaptionsSet.has(id)) {
->>>>>>> 509e7b04
+            const mimeType = id.startsWith('CC') ? CEA608_MIME : CEA708_MIME;
             const textStream = {
               id: this.nextExternalStreamId_++,  // A globally unique ID.
               originalId: id, // The CC ID string, like 'CC1', 'CC3', etc.
               createSegmentIndex: () => Promise.resolve(),
               segmentIndex: null,
-<<<<<<< HEAD
               mimeType,
-=======
-              mimeType: MimeUtils.CLOSED_CAPTION_MIMETYPE,
->>>>>>> 509e7b04
               codecs: '',
               kind: TextStreamKind.CLOSED_CAPTION,
               encrypted: false,
