/*! @license
 * Shaka Player
 * Copyright 2016 Google LLC
 * SPDX-License-Identifier: Apache-2.0
 */

goog.provide('shaka.Player');

goog.require('goog.asserts');
goog.require('shaka.config.AutoShowText');
goog.require('shaka.Deprecate');
goog.require('shaka.log');
goog.require('shaka.media.AdaptationSetCriteria');
goog.require('shaka.media.BufferingObserver');
goog.require('shaka.media.DrmEngine');
goog.require('shaka.media.ExampleBasedCriteria');
goog.require('shaka.media.ManifestFilterer');
goog.require('shaka.media.ManifestParser');
goog.require('shaka.media.MediaSourceEngine');
goog.require('shaka.media.MediaSourcePlayhead');
goog.require('shaka.media.MetaSegmentIndex');
goog.require('shaka.media.PlayRateController');
goog.require('shaka.media.Playhead');
goog.require('shaka.media.PlayheadObserverManager');
goog.require('shaka.media.PreferenceBasedCriteria');
goog.require('shaka.media.PreloadManager');
goog.require('shaka.media.QualityObserver');
goog.require('shaka.media.RegionObserver');
goog.require('shaka.media.RegionTimeline');
goog.require('shaka.media.SegmentIndex');
goog.require('shaka.media.SegmentPrefetch');
goog.require('shaka.media.SegmentReference');
goog.require('shaka.media.SrcEqualsPlayhead');
goog.require('shaka.media.StreamingEngine');
goog.require('shaka.media.TimeRangesUtils');
goog.require('shaka.net.NetworkingEngine');
goog.require('shaka.net.NetworkingUtils');
goog.require('shaka.text.SimpleTextDisplayer');
goog.require('shaka.text.StubTextDisplayer');
goog.require('shaka.text.TextEngine');
goog.require('shaka.text.Utils');
goog.require('shaka.text.UITextDisplayer');
goog.require('shaka.text.WebVttGenerator');
goog.require('shaka.util.BufferUtils');
goog.require('shaka.util.CmcdManager');
goog.require('shaka.util.CmsdManager');
goog.require('shaka.util.ConfigUtils');
goog.require('shaka.util.Dom');
goog.require('shaka.util.DrmUtils');
goog.require('shaka.util.Error');
goog.require('shaka.util.EventManager');
goog.require('shaka.util.FakeEvent');
goog.require('shaka.util.FakeEventTarget');
goog.require('shaka.util.Functional');
goog.require('shaka.util.IDestroyable');
goog.require('shaka.util.LanguageUtils');
goog.require('shaka.util.ManifestParserUtils');
goog.require('shaka.util.MediaReadyState');
goog.require('shaka.util.MimeUtils');
goog.require('shaka.util.Mutex');
goog.require('shaka.util.ObjectUtils');
goog.require('shaka.util.Platform');
goog.require('shaka.util.PlayerConfiguration');
goog.require('shaka.util.PublicPromise');
goog.require('shaka.util.Stats');
goog.require('shaka.util.StreamUtils');
goog.require('shaka.util.Timer');
goog.require('shaka.lcevc.Dec');
goog.requireType('shaka.media.PresentationTimeline');


/**
 * @event shaka.Player.ErrorEvent
 * @description Fired when a playback error occurs.
 * @property {string} type
 *   'error'
 * @property {!shaka.util.Error} detail
 *   An object which contains details on the error.  The error's
 *   <code>category</code> and <code>code</code> properties will identify the
 *   specific error that occurred.  In an uncompiled build, you can also use the
 *   <code>message</code> and <code>stack</code> properties to debug.
 * @exportDoc
 */

/**
 * @event shaka.Player.StateChangeEvent
 * @description Fired when the player changes load states.
 * @property {string} type
 *    'onstatechange'
 * @property {string} state
 *    The name of the state that the player just entered.
 * @exportDoc
 */

/**
 * @event shaka.Player.EmsgEvent
 * @description Fired when an emsg box is found in a segment.
 *   If the application calls preventDefault() on this event, further parsing
 *   will not happen, and no 'metadata' event will be raised for ID3 payloads.
 * @property {string} type
 *   'emsg'
 * @property {shaka.extern.EmsgInfo} detail
 *   An object which contains the content of the emsg box.
 * @exportDoc
 */


/**
 * @event shaka.Player.DownloadFailed
 * @description Fired when a download has failed, for any reason.
 *   'downloadfailed'
 * @property {!shaka.extern.Request} request
 * @property {?shaka.util.Error} error
 * @property {number} httpResponseCode
 * @property {boolean} aborted
 * @exportDoc
 */


/**
 * @event shaka.Player.DownloadHeadersReceived
 * @description Fired when the networking engine has received the headers for
 *   a download, but before the body has been downloaded.
 *   If the HTTP plugin being used does not track this information, this event
 *   will default to being fired when the body is received, instead.
 * @property {!Object.<string, string>} headers
 * @property {!shaka.extern.Request} request
 * @property {!shaka.net.NetworkingEngine.RequestType} type
 *   'downloadheadersreceived'
 * @exportDoc
 */


/**
 * @event shaka.Player.DrmSessionUpdateEvent
 * @description Fired when the CDM has accepted the license response.
 * @property {string} type
 *   'drmsessionupdate'
 * @exportDoc
 */


/**
 * @event shaka.Player.TimelineRegionAddedEvent
 * @description Fired when a media timeline region is added.
 * @property {string} type
 *   'timelineregionadded'
 * @property {shaka.extern.TimelineRegionInfo} detail
 *   An object which contains a description of the region.
 * @exportDoc
 */


/**
 * @event shaka.Player.TimelineRegionEnterEvent
 * @description Fired when the playhead enters a timeline region.
 * @property {string} type
 *   'timelineregionenter'
 * @property {shaka.extern.TimelineRegionInfo} detail
 *   An object which contains a description of the region.
 * @exportDoc
 */


/**
 * @event shaka.Player.TimelineRegionExitEvent
 * @description Fired when the playhead exits a timeline region.
 * @property {string} type
 *   'timelineregionexit'
 * @property {shaka.extern.TimelineRegionInfo} detail
 *   An object which contains a description of the region.
 * @exportDoc
 */

/**
 * @event shaka.Player.MediaQualityChangedEvent
 * @description Fired when the media quality changes at the playhead.
 *   That may be caused by an adaptation change or a DASH period transition.
 *   Separate events are emitted for audio and video contentTypes.
 * @property {string} type
 *   'mediaqualitychanged'
 * @property {shaka.extern.MediaQualityInfo} mediaQuality
 *   Information about media quality at the playhead position.
 * @property {number} position
 *   The playhead position.
 * @exportDoc
 */

/**
 * @event shaka.Player.MediaSourceRecoveredEvent
 * @description Fired when MediaSource has been successfully recovered
 *   after occurrence of video error.
 * @property {string} type
 *   'mediasourcerecovered'
 * @exportDoc
 */

/**
 * @event shaka.Player.AudioTrackChangedEvent
 * @description Fired when the audio track changes at the playhead.
 *   That may be caused by a user requesting to chang audio tracks.
 * @property {string} type
 *   'audiotrackchanged'
 * @property {shaka.extern.MediaQualityInfo} mediaQuality
 *   Information about media quality at the playhead position.
 * @property {number} position
 *   The playhead position.
 * @exportDoc
 */


/**
 * @event shaka.Player.BufferingEvent
 * @description Fired when the player's buffering state changes.
 * @property {string} type
 *   'buffering'
 * @property {boolean} buffering
 *   True when the Player enters the buffering state.
 *   False when the Player leaves the buffering state.
 * @exportDoc
 */


/**
 * @event shaka.Player.LoadingEvent
 * @description Fired when the player begins loading. The start of loading is
 *   defined as when the user has communicated intent to load content (i.e.
 *   <code>Player.load</code> has been called).
 * @property {string} type
 *   'loading'
 * @exportDoc
 */


/**
 * @event shaka.Player.LoadedEvent
 * @description Fired when the player ends the load.
 * @property {string} type
 *   'loaded'
 * @exportDoc
 */


/**
 * @event shaka.Player.UnloadingEvent
 * @description Fired when the player unloads or fails to load.
 *   Used by the Cast receiver to determine idle state.
 * @property {string} type
 *   'unloading'
 * @exportDoc
 */


/**
 * @event shaka.Player.TextTrackVisibilityEvent
 * @description Fired when text track visibility changes.
 *   An app may want to look at <code>getStats()</code> or
 *   <code>getVariantTracks()</code> to see what happened.
 * @property {string} type
 *   'texttrackvisibility'
 * @exportDoc
 */


/**
 * @event shaka.Player.TracksChangedEvent
 * @description Fired when the list of tracks changes.  For example, this will
 *   happen when new tracks are added/removed or when track restrictions change.
 *   An app may want to look at <code>getVariantTracks()</code> to see what
 *   happened.
 * @property {string} type
 *   'trackschanged'
 * @exportDoc
 */


/**
 * @event shaka.Player.AdaptationEvent
 * @description Fired when an automatic adaptation causes the active tracks
 *   to change.  Does not fire when the application calls
 *   <code>selectVariantTrack()</code>, <code>selectTextTrack()</code>,
 *   <code>selectAudioLanguage()</code>, or <code>selectTextLanguage()</code>.
 * @property {string} type
 *   'adaptation'
 * @property {shaka.extern.Track} oldTrack
 * @property {shaka.extern.Track} newTrack
 * @exportDoc
 */


/**
 * @event shaka.Player.VariantChangedEvent
 * @description Fired when a call from the application caused a variant change.
 *   Can be triggered by calls to <code>selectVariantTrack()</code> or
 *   <code>selectAudioLanguage()</code>. Does not fire when an automatic
 *   adaptation causes a variant change.
 *   An app may want to look at <code>getStats()</code> or
 *   <code>getVariantTracks()</code> to see what happened.
 * @property {string} type
 *   'variantchanged'
 * @property {shaka.extern.Track} oldTrack
 * @property {shaka.extern.Track} newTrack
 * @exportDoc
 */


/**
 * @event shaka.Player.TextChangedEvent
 * @description Fired when a call from the application caused a text stream
 *   change. Can be triggered by calls to <code>selectTextTrack()</code> or
 *   <code>selectTextLanguage()</code>.
 *   An app may want to look at <code>getStats()</code> or
 *   <code>getTextTracks()</code> to see what happened.
 * @property {string} type
 *   'textchanged'
 * @exportDoc
 */


/**
 * @event shaka.Player.ExpirationUpdatedEvent
 * @description Fired when there is a change in the expiration times of an
 *   EME session.
 * @property {string} type
 *   'expirationupdated'
 * @exportDoc
 */


/**
 * @event shaka.Player.ManifestParsedEvent
 * @description Fired after the manifest has been parsed, but before anything
 *   else happens. The manifest may contain streams that will be filtered out,
 *   at this stage of the loading process.
 * @property {string} type
 *   'manifestparsed'
 * @exportDoc
 */


/**
 * @event shaka.Player.ManifestUpdatedEvent
 * @description Fired after the manifest has been updated (live streams).
 * @property {string} type
 *   'manifestupdated'
 * @property {boolean} isLive
 *   True when the playlist is live. Useful to detect transition from live
 *   to static playlist..
 * @exportDoc
 */


/**
 * @event shaka.Player.MetadataEvent
 * @description Triggers after metadata associated with the stream is found.
 *   Usually they are metadata of type ID3.
 * @property {string} type
 *   'metadata'
 * @property {number} startTime
 *   The time that describes the beginning of the range of the metadata to
 *   which the cue applies.
 * @property {?number} endTime
 *   The time that describes the end of the range of the metadata to which
 *   the cue applies.
 * @property {string} metadataType
 *   Type of metadata. Eg: 'org.id3' or 'com.apple.quicktime.HLS'
 * @property {shaka.extern.MetadataFrame} payload
 *   The metadata itself
 * @exportDoc
 */


/**
 * @event shaka.Player.StreamingEvent
 * @description Fired after the manifest has been parsed and track information
 *   is available, but before streams have been chosen and before any segments
 *   have been fetched.  You may use this event to configure the player based on
 *   information found in the manifest.
 * @property {string} type
 *   'streaming'
 * @exportDoc
 */


/**
 * @event shaka.Player.AbrStatusChangedEvent
 * @description Fired when the state of abr has been changed.
 *    (Enabled or disabled).
 * @property {string} type
 *   'abrstatuschanged'
 * @property {boolean} newStatus
 *   The new status of the application. True for 'is enabled' and
 *   false otherwise.
 * @exportDoc
 */


/**
 * @event shaka.Player.RateChangeEvent
 * @description Fired when the video's playback rate changes.
 *    This allows the PlayRateController to update it's internal rate field,
 *    before the UI updates playback button with the newest playback rate.
 * @property {string} type
 *    'ratechange'
 * @exportDoc
 */


/**
 * @event shaka.Player.SegmentAppended
 * @description Fired when a segment is appended to the media element.
 * @property {string} type
 *   'segmentappended'
 * @property {number} start
 *   The start time of the segment.
 * @property {number} end
 *   The end time of the segment.
 * @property {string} contentType
 *   The content type of the segment. E.g. 'video', 'audio', or 'text'.
 * @property {boolean} isMuxed
 *   Indicates if the segment is muxed (audio + video).
 * @exportDoc
 */


/**
 * @event shaka.Player.SessionDataEvent
 * @description Fired when the manifest parser find info about session data.
 *    Specification: https://tools.ietf.org/html/rfc8216#section-4.3.4.4
 * @property {string} type
 *   'sessiondata'
 * @property {string} id
 *   The id of the session data.
 * @property {string} uri
 *   The uri with the session data info.
 * @property {string} language
 *   The language of the session data.
 * @property {string} value
 *   The value of the session data.
 * @exportDoc
 */


/**
 * @event shaka.Player.StallDetectedEvent
 * @description Fired when a stall in playback is detected by the StallDetector.
 *   Not all stalls are caused by gaps in the buffered ranges.
 *   An app may want to look at <code>getStats()</code> to see what happened.
 * @property {string} type
 *   'stalldetected'
 * @exportDoc
 */


/**
 * @event shaka.Player.GapJumpedEvent
 * @description Fired when the GapJumpingController jumps over a gap in the
 *   buffered ranges.
 *   An app may want to look at <code>getStats()</code> to see what happened.
 * @property {string} type
 *   'gapjumped'
 * @exportDoc
 */


/**
 * @event shaka.Player.KeyStatusChanged
 * @description Fired when the key status changed.
 * @property {string} type
 *   'keystatuschanged'
 * @exportDoc
 */


/**
 * @event shaka.Player.StateChanged
 * @description Fired when player state is changed.
 * @property {string} type
 *   'statechanged'
 * @property {string} newstate
 *   The new state.
 * @exportDoc
 */


/**
 * @event shaka.Player.Started
 * @description Fires when the content starts playing.
 *     Only for VoD.
 * @property {string} type
 *   'started'
 * @exportDoc
 */


/**
 * @event shaka.Player.FirstQuartile
 * @description Fires when the content playhead crosses first quartile.
 *   Only for VoD.
 * @property {string} type
 *   'firstquartile'
 * @exportDoc
 */


/**
 * @event shaka.Player.Midpoint
 * @description Fires when the content playhead crosses midpoint.
 *   Only for VoD.
 * @property {string} type
 *   'midpoint'
 * @exportDoc
 */


/**
 * @event shaka.Player.ThirdQuartile
 * @description Fires when the content playhead crosses third quartile.
 *   Only for VoD.
 * @property {string} type
 *   'thirdquartile'
 * @exportDoc
 */


/**
 * @event shaka.Player.Complete
 * @description Fires when the content completes playing.
 *   Only for VoD.
 * @property {string} type
 *   'complete'
 * @exportDoc
 */


/**
 * @event shaka.Player.SpatialVideoInfoEvent
 * @description Fired when the video has spatial video info. If a previous
 *   event was fired, this include the new info.
 * @property {string} type
 *   'spatialvideoinfo'
 * @property {shaka.extern.SpatialVideoInfo} detail
 *   An object which contains the content of the emsg box.
 * @exportDoc
 */


/**
 * @event shaka.Player.NoSpatialVideoInfoEvent
 * @description Fired when the video no longer has spatial video information.
 *   For it to be fired, the shaka.Player.SpatialVideoInfoEvent event must
 *   have been previously fired.
 * @property {string} type
 *   'nospatialvideoinfo'
 * @exportDoc
 */


/**
 * @event shaka.Player.ProducerReferenceTimeEvent
 * @description Fired when the content includes ProducerReferenceTime (PRFT)
 *   info.
 * @property {string} type
 *   'prft'
 * @property {shaka.extern.ProducerReferenceTime} detail
 *   An object which contains the content of the PRFT box.
 * @exportDoc
 */


/**
 * @summary The main player object for Shaka Player.
 *
 * @implements {shaka.util.IDestroyable}
 * @export
 */
shaka.Player = class extends shaka.util.FakeEventTarget {
  /**
   * @param {HTMLMediaElement=} mediaElement
   *    When provided, the player will attach to <code>mediaElement</code>,
   *    similar to calling <code>attach</code>. When not provided, the player
   *    will remain detached.
   * @param {HTMLElement=} videoContainer
   *    The videoContainer to construct UITextDisplayer
   * @param {function(shaka.Player)=} dependencyInjector Optional callback
   *   which is called to inject mocks into the Player.  Used for testing.
   */
  constructor(mediaElement, videoContainer = null, dependencyInjector) {
    super();

    /** @private {shaka.Player.LoadMode} */
    this.loadMode_ = shaka.Player.LoadMode.NOT_LOADED;

    /** @private {HTMLMediaElement} */
    this.video_ = null;

    /** @private {HTMLElement} */
    this.videoContainer_ = videoContainer;

    /**
     * Since we may not always have a text displayer created (e.g. before |load|
     * is called), we need to track what text visibility SHOULD be so that we
     * can ensure that when we create the text displayer. When we create our
     * text displayer, we will use this to show (or not show) text as per the
     * user's requests.
     *
     * @private {boolean}
     */
    this.isTextVisible_ = false;

    /**
     * For listeners scoped to the lifetime of the Player instance.
     * @private {shaka.util.EventManager}
     */
    this.globalEventManager_ = new shaka.util.EventManager();

    /**
     * For listeners scoped to the lifetime of the media element attachment.
     * @private {shaka.util.EventManager}
     */
    this.attachEventManager_ = new shaka.util.EventManager();

    /**
     * For listeners scoped to the lifetime of the loaded content.
     * @private {shaka.util.EventManager}
     */
    this.loadEventManager_ = new shaka.util.EventManager();

    /**
     * For listeners scoped to the lifetime of the loaded content.
     * @private {shaka.util.EventManager}
     */
    this.trickPlayEventManager_ = new shaka.util.EventManager();

    /**
     * For listeners scoped to the lifetime of the ad manager.
     * @private {shaka.util.EventManager}
     */
    this.adManagerEventManager_ = new shaka.util.EventManager();

    /** @private {shaka.net.NetworkingEngine} */
    this.networkingEngine_ = null;

    /** @private {shaka.media.DrmEngine} */
    this.drmEngine_ = null;

    /** @private {shaka.media.MediaSourceEngine} */
    this.mediaSourceEngine_ = null;

    /** @private {shaka.media.Playhead} */
    this.playhead_ = null;

    /**
     * Incremented whenever a top-level operation (load, attach, etc) is
     * performed.
     * Used to determine if a load operation has been interrupted.
     * @private {number}
     */
    this.operationId_ = 0;

    /** @private {!shaka.util.Mutex} */
    this.mutex_ = new shaka.util.Mutex();

    /**
     * The playhead observers are used to monitor the position of the playhead
     * and some other source of data (e.g. buffered content), and raise events.
     *
     * @private {shaka.media.PlayheadObserverManager}
     */
    this.playheadObservers_ = null;

    /**
     * This is our control over the playback rate of the media element. This
     * provides the missing functionality that we need to provide trick play,
     * for example a negative playback rate.
     *
     * @private {shaka.media.PlayRateController}
     */
    this.playRateController_ = null;

    // We use the buffering observer and timer to track when we move from having
    // enough buffered content to not enough. They only exist when content has
    // been loaded and are not re-used between loads.
    /** @private {shaka.util.Timer} */
    this.bufferPoller_ = null;

    /** @private {shaka.media.BufferingObserver} */
    this.bufferObserver_ = null;

    /** @private {shaka.media.RegionTimeline} */
    this.regionTimeline_ = null;

    /** @private {shaka.util.CmcdManager} */
    this.cmcdManager_ = null;

    /** @private {shaka.util.CmsdManager} */
    this.cmsdManager_ = null;

    // This is the canvas element that will be used for rendering LCEVC
    // enhanced frames.
    /** @private {?HTMLCanvasElement} */
    this.lcevcCanvas_ = null;

    // This is the LCEVC Decoder object to decode LCEVC.
    /** @private {?shaka.lcevc.Dec} */
    this.lcevcDec_ = null;

    /** @private {shaka.media.QualityObserver} */
    this.qualityObserver_ = null;

    /** @private {shaka.media.StreamingEngine} */
    this.streamingEngine_ = null;

    /** @private {shaka.extern.ManifestParser} */
    this.parser_ = null;

    /** @private {?shaka.extern.ManifestParser.Factory} */
    this.parserFactory_ = null;

    /** @private {?shaka.extern.Manifest} */
    this.manifest_ = null;

    /** @private {?string} */
    this.assetUri_ = null;

    /** @private {?string} */
    this.mimeType_ = null;

    /** @private {?number} */
    this.startTime_ = null;

    /** @private {boolean} */
    this.fullyLoaded_ = false;

    /** @private {shaka.extern.AbrManager} */
    this.abrManager_ = null;

    /**
     * The factory that was used to create the abrManager_ instance.
     * @private {?shaka.extern.AbrManager.Factory}
     */
    this.abrManagerFactory_ = null;

    /**
     * Contains an ID for use with creating streams.  The manifest parser should
     * start with small IDs, so this starts with a large one.
     * @private {number}
     */
    this.nextExternalStreamId_ = 1e9;

    /** @private {!Array.<shaka.extern.Stream>} */
    this.externalSrcEqualsThumbnailsStreams_ = [];

    /** @private {number} */
    this.completionPercent_ = NaN;

    /** @private {?shaka.extern.PlayerConfiguration} */
    this.config_ = this.defaultConfig_();

    /** @private {?number} */
    this.currentTargetLatency_ = null;

    /** @private {number} */
    this.rebufferingCount_ = -1;

    /** @private {?number} */
    this.targetLatencyReached_ = null;

    /**
     * The TextDisplayerFactory that was last used to make a text displayer.
     * Stored so that we can tell if a new type of text displayer is desired.
     * @private {?shaka.extern.TextDisplayer.Factory}
     */
    this.lastTextFactory_;

    /** @private {shaka.extern.Resolution} */
    this.maxHwRes_ = {width: Infinity, height: Infinity};

    /** @private {!shaka.media.ManifestFilterer} */
    this.manifestFilterer_ = new shaka.media.ManifestFilterer(
        this.config_, this.maxHwRes_, null);

    /** @private {!Array.<shaka.media.PreloadManager>} */
    this.createdPreloadManagers_ = [];

    /** @private {shaka.util.Stats} */
    this.stats_ = null;

    /** @private {!shaka.media.AdaptationSetCriteria} */
    this.currentAdaptationSetCriteria_ =
        new shaka.media.PreferenceBasedCriteria(
            this.config_.preferredAudioLanguage,
            this.config_.preferredVariantRole,
            this.config_.preferredAudioChannelCount,
            this.config_.preferredVideoHdrLevel,
            this.config_.preferSpatialAudio,
            this.config_.preferredVideoLayout,
            this.config_.preferredAudioLabel,
            this.config_.preferredVideoLabel,
            this.config_.mediaSource.codecSwitchingStrategy,
            /* audioCodec= */ '');

    /** @private {string} */
    this.currentTextLanguage_ = this.config_.preferredTextLanguage;

    /** @private {string} */
    this.currentTextRole_ = this.config_.preferredTextRole;

    /** @private {boolean} */
    this.currentTextForced_ = this.config_.preferForcedSubs;

    /** @private {!Array.<function():(!Promise|undefined)>} */
    this.cleanupOnUnload_ = [];

    if (dependencyInjector) {
      dependencyInjector(this);
    }


    // Create the CMCD manager so client data can be attached to all requests
    this.cmcdManager_ = this.createCmcd_();

    this.cmsdManager_ = this.createCmsd_();

    this.networkingEngine_ = this.createNetworkingEngine();
    this.networkingEngine_.setForceHTTP(this.config_.streaming.forceHTTP);
    this.networkingEngine_.setForceHTTPS(this.config_.streaming.forceHTTPS);
    this.networkingEngine_.setMinBytesForProgressEvents(
        this.config_.streaming.minBytesForProgressEvents);

    /** @private {shaka.extern.IAdManager} */
    this.adManager_ = null;

    /** @private {?shaka.media.PreloadManager} */
    this.preloadDueAdManager_ = null;

    /** @private {HTMLMediaElement} */
    this.preloadDueAdManagerVideo_ = null;

    /** @private {boolean} */
    this.preloadDueAdManagerVideoEnded_ = false;

    /** @private {shaka.util.Timer} */
    this.preloadDueAdManagerTimer_ = new shaka.util.Timer(async () => {
      if (this.preloadDueAdManager_) {
        goog.asserts.assert(this.preloadDueAdManagerVideo_, 'Must have video');
        await this.attach(
            this.preloadDueAdManagerVideo_, /* initializeMediaSource= */ true);
        await this.load(this.preloadDueAdManager_);
        if (!this.preloadDueAdManagerVideoEnded_) {
          this.preloadDueAdManagerVideo_.play();
        } else {
          this.preloadDueAdManagerVideo_.pause();
        }
        this.preloadDueAdManager_ = null;
        this.preloadDueAdManagerVideoEnded_ = false;
      }
    });

    if (shaka.Player.adManagerFactory_) {
      this.adManager_ = shaka.Player.adManagerFactory_();
      this.adManager_.configure(this.config_.ads);

      // Note: we don't use shaka.ads.Utils.AD_CONTENT_PAUSE_REQUESTED to
      // avoid add a optional module in the player.
      this.adManagerEventManager_.listen(
          this.adManager_, 'ad-content-pause-requested', async (e) => {
            this.preloadDueAdManagerTimer_.stop();
            if (!this.preloadDueAdManager_) {
              this.preloadDueAdManagerVideo_ = this.video_;
              this.preloadDueAdManagerVideoEnded_ = this.video_.ended;
              const saveLivePosition = /** @type {boolean} */(
                e['saveLivePosition']) || false;
              this.preloadDueAdManager_ = await this.detachAndSavePreload(
                  /* keepAdManager= */ true, saveLivePosition);
            }
          });

      // Note: we don't use shaka.ads.Utils.AD_CONTENT_RESUME_REQUESTED to
      // avoid add a optional module in the player.
      this.adManagerEventManager_.listen(
          this.adManager_, 'ad-content-resume-requested', (e) => {
            const offset = /** @type {number} */(e['offset']) || 0;
            if (this.preloadDueAdManager_) {
              this.preloadDueAdManager_.setOffsetToStartTime(offset);
            }
            this.preloadDueAdManagerTimer_.tickAfter(0.1);
          });

      // Note: we don't use shaka.ads.Utils.AD_CONTENT_ATTACH_REQUESTED to
      // avoid add a optional module in the player.
      this.adManagerEventManager_.listen(
          this.adManager_, 'ad-content-attach-requested', async (e) => {
            if (!this.video_ && this.preloadDueAdManagerVideo_) {
              goog.asserts.assert(this.preloadDueAdManagerVideo_,
                  'Must have video');
              await this.attach(this.preloadDueAdManagerVideo_,
                  /* initializeMediaSource= */ true);
            }
          });
    }

    // If the browser comes back online after being offline, then try to play
    // again.
    this.globalEventManager_.listen(window, 'online', () => {
      this.restoreDisabledVariants_();
      this.retryStreaming();
    });

    /** @private {shaka.util.Timer} */
    this.checkVariantsTimer_ =
        new shaka.util.Timer(() => this.checkVariants_());

    /** @private {?shaka.media.PreloadManager} */
    this.preloadNextUrl_ = null;

    // Even though |attach| will start in later interpreter cycles, it should be
    // the LAST thing we do in the constructor because conceptually it relies on
    // player having been initialized.
    if (mediaElement) {
      shaka.Deprecate.deprecateFeature(5,
          'Player w/ mediaElement',
          'Please migrate from initializing Player with a mediaElement; ' +
          'use the attach method instead.');
      this.attach(mediaElement, /* initializeMediaSource= */ true);
    }

    /** @private {?shaka.extern.TextDisplayer} */
    this.textDisplayer_ = null;
  }

  /**
   * Create a shaka.lcevc.Dec object
   * @param {shaka.extern.LcevcConfiguration} config
   * @private
   */
  createLcevcDec_(config) {
    if (this.lcevcDec_ == null) {
      this.lcevcDec_ = new shaka.lcevc.Dec(
          /** @type {HTMLVideoElement} */ (this.video_),
          this.lcevcCanvas_,
          config,
      );
      if (this.mediaSourceEngine_) {
        this.mediaSourceEngine_.updateLcevcDec(this.lcevcDec_);
      }
    }
  }

  /**
   * Close a shaka.lcevc.Dec object if present and hide the canvas.
   * @private
   */
  closeLcevcDec_() {
    if (this.lcevcDec_ != null) {
      this.lcevcDec_.hideCanvas();
      this.lcevcDec_.release();
      this.lcevcDec_ = null;
    }
  }

  /**
   * Setup shaka.lcevc.Dec object
   * @param {?shaka.extern.PlayerConfiguration} config
   * @private
   */
  setupLcevc_(config) {
    if (config.lcevc.enabled) {
      this.closeLcevcDec_();
      this.createLcevcDec_(config.lcevc);
    } else {
      this.closeLcevcDec_();
    }
  }

  /**
   * @param {!shaka.util.FakeEvent.EventName} name
   * @param {Map.<string, Object>=} data
   * @return {!shaka.util.FakeEvent}
   * @private
   */
  static makeEvent_(name, data) {
    return new shaka.util.FakeEvent(name, data);
  }

  /**
   * After destruction, a Player object cannot be used again.
   *
   * @override
   * @export
   */
  async destroy() {
    // Make sure we only execute the destroy logic once.
    if (this.loadMode_ == shaka.Player.LoadMode.DESTROYED) {
      return;
    }

    // If LCEVC Decoder exists close it.
    this.closeLcevcDec_();

    const detachPromise = this.detach();

    // Mark as "dead". This should stop external-facing calls from changing our
    // internal state any more. This will stop calls to |attach|, |detach|, etc.
    // from interrupting our final move to the detached state.
    this.loadMode_ = shaka.Player.LoadMode.DESTROYED;

    await detachPromise;

    // A PreloadManager can only be used with the Player instance that created
    // it, so all PreloadManagers this Player has created are now useless.
    // Destroy any remaining managers now, to help prevent memory leaks.
    await this.destroyAllPreloads();

    // Tear-down the event managers to ensure handlers stop firing.
    if (this.globalEventManager_) {
      this.globalEventManager_.release();
      this.globalEventManager_ = null;
    }
    if (this.attachEventManager_) {
      this.attachEventManager_.release();
      this.attachEventManager_ = null;
    }
    if (this.loadEventManager_) {
      this.loadEventManager_.release();
      this.loadEventManager_ = null;
    }
    if (this.trickPlayEventManager_) {
      this.trickPlayEventManager_.release();
      this.trickPlayEventManager_ = null;
    }
    if (this.adManagerEventManager_) {
      this.adManagerEventManager_.release();
      this.adManagerEventManager_ = null;
    }

    this.abrManagerFactory_ = null;
    this.config_ = null;
    this.stats_ = null;
    this.videoContainer_ = null;
    this.cmcdManager_ = null;
    this.cmsdManager_ = null;

    if (this.networkingEngine_) {
      await this.networkingEngine_.destroy();
      this.networkingEngine_ = null;
    }

    if (this.abrManager_) {
      this.abrManager_.release();
      this.abrManager_ = null;
    }

    // FakeEventTarget implements IReleasable
    super.release();
  }

  /**
   * Registers a plugin callback that will be called with
   * <code>support()</code>.  The callback will return the value that will be
   * stored in the return value from <code>support()</code>.
   *
   * @param {string} name
   * @param {function():*} callback
   * @export
   */
  static registerSupportPlugin(name, callback) {
    shaka.Player.supportPlugins_[name] = callback;
  }

  /**
   * Set a factory to create an ad manager during player construction time.
   * This method needs to be called bafore instantiating the Player class.
   *
   * @param {!shaka.extern.IAdManager.Factory} factory
   * @export
   */
  static setAdManagerFactory(factory) {
    shaka.Player.adManagerFactory_ = factory;
  }

  /**
   * Return whether the browser provides basic support.  If this returns false,
   * Shaka Player cannot be used at all.  In this case, do not construct a
   * Player instance and do not use the library.
   *
   * @return {boolean}
   * @export
   */
  static isBrowserSupported() {
    if (!window.Promise) {
      shaka.log.alwaysWarn('A Promise implementation or polyfill is required');
    }

    // Basic features needed for the library to be usable.
    const basicSupport = !!window.Promise && !!window.Uint8Array &&
                         // eslint-disable-next-line no-restricted-syntax
                         !!Array.prototype.forEach;
    if (!basicSupport) {
      return false;
    }

    // We do not support IE
    if (shaka.util.Platform.isIE()) {
      return false;
    }

    const safariVersion = shaka.util.Platform.safariVersion();
    if (safariVersion && safariVersion < 9) {
      return false;
    }

    // DRM support is not strictly necessary, but the APIs at least need to be
    // there.  Our no-op DRM polyfill should handle that.
    // TODO(#1017): Consider making even DrmEngine optional.
    const drmSupport = shaka.util.DrmUtils.isBrowserSupported();
    if (!drmSupport) {
      return false;
    }

    // If we have MediaSource (MSE) support, we should be able to use Shaka.
    if (shaka.util.Platform.supportsMediaSource()) {
      return true;
    }

    // If we don't have MSE, we _may_ be able to use Shaka.  Look for native HLS
    // support, and call this platform usable if we have it.
    return shaka.util.Platform.supportsMediaType('application/x-mpegurl');
  }

  /**
   * Probes the browser to determine what features are supported.  This makes a
   * number of requests to EME/MSE/etc which may result in user prompts.  This
   * should only be used for diagnostics.
   *
   * <p>
   * NOTE: This may show a request to the user for permission.
   *
   * @see https://bit.ly/2ywccmH
   * @param {boolean=} promptsOkay
   * @return {!Promise.<shaka.extern.SupportType>}
   * @export
   */
  static async probeSupport(promptsOkay=true) {
    goog.asserts.assert(shaka.Player.isBrowserSupported(),
        'Must have basic support');
    let drm = {};
    if (promptsOkay) {
      drm = await shaka.media.DrmEngine.probeSupport();
    }
    const manifest = shaka.media.ManifestParser.probeSupport();
    const media = shaka.media.MediaSourceEngine.probeSupport();
    const hardwareResolution =
        await shaka.util.Platform.detectMaxHardwareResolution();

    /** @type {shaka.extern.SupportType} */
    const ret = {
      manifest,
      media,
      drm,
      hardwareResolution,
    };

    const plugins = shaka.Player.supportPlugins_;
    for (const name in plugins) {
      ret[name] = plugins[name]();
    }

    return ret;
  }

  /**
   * Makes a fires an event corresponding to entering a state of the loading
   * process.
   * @param {string} nodeName
   * @private
   */
  makeStateChangeEvent_(nodeName) {
    this.dispatchEvent(shaka.Player.makeEvent_(
        /* name= */ shaka.util.FakeEvent.EventName.OnStateChange,
        /* data= */ (new Map()).set('state', nodeName)));
  }

  /**
   * Attaches the player to a media element.
   * If the player was already attached to a media element, first detaches from
   * that media element.
   *
   * @param {!HTMLMediaElement} mediaElement
   * @param {boolean=} initializeMediaSource
   * @return {!Promise}
   * @export
   */
  async attach(mediaElement, initializeMediaSource = true) {
    // Do not allow the player to be used after |destroy| is called.
    if (this.loadMode_ == shaka.Player.LoadMode.DESTROYED) {
      throw this.createAbortLoadError_();
    }

    const noop = this.video_ && this.video_ == mediaElement;

    if (this.video_ && this.video_ != mediaElement) {
      await this.detach();
    }

    if (await this.atomicOperationAcquireMutex_('attach')) {
      return;
    }

    try {
      if (!noop) {
        this.makeStateChangeEvent_('attach');

        const onError = (error) => this.onVideoError_(error);
        this.attachEventManager_.listen(mediaElement, 'error', onError);
        this.video_ = mediaElement;
      }

      // Only initialize media source if the platform supports it.
      if (initializeMediaSource &&
          shaka.util.Platform.supportsMediaSource() &&
          !this.mediaSourceEngine_) {
        await this.initializeMediaSourceEngineInner_();
      }
    } catch (error) {
      await this.detach();
      throw error;
    } finally {
      this.mutex_.release();
    }
  }


  /**
   * Calling <code>attachCanvas</code> will tell the player to set canvas
   * element for LCEVC decoding.
   *
   * @param {HTMLCanvasElement} canvas
   * @export
   */
  attachCanvas(canvas) {
    this.lcevcCanvas_ = canvas;
  }

  /**
   * Detach the player from the current media element. Leaves the player in a
   * state where it cannot play media, until it has been attached to something
   * else.
   *
   * @param {boolean=} keepAdManager
   *
   * @return {!Promise}
   * @export
   */
  async detach(keepAdManager = false) {
    // Do not allow the player to be used after |destroy| is called.
    if (this.loadMode_ == shaka.Player.LoadMode.DESTROYED) {
      throw this.createAbortLoadError_();
    }

    await this.unload(/* initializeMediaSource= */ false, keepAdManager);

    if (await this.atomicOperationAcquireMutex_('detach')) {
      return;
    }

    try {
      // If we were going from "detached" to "detached" we wouldn't have
      // a media element to detach from.
      if (this.video_) {
        this.attachEventManager_.removeAll();
        this.video_ = null;
      }

      this.makeStateChangeEvent_('detach');

      if (this.adManager_ && !keepAdManager) {
        // The ad manager is specific to the video, so detach it too.
        this.adManager_.release();
      }
    } finally {
      this.mutex_.release();
    }
  }

  /**
   * Tries to acquire the mutex, and then returns if the operation should end
   * early due to someone else starting a mutex-acquiring operation.
   * Meant for operations that can't be interrupted midway through (e.g.
   * everything but load).
   * @param {string} mutexIdentifier
   * @return {!Promise.<boolean>} endEarly If false, the calling context will
   *   need to release the mutex.
   * @private
   */
  async atomicOperationAcquireMutex_(mutexIdentifier) {
    const operationId = ++this.operationId_;
    await this.mutex_.acquire(mutexIdentifier);
    if (operationId != this.operationId_) {
      this.mutex_.release();
      return true;
    }
    return false;
  }

  /**
   * Unloads the currently playing stream, if any.
   *
   * @param {boolean=} initializeMediaSource
   * @param {boolean=} keepAdManager
   * @return {!Promise}
   * @export
   */
  async unload(initializeMediaSource = true, keepAdManager = false) {
    // Set the load mode to unload right away so that all the public methods
    // will stop using the internal components. We need to make sure that we
    // are not overriding the destroyed state because we will unload when we are
    // destroying the player.
    if (this.loadMode_ != shaka.Player.LoadMode.DESTROYED) {
      this.loadMode_ = shaka.Player.LoadMode.NOT_LOADED;
    }

    if (await this.atomicOperationAcquireMutex_('unload')) {
      return;
    }

    try {
      this.fullyLoaded_ = false;
      this.makeStateChangeEvent_('unload');

      // If the platform does not support media source, we will never want to
      // initialize media source.
      if (initializeMediaSource && !shaka.util.Platform.supportsMediaSource()) {
        initializeMediaSource = false;
      }

      // If LCEVC Decoder exists close it.
      this.closeLcevcDec_();

      // Run any general cleanup tasks now.  This should be here at the top,
      // right after setting loadMode_, so that internal components still exist
      // as they did when the cleanup tasks were registered in the array.
      const cleanupTasks = this.cleanupOnUnload_.map((cb) => cb());
      this.cleanupOnUnload_ = [];
      await Promise.all(cleanupTasks);

      // Dispatch the unloading event.
      this.dispatchEvent(
          shaka.Player.makeEvent_(shaka.util.FakeEvent.EventName.Unloading));

      // Release the region timeline, which is created when parsing the
      // manifest.
      if (this.regionTimeline_) {
        this.regionTimeline_.release();
        this.regionTimeline_ = null;
      }

      // In most cases we should have a media element. The one exception would
      // be if there was an error and we, by chance, did not have a media
      // element.
      if (this.video_) {
        this.loadEventManager_.removeAll();
        this.trickPlayEventManager_.removeAll();
      }

      // Stop the variant checker timer
      this.checkVariantsTimer_.stop();

      // Some observers use some playback components, shutting down the
      // observers first ensures that they don't try to use the playback
      // components mid-destroy.
      if (this.playheadObservers_) {
        this.playheadObservers_.release();
        this.playheadObservers_ = null;
      }

      if (this.bufferPoller_) {
        this.bufferPoller_.stop();
        this.bufferPoller_ = null;
      }

      // Stop the parser early. Since it is at the start of the pipeline, it
      // should be start early to avoid is pushing new data downstream.
      if (this.parser_) {
        await this.parser_.stop();
        this.parser_ = null;
        this.parserFactory_ = null;
      }

      // Abr Manager will tell streaming engine what to do, so we need to stop
      // it before we destroy streaming engine. Unlike with the other
      // components, we do not release the instance, we will reuse it in later
      // loads.
      if (this.abrManager_) {
        await this.abrManager_.stop();
      }

      // Streaming engine will push new data to media source engine, so we need
      // to shut it down before destroy media source engine.
      if (this.streamingEngine_) {
        await this.streamingEngine_.destroy();
        this.streamingEngine_ = null;
      }

      if (this.playRateController_) {
        this.playRateController_.release();
        this.playRateController_ = null;
      }

      // Playhead is used by StreamingEngine, so we can't destroy this until
      // after StreamingEngine has stopped.
      if (this.playhead_) {
        this.playhead_.release();
        this.playhead_ = null;
      }

      // EME v0.1b requires the media element to clear the MediaKeys
      if (shaka.util.Platform.isMediaKeysPolyfilled('webkit') &&
          this.drmEngine_) {
        await this.drmEngine_.destroy();
        this.drmEngine_ = null;
      }

      // Media source engine holds onto the media element, and in order to
      // detach the media keys (with drm engine), we need to break the
      // connection between media source engine and the media element.
      if (this.mediaSourceEngine_) {
        await this.mediaSourceEngine_.destroy();
        this.mediaSourceEngine_ = null;
      }

      if (this.adManager_ && !keepAdManager) {
        this.adManager_.onAssetUnload();
      }

      if (this.preloadDueAdManager_ && !keepAdManager) {
        this.preloadDueAdManager_.destroy();
        this.preloadDueAdManager_ = null;
      }

      if (!keepAdManager) {
        this.preloadDueAdManagerTimer_.stop();
      }

      if (this.cmcdManager_) {
        this.cmcdManager_.reset();
      }

      if (this.cmsdManager_) {
        this.cmsdManager_.reset();
      }

      if (this.textDisplayer_) {
        await this.textDisplayer_.destroy();
        this.textDisplayer_ = null;
      }

      if (this.video_) {
        // Remove all track nodes
        shaka.util.Dom.removeAllChildren(this.video_);

        // In order to unload a media element, we need to remove the src
        // attribute and then load again. When we destroy media source engine,
        // this will be done for us, but for src=, we need to do it here.
        //
        // DrmEngine requires this to be done before we destroy DrmEngine
        // itself.
        if (this.video_.src) {
          this.video_.removeAttribute('src');
          this.video_.load();
        }
      }

      if (this.drmEngine_) {
        await this.drmEngine_.destroy();
        this.drmEngine_ = null;
      }

      if (this.preloadNextUrl_ &&
          this.assetUri_ != this.preloadNextUrl_.getAssetUri()) {
        if (!this.preloadNextUrl_.isDestroyed()) {
          this.preloadNextUrl_.destroy();
        }
        this.preloadNextUrl_ = null;
      }

      this.assetUri_ = null;
      this.mimeType_ = null;
      this.bufferObserver_ = null;

      if (this.manifest_) {
        for (const variant of this.manifest_.variants) {
          for (const stream of [variant.audio, variant.video]) {
            if (stream && stream.segmentIndex) {
              stream.segmentIndex.release();
            }
          }
        }
        for (const stream of this.manifest_.textStreams) {
          if (stream.segmentIndex) {
            stream.segmentIndex.release();
          }
        }
      }

      // On some devices, cached MediaKeySystemAccess objects may corrupt
      // after several playbacks, and they are not able anymore to properly
      // create MediaKeys objects. To prevent it, clear the cache after
      // each playback.
      if (this.config_.streaming.clearDecodingCache) {
        shaka.util.StreamUtils.clearDecodingConfigCache();
        shaka.util.DrmUtils.clearMediaKeySystemAccessMap();
      }

      this.manifest_ = null;
      this.stats_ = new shaka.util.Stats(); // Replace with a clean object.
      this.lastTextFactory_ = null;

      this.targetLatencyReached_ = null;
      this.currentTargetLatency_ = null;
      this.rebufferingCount_ = -1;

      this.externalSrcEqualsThumbnailsStreams_ = [];

      this.completionPercent_ = NaN;

      // Make sure that the app knows of the new buffering state.
      this.updateBufferState_();
    } finally {
      this.mutex_.release();
    }

    if (initializeMediaSource && shaka.util.Platform.supportsMediaSource() &&
        !this.mediaSourceEngine_ && this.video_) {
      await this.initializeMediaSourceEngineInner_();
    }
  }

  /**
   * Provides a way to update the stream start position during the media loading
   * process. Can for example be called from the <code>manifestparsed</code>
   * event handler to update the start position based on information in the
   * manifest.
   *
   * @param {number} startTime
   * @export
   */
  updateStartTime(startTime) {
    this.startTime_ = startTime;
  }

  /**
   * Loads a new stream.
   * If another stream was already playing, first unloads that stream.
   *
   * @param {string|shaka.media.PreloadManager} assetUriOrPreloader
   * @param {?number=} startTime
   *    When <code>startTime</code> is <code>null</code> or
   *    <code>undefined</code>, playback will start at the default start time (0
   *    for VOD and liveEdge for LIVE).
   * @param {?string=} mimeType
   * @return {!Promise}
   * @export
   */
  async load(assetUriOrPreloader, startTime = null, mimeType) {
    // Do not allow the player to be used after |destroy| is called.
    if (this.loadMode_ == shaka.Player.LoadMode.DESTROYED) {
      throw this.createAbortLoadError_();
    }

    /** @type {?shaka.media.PreloadManager} */
    let preloadManager = null;
    let assetUri = '';
    if (assetUriOrPreloader instanceof shaka.media.PreloadManager) {
      preloadManager = assetUriOrPreloader;
      assetUri = preloadManager.getAssetUri() || '';
    } else {
      assetUri = assetUriOrPreloader || '';
    }

    // Quickly acquire the mutex, so this will wait for other top-level
    // operations.
    await this.mutex_.acquire('load');
    this.mutex_.release();

    if (!this.video_) {
      throw new shaka.util.Error(
          shaka.util.Error.Severity.CRITICAL,
          shaka.util.Error.Category.PLAYER,
          shaka.util.Error.Code.NO_VIDEO_ELEMENT);
    }

    if (this.assetUri_) {
      // Note: This is used to avoid the destruction of the nextUrl
      // preloadManager that can be the current one.
      this.assetUri_ = assetUri;
      await this.unload(/* initializeMediaSource= */ false);
    }

    // Add a mechanism to detect if the load process has been interrupted by a
    // call to another top-level operation (unload, load, etc).
    const operationId = ++this.operationId_;
    const detectInterruption = async () => {
      if (this.operationId_ != operationId) {
        if (preloadManager) {
          await preloadManager.destroy();
        }
        throw this.createAbortLoadError_();
      }
    };

    /**
     * Wraps a given operation with mutex.acquire and mutex.release, along with
     * calls to detectInterruption, to catch any other top-level calls happening
     * while waiting for the mutex.
     * @param {function():!Promise} operation
     * @param {string} mutexIdentifier
     * @return {!Promise}
     */
    const mutexWrapOperation = async (operation, mutexIdentifier) => {
      try {
        await this.mutex_.acquire(mutexIdentifier);
        await detectInterruption();
        await operation();
        await detectInterruption();
        if (preloadManager && this.config_) {
          preloadManager.reconfigure(this.config_);
        }
      } finally {
        this.mutex_.release();
      }
    };

    try {
      if (startTime == null && preloadManager) {
        startTime = preloadManager.getStartTime();
      }
      this.startTime_ = startTime;
      this.fullyLoaded_ = false;

      // We dispatch the loading event when someone calls |load| because we want
      // to surface the user intent.
      this.dispatchEvent(shaka.Player.makeEvent_(
          shaka.util.FakeEvent.EventName.Loading));

      if (preloadManager) {
        mimeType = preloadManager.getMimeType();
      } else if (!mimeType) {
        await mutexWrapOperation(async () => {
          mimeType = await this.guessMimeType_(assetUri);
        }, 'guessMimeType_');
      }

      const wasPreloaded = !!preloadManager;
      if (!preloadManager) {
        // For simplicity, if an asset is NOT preloaded, start an internal
        // "preload" here without prefetch.
        // That way, both a preload and normal load can follow the same code
        // paths.
        // NOTE: await preloadInner_ can be outside the mutex because it should
        // not mutate "this".
        preloadManager = await this.preloadInner_(
            assetUri, startTime, mimeType, /* standardLoad= */ true);
        if (preloadManager) {
          preloadManager.markIsLoad();
          preloadManager.setEventHandoffTarget(this);
          this.stats_ = preloadManager.getStats();
          preloadManager.start();
          // Silence "uncaught error" warnings from this. Unless we are
          // interrupted, we will check the result of this process and respond
          // appropriately. If we are interrupted, we can ignore any error
          // there.
          preloadManager.waitForFinish().catch(() => {});
        } else {
          this.stats_ = new shaka.util.Stats();
        }
      } else {
        // Hook up events, so any events emitted by the preloadManager will
        // instead be emitted by the player.
        preloadManager.setEventHandoffTarget(this);
        this.stats_ = preloadManager.getStats();
      }
      // Now, if there is no preload manager, that means that this is a src=
      // asset.
      const shouldUseSrcEquals = !preloadManager;

      const startTimeOfLoad = Date.now() / 1000;

      // Stats are for a single playback/load session. Stats must be initialized
      // before we allow calls to |updateStateHistory|.
      this.stats_ =
          preloadManager ? preloadManager.getStats() : new shaka.util.Stats();

      this.assetUri_ = assetUri;
      this.mimeType_ = mimeType || null;

      if (shouldUseSrcEquals) {
        await mutexWrapOperation(async () => {
          goog.asserts.assert(mimeType, 'We should know the mimeType by now!');
          await this.initializeSrcEqualsDrmInner_(mimeType);
        }, 'initializeSrcEqualsDrmInner_');
        await mutexWrapOperation(async () => {
          goog.asserts.assert(mimeType, 'We should know the mimeType by now!');
          await this.srcEqualsInner_(startTimeOfLoad, mimeType);
        }, 'srcEqualsInner_');
      } else {
        // Wait for the manifest to be parsed.
        await mutexWrapOperation(async () => {
          await preloadManager.waitForManifest();
          // Retrieve the manifest. This is specifically put before the media
          // source engine is initialized, for the benefit of event handlers.
          this.parserFactory_ = preloadManager.getParserFactory();
          this.parser_ = preloadManager.receiveParser();
          this.manifest_ = preloadManager.getManifest();
        }, 'waitForFinish');

        if (!this.mediaSourceEngine_) {
          await mutexWrapOperation(async () => {
            await this.initializeMediaSourceEngineInner_();
          }, 'initializeMediaSourceEngineInner_');
        }

        // Wait for the preload manager to do all of the loading it can do.
        await mutexWrapOperation(async () => {
          await preloadManager.waitForFinish();
        }, 'waitForFinish');

        // Get manifest and associated values from preloader.
        this.config_ = preloadManager.getConfiguration();
        this.manifestFilterer_ = preloadManager.getManifestFilterer();
        if (this.parser_ && this.parser_.setMediaElement && this.video_) {
          this.parser_.setMediaElement(this.video_);
        }
        this.regionTimeline_ = preloadManager.receiveRegionTimeline();
        this.qualityObserver_ = preloadManager.getQualityObserver();
        const currentAdaptationSetCriteria =
            preloadManager.getCurrentAdaptationSetCriteria();
        if (currentAdaptationSetCriteria) {
          this.currentAdaptationSetCriteria_ = currentAdaptationSetCriteria;
        }
        if (wasPreloaded && this.video_ && this.video_.nodeName === 'AUDIO') {
          // Filter the variants to be audio-only after the fact.
          // As, when preloading, we don't know if we are going to be attached
          // to a video or audio element when we load, we have to do the auto
          // audio-only filtering here, post-facto.
          this.makeManifestAudioOnly_();
          // And continue to do so in the future.
          this.configure('manifest.disableVideo', true);
        }

        // Get drm engine from preloader, then finalize it.
        this.drmEngine_ = preloadManager.receiveDrmEngine();
        await mutexWrapOperation(async () => {
          await this.drmEngine_.attach(this.video_);
        }, 'drmEngine_.attach');

        // Also get the ABR manager, which has special logic related to being
        // received.
        const abrManagerFactory = preloadManager.getAbrManagerFactory();
        if (abrManagerFactory) {
          if (!this.abrManagerFactory_ ||
              this.abrManagerFactory_ != abrManagerFactory) {
            this.abrManager_ = preloadManager.receiveAbrManager();
            this.abrManagerFactory_ = preloadManager.getAbrManagerFactory();
            if (typeof this.abrManager_.setMediaElement != 'function') {
              shaka.Deprecate.deprecateFeature(5,
                  'AbrManager w/o setMediaElement',
                  'Please use an AbrManager with setMediaElement function.');
              this.abrManager_.setMediaElement = () => {};
            }
            if (typeof this.abrManager_.setCmsdManager != 'function') {
              shaka.Deprecate.deprecateFeature(5,
                  'AbrManager w/o setCmsdManager',
                  'Please use an AbrManager with setCmsdManager function.');
              this.abrManager_.setCmsdManager = () => {};
            }
            if (typeof this.abrManager_.trySuggestStreams != 'function') {
              shaka.Deprecate.deprecateFeature(5,
                  'AbrManager w/o trySuggestStreams',
                  'Please use an AbrManager with trySuggestStreams function.');
              this.abrManager_.trySuggestStreams = () => {};
            }
          }
        }

        // Load the asset.
        const segmentPrefetchById =
              preloadManager.receiveSegmentPrefetchesById();
        const prefetchedVariant = preloadManager.getPrefetchedVariant();
        await mutexWrapOperation(async () => {
          await this.loadInner_(
              startTimeOfLoad, prefetchedVariant, segmentPrefetchById);
        }, 'loadInner_');
        preloadManager.stopQueuingLatePhaseQueuedOperations();

        if (this.mimeType_ && shaka.util.Platform.isSafari() &&
            shaka.util.MimeUtils.isHlsType(this.mimeType_)) {
          this.mediaSourceEngine_.addSecondarySource(
              this.assetUri_, this.mimeType_);
        }
      }
      this.dispatchEvent(shaka.Player.makeEvent_(
          shaka.util.FakeEvent.EventName.Loaded));
    } catch (error) {
      if (error && error.code != shaka.util.Error.Code.LOAD_INTERRUPTED) {
        await this.unload(/* initializeMediaSource= */ false);
      }
      throw error;
    } finally {
      if (preloadManager) {
        // This will cause any resources that were generated but not used to be
        // properly destroyed or released.
        await preloadManager.destroy();
      }
      this.preloadNextUrl_ = null;
    }
  }

  /**
   * Modifies the current manifest so that it is audio-only.
   * @private
   */
  makeManifestAudioOnly_() {
    for (const variant of this.manifest_.variants) {
      if (variant.video) {
        variant.video.closeSegmentIndex();
        variant.video = null;
      }
      if (variant.audio && variant.audio.bandwidth) {
        variant.bandwidth = variant.audio.bandwidth;
      } else {
        variant.bandwidth = 0;
      }
    }
    this.manifest_.variants = this.manifest_.variants.filter((v) => {
      return v.audio;
    });
  }

  /**
   * Unloads the currently playing stream, if any, and returns a PreloadManager
   * that contains the loaded manifest of that asset, if any.
   * Allows for the asset to be re-loaded by this player faster, in the future.
   * When in src= mode, this unloads but does not make a PreloadManager.
   *
   * @param {boolean=} initializeMediaSource
   * @param {boolean=} keepAdManager
   * @return {!Promise.<?shaka.media.PreloadManager>}
   * @export
   */
  async unloadAndSavePreload(
      initializeMediaSource = true, keepAdManager = false) {
    const preloadManager = await this.savePreload_();
    await this.unload(initializeMediaSource, keepAdManager);
    return preloadManager;
  }

  /**
   * Detach the player from the current media element, if any, and returns a
   * PreloadManager that contains the loaded manifest of that asset, if any.
   * Allows for the asset to be re-loaded by this player faster, in the future.
   * When in src= mode, this detach but does not make a PreloadManager.
   * Leaves the player in a state where it cannot play media, until it has been
   * attached to something else.
   *
   * @param {boolean=} keepAdManager
   * @param {boolean=} saveLivePosition
   * @return {!Promise.<?shaka.media.PreloadManager>}
   * @export
   */
  async detachAndSavePreload(keepAdManager = false, saveLivePosition = false) {
    const preloadManager = await this.savePreload_(saveLivePosition);
    await this.detach(keepAdManager);
    return preloadManager;
  }

  /**
   * @param {boolean=} saveLivePosition
   * @return {!Promise.<?shaka.media.PreloadManager>}
   * @private
   */
  async savePreload_(saveLivePosition = false) {
    let preloadManager = null;
    if (this.manifest_ && this.parser_ && this.parserFactory_ &&
        this.assetUri_) {
      let startTime = this.video_.currentTime;
      if (this.isLive() && !saveLivePosition) {
        startTime = null;
      }
      // We have enough information to make a PreloadManager!
      preloadManager = await this.makePreloadManager_(
          this.assetUri_,
          startTime,
          this.mimeType_,
          /* allowPrefetch= */ true,
          /* disableVideo= */ false,
          /* allowMakeAbrManager= */ false);
      this.createdPreloadManagers_.push(preloadManager);
      if (this.parser_ && this.parser_.setMediaElement) {
        this.parser_.setMediaElement(/* mediaElement= */ null);
      }
      preloadManager.attachManifest(
          this.manifest_, this.parser_, this.parserFactory_);
      preloadManager.attachAbrManager(
          this.abrManager_, this.abrManagerFactory_);
      preloadManager.attachAdaptationSetCriteria(
          this.currentAdaptationSetCriteria_);
      preloadManager.start();
      // Null the manifest and manifestParser, so that they won't be shut down
      // during unload and will continue to live inside the preloadManager.
      this.manifest_ = null;
      this.parser_ = null;
      this.parserFactory_ = null;
      // Null the abrManager and abrManagerFactory, so that they won't be shut
      // down during unload and will continue to live inside the preloadManager.
      this.abrManager_ = null;
      this.abrManagerFactory_ = null;
    }
    return preloadManager;
  }

  /**
   * Starts to preload a given asset, and returns a PreloadManager object that
   * represents that preloading process.
   * The PreloadManager will load the manifest for that asset, as well as the
   * initialization segment. It will not preload anything more than that;
   * this feature is intended for reducing start-time latency, not for fully
   * downloading assets before playing them (for that, use
   * |shaka.offline.Storage|).
   * You can pass that PreloadManager object in to the |load| method on this
   * Player instance to finish loading that particular asset, or you can call
   * the |destroy| method on the manager if the preload is no longer necessary.
   * If this returns null rather than a PreloadManager, that indicates that the
   * asset must be played with src=, which cannot be preloaded.
   *
   * @param {string} assetUri
   * @param {?number=} startTime
   *    When <code>startTime</code> is <code>null</code> or
   *    <code>undefined</code>, playback will start at the default start time (0
   *    for VOD and liveEdge for LIVE).
   * @param {?string=} mimeType
   * @return {!Promise.<?shaka.media.PreloadManager>}
   * @export
   */
  async preload(assetUri, startTime = null, mimeType) {
    const preloadManager = await this.preloadInner_(
        assetUri, startTime, mimeType);
    if (!preloadManager) {
      this.onError_(new shaka.util.Error(
          shaka.util.Error.Severity.CRITICAL,
          shaka.util.Error.Category.PLAYER,
          shaka.util.Error.Code.SRC_EQUALS_PRELOAD_NOT_SUPPORTED));
    } else {
      preloadManager.start();
    }
    return preloadManager;
  }

  /**
   * Calls |destroy| on each PreloadManager object this player has created.
   * @export
   */
  async destroyAllPreloads() {
    const preloadManagerDestroys = [];
    for (const preloadManager of this.createdPreloadManagers_) {
      if (!preloadManager.isDestroyed()) {
        preloadManagerDestroys.push(preloadManager.destroy());
      }
    }
    this.createdPreloadManagers_ = [];
    await Promise.all(preloadManagerDestroys);
  }

  /**
   * @param {string} assetUri
   * @param {?number} startTime
   * @param {?string=} mimeType
   * @param {boolean=} standardLoad
   * @return {!Promise.<?shaka.media.PreloadManager>}
   * @private
   */
  async preloadInner_(assetUri, startTime, mimeType, standardLoad = false) {
    goog.asserts.assert(this.networkingEngine_, 'Should have a net engine!');
    goog.asserts.assert(this.config_, 'Config must not be null!');
    if (!mimeType) {
      mimeType = await this.guessMimeType_(assetUri);
    }
    const shouldUseSrcEquals = this.shouldUseSrcEquals_(assetUri, mimeType);
    if (shouldUseSrcEquals) {
      // We cannot preload src= content.
      return null;
    }
    let disableVideo = false;
    let allowMakeAbrManager = true;
    if (standardLoad) {
      if (this.abrManager_ &&
          this.abrManagerFactory_ == this.config_.abrFactory) {
        // If there's already an abr manager, don't make a new abr manager at
        // all.
        // In standardLoad mode, the abr manager isn't used for anything anyway,
        // so it should only be created to create an abr manager for the player
        // to use... which is unnecessary if we already have one of the right
        // type.
        allowMakeAbrManager = false;
      }
      if (this.video_ && this.video_.nodeName === 'AUDIO') {
        disableVideo = true;
      }
    }
    let preloadManagerPromise = this.makePreloadManager_(
        assetUri, startTime, mimeType || null,
        /* allowPrefetch= */ !standardLoad, disableVideo, allowMakeAbrManager);
    if (!standardLoad) {
      // We only need to track the PreloadManager if it is not part of a
      // standard load. If it is, the load() method will handle destroying it.
      // Adding a standard load PreloadManager to the createdPreloadManagers_
      // array runs the risk that the user will call destroyAllPreloads and
      // destroy that PreloadManager mid-load.
      preloadManagerPromise = preloadManagerPromise.then((preloadManager) => {
        this.createdPreloadManagers_.push(preloadManager);
        return preloadManager;
      });
    } else {
      preloadManagerPromise = preloadManagerPromise.then((preloadManager) => {
        preloadManager.markIsLoad();
        return preloadManager;
      });
    }
    return preloadManagerPromise;
  }

  /**
   * @param {string} assetUri
   * @param {?number} startTime
   * @param {?string} mimeType
   * @param {boolean=} allowPrefetch
   * @param {boolean=} disableVideo
   * @param {boolean=} allowMakeAbrManager
   * @return {!Promise.<!shaka.media.PreloadManager>}
   * @private
   */
  async makePreloadManager_(assetUri, startTime, mimeType,
      allowPrefetch = true, disableVideo = false, allowMakeAbrManager = true) {
    goog.asserts.assert(this.networkingEngine_, 'Must have net engine');
    /** @type {?shaka.media.PreloadManager} */
    let preloadManager = null;

    const config = shaka.util.ObjectUtils.cloneObject(this.config_);
    if (disableVideo) {
      config.manifest.disableVideo = true;
    }

    const getPreloadManager = () => {
      goog.asserts.assert(preloadManager, 'Must have preload manager');
      if (preloadManager.hasBeenAttached() && preloadManager.isDestroyed()) {
        return null;
      }
      return preloadManager;
    };

    const getConfig = () => {
      if (getPreloadManager()) {
        return getPreloadManager().getConfiguration();
      } else {
        return this.config_;
      }
    };

    const setConfig = (name, value) => {
      if (getPreloadManager()) {
        preloadManager.configure(name, value);
      } else {
        this.configure(name, value);
      }
    };

    // Avoid having to detect the resolution again if it has already been
    // detected or set
    if (this.maxHwRes_.width == Infinity &&
        this.maxHwRes_.height == Infinity) {
      const maxResolution =
          await shaka.util.Platform.detectMaxHardwareResolution();
      this.maxHwRes_.width = maxResolution.width;
      this.maxHwRes_.height = maxResolution.height;
    }
    const manifestFilterer = new shaka.media.ManifestFilterer(
        config, this.maxHwRes_, null);
    const manifestPlayerInterface = {
      networkingEngine: this.networkingEngine_,
      filter: async (manifest) => {
        const tracksChanged = await manifestFilterer.filterManifest(manifest);
        if (tracksChanged) {
          // Delay the 'trackschanged' event so StreamingEngine has time to
          // absorb the changes before the user tries to query it.
          const event = shaka.Player.makeEvent_(
              shaka.util.FakeEvent.EventName.TracksChanged);
          await Promise.resolve();
          preloadManager.dispatchEvent(event);
        }
      },
      makeTextStreamsForClosedCaptions: (manifest) => {
        return this.makeTextStreamsForClosedCaptions_(manifest);
      },

      // Called when the parser finds a timeline region. This can be called
      // before we start playback or during playback (live/in-progress
      // manifest).
      onTimelineRegionAdded: (region) => {
        preloadManager.getRegionTimeline().addRegion(region);
      },

      onEvent: (event) => preloadManager.dispatchEvent(event),
      onError: (error) => preloadManager.onError(error),
      isLowLatencyMode: () => getConfig().streaming.lowLatencyMode,
      isAutoLowLatencyMode: () => getConfig().streaming.autoLowLatencyMode,
      enableLowLatencyMode: () => {
        setConfig('streaming.lowLatencyMode', true);
      },
      updateDuration: () => {
        if (this.streamingEngine_ && preloadManager.hasBeenAttached()) {
          this.streamingEngine_.updateDuration();
        }
      },
      newDrmInfo: (stream) => {
        // We may need to create new sessions for any new init data.
        const drmEngine = preloadManager.getDrmEngine();
        const currentDrmInfo = drmEngine ? drmEngine.getDrmInfo() : null;
        // DrmEngine.newInitData() requires mediaKeys to be available.
        if (currentDrmInfo && drmEngine.getMediaKeys()) {
          manifestFilterer.processDrmInfos(currentDrmInfo.keySystem, stream);
        }
      },
      onManifestUpdated: () => {
        const eventName = shaka.util.FakeEvent.EventName.ManifestUpdated;
        const data = (new Map()).set('isLive', this.isLive());
        preloadManager.dispatchEvent(shaka.Player.makeEvent_(eventName, data));

        preloadManager.addQueuedOperation(false, () => {
          if (this.adManager_) {
            this.adManager_.onManifestUpdated(this.isLive());
          }
        });
      },
      getBandwidthEstimate: () => this.abrManager_.getBandwidthEstimate(),
      onMetadata: (type, startTime, endTime, values) => {
        let metadataType = type;
        if (type == 'com.apple.hls.interstitial') {
          metadataType = 'com.apple.quicktime.HLS';
          /** @type {shaka.extern.HLSInterstitial} */
          const interstitial = {
            startTime,
            endTime,
            values,
          };
          if (this.adManager_) {
            goog.asserts.assert(this.video_, 'Must have video');
            this.adManager_.onHLSInterstitialMetadata(
                this, this.video_, interstitial);
          }
        }
        for (const payload of values) {
          if (payload.name == 'ID') {
            continue;
          }
          preloadManager.addQueuedOperation(false, () => {
            this.dispatchMetadataEvent_(
                startTime, endTime, metadataType, payload);
          });
        }
      },
      disableStream: (stream) => this.disableStream(
          stream, this.config_.streaming.maxDisabledTime),
      addFont: (name, url) => this.addFont(name, url),
    };
    const regionTimeline =
        new shaka.media.RegionTimeline(() => this.seekRange());
    regionTimeline.addEventListener('regionadd', (event) => {
      /** @type {shaka.extern.TimelineRegionInfo} */
      const region = event['region'];
      this.onRegionEvent_(
          shaka.util.FakeEvent.EventName.TimelineRegionAdded, region,
          preloadManager);

      preloadManager.addQueuedOperation(false, () => {
        if (this.adManager_) {
          this.adManager_.onDashTimedMetadata(region);
          goog.asserts.assert(this.video_, 'Must have video');
          this.adManager_.onDASHInterstitialMetadata(
              this, this.video_, region);
        }
      });
    });
    let qualityObserver = null;
    if (config.streaming.observeQualityChanges) {
      qualityObserver = new shaka.media.QualityObserver(
          () => this.getBufferedInfo());

      qualityObserver.addEventListener('qualitychange', (event) => {
        /** @type {shaka.extern.MediaQualityInfo} */
        const mediaQualityInfo = event['quality'];
        /** @type {number} */
        const position = event['position'];
        this.onMediaQualityChange_(mediaQualityInfo, position);
      });

      qualityObserver.addEventListener('audiotrackchange', (event) => {
        /** @type {shaka.extern.MediaQualityInfo} */
        const mediaQualityInfo = event['quality'];
        /** @type {number} */
        const position = event['position'];
        this.onMediaQualityChange_(mediaQualityInfo, position,
            /* audioTrackChanged= */ true);
      });
    }
    let firstEvent = true;
    const drmPlayerInterface = {
      netEngine: this.networkingEngine_,
      onError: (e) => preloadManager.onError(e),
      onKeyStatus: (map) => {
        preloadManager.addQueuedOperation(true, () => {
          this.onKeyStatus_(map);
        });
      },
      onExpirationUpdated: (id, expiration) => {
        const event = shaka.Player.makeEvent_(
            shaka.util.FakeEvent.EventName.ExpirationUpdated);
        preloadManager.dispatchEvent(event);
        const parser = preloadManager.getParser();
        if (parser && parser.onExpirationUpdated) {
          parser.onExpirationUpdated(id, expiration);
        }
      },
      onEvent: (e) => {
        preloadManager.dispatchEvent(e);
        if (e.type == shaka.util.FakeEvent.EventName.DrmSessionUpdate &&
            firstEvent) {
          firstEvent = false;
          const now = Date.now() / 1000;
          const delta = now - preloadManager.getStartTimeOfDRM();
          const stats = this.stats_ || preloadManager.getStats();
          stats.setDrmTime(delta);
          // LCEVC data by itself is not encrypted in DRM protected streams
          // and can therefore be accessed and decoded as normal. However,
          // the LCEVC decoder needs access to the VideoElement output in
          // order to apply the enhancement. In DRM contexts where the
          // browser CDM restricts access from our decoder, the enhancement
          // cannot be applied and therefore the LCEVC output canvas is
          // hidden accordingly.
          if (this.lcevcDec_) {
            this.lcevcDec_.hideCanvas();
          }
        }
      },
    };

    // Sadly, as the network engine creation code must be replaceable by tests,
    // it cannot be made and use the utilities defined in this function.
    const networkingEngine = this.createNetworkingEngine(getPreloadManager);
    this.networkingEngine_.copyFiltersInto(networkingEngine);

    /** @return {!shaka.media.DrmEngine} */
    const createDrmEngine = () => {
      return this.createDrmEngine(drmPlayerInterface);
    };
    /** @type {!shaka.media.PreloadManager.PlayerInterface} */
    const playerInterface = {
      config,
      manifestPlayerInterface,
      regionTimeline,
      qualityObserver,
      createDrmEngine,
      manifestFilterer,
      networkingEngine,
      allowPrefetch,
      allowMakeAbrManager,
    };
    preloadManager = new shaka.media.PreloadManager(
        assetUri, mimeType, startTime, playerInterface);
    return preloadManager;
  }

  /**
   * Determines the mimeType of the given asset, if we are not told that inside
   * the loading process.
   *
   * @param {string} assetUri
   * @return {!Promise.<?string>} mimeType
   * @private
   */
  async guessMimeType_(assetUri) {
    // If no MIME type is provided, and we can't base it on extension, make a
    // HEAD request to determine it.
    goog.asserts.assert(this.networkingEngine_, 'Should have a net engine!');
    const retryParams = this.config_.manifest.retryParameters;
    let mimeType = await shaka.net.NetworkingUtils.getMimeType(
        assetUri, this.networkingEngine_, retryParams);
    if (mimeType == 'application/x-mpegurl' && shaka.util.Platform.isApple()) {
      mimeType = 'application/vnd.apple.mpegurl';
    }
    return mimeType;
  }

  /**
   * Determines if we should use src equals, based on the the mimeType (if
   * known), the URI, and platform information.
   *
   * @param {string} assetUri
   * @param {?string=} mimeType
   * @return {boolean}
   *    |true| if the content should be loaded with src=, |false| if the content
   *    should be loaded with MediaSource.
   * @private
   */
  shouldUseSrcEquals_(assetUri, mimeType) {
    const Platform = shaka.util.Platform;
    const MimeUtils = shaka.util.MimeUtils;

    // If we are using a platform that does not support media source, we will
    // fall back to src= to handle all playback.
    if (!Platform.supportsMediaSource()) {
      return true;
    }

    if (mimeType) {
      // If we have a MIME type, check if the browser can play it natively.
      // This will cover both single files and native HLS.
      const mediaElement = this.video_ || Platform.anyMediaElement();
      const canPlayNatively = mediaElement.canPlayType(mimeType) != '';

      // If we can't play natively, then src= isn't an option.
      if (!canPlayNatively) {
        return false;
      }

      const canPlayMediaSource =
          shaka.media.ManifestParser.isSupported(mimeType);

      // If MediaSource isn't an option, the native option is our only chance.
      if (!canPlayMediaSource) {
        return true;
      }

      // If we land here, both are feasible.
      goog.asserts.assert(canPlayNatively && canPlayMediaSource,
          'Both native and MSE playback should be possible!');

      // We would prefer MediaSource in some cases, and src= in others.  For
      // example, Android has native HLS, but we'd prefer our own MediaSource
      // version there.
      if (MimeUtils.isHlsType(mimeType)) {
        // Native FairPlay HLS can be preferred on Apple platfforms.
        if (Platform.isApple() &&
            (this.config_.drm.servers['com.apple.fps'] ||
            this.config_.drm.servers['com.apple.fps.1_0'])) {
          return this.config_.streaming.useNativeHlsForFairPlay;
        }

        // Native HLS can be preferred on any platform via this flag:
        return this.config_.streaming.preferNativeHls;
      }

      // In all other cases, we prefer MediaSource.
      return false;
    }

    // Unless there are good reasons to use src= (single-file playback or native
    // HLS), we prefer MediaSource.  So the final return value for choosing src=
    // is false.
    return false;
  }

  /**
   * @private
   */
  createTextDisplayer_() {
    // When changing text visibility we need to update both the text displayer
    // and streaming engine because we don't always stream text. To ensure
    // that the text displayer and streaming engine are always in sync, wait
    // until they are both initialized before setting the initial value.
    const textDisplayerFactory = this.config_.textDisplayFactory;
    if (textDisplayerFactory === this.lastTextFactory_) {
      return;
    }
    this.textDisplayer_ = textDisplayerFactory();
    if (this.textDisplayer_.configure) {
      this.textDisplayer_.configure(this.config_.textDisplayer);
    } else {
      shaka.Deprecate.deprecateFeature(5,
          'Text displayer w/ configure',
          'Text displayer should have a "configure" method!');
    }
    this.lastTextFactory_ = textDisplayerFactory;
    this.textDisplayer_.setTextVisibility(this.isTextVisible_);
  }

  /**
   * Initializes the media source engine.
   *
   * @return {!Promise}
   * @private
   */
  async initializeMediaSourceEngineInner_() {
    goog.asserts.assert(
        shaka.util.Platform.supportsMediaSource(),
        'We should not be initializing media source on a platform that ' +
            'does not support media source.');
    goog.asserts.assert(
        this.video_,
        'We should have a media element when initializing media source.');
    goog.asserts.assert(
        this.mediaSourceEngine_ == null,
        'We should not have a media source engine yet.');

    this.makeStateChangeEvent_('media-source');

    // Remove children if we had any, i.e. from previously used src= mode.
    this.video_.removeAttribute('src');
    shaka.util.Dom.removeAllChildren(this.video_);

    this.createTextDisplayer_();
    goog.asserts.assert(this.textDisplayer_,
        'Text displayer should be created already');
    const mediaSourceEngine = this.createMediaSourceEngine(
        this.video_,
        this.textDisplayer_,
        {
          getKeySystem: () => this.keySystem(),
          onMetadata: (metadata, offset, endTime) => {
            this.processTimedMetadataMediaSrc_(metadata, offset, endTime);
          },
          onEvent: (event) => this.dispatchEvent(event),
          onManifestUpdate: () => this.onManifestUpdate_(),
        },
        this.lcevcDec_);
    mediaSourceEngine.configure(this.config_.mediaSource);
    const {segmentRelativeVttTiming} = this.config_.manifest;
    mediaSourceEngine.setSegmentRelativeVttTiming(segmentRelativeVttTiming);

    // Wait for media source engine to finish opening. This promise should
    // NEVER be rejected as per the media source engine implementation.
    await mediaSourceEngine.open();

    // Wait until it is ready to actually store the reference.
    this.mediaSourceEngine_ = mediaSourceEngine;
  }

  /**
   * Adds the basic media listeners
   *
   * @param {HTMLMediaElement} mediaElement
   * @param {number} startTimeOfLoad
   * @private
   */
  addBasicMediaListeners_(mediaElement, startTimeOfLoad) {
    const updateStateHistory = () => this.updateStateHistory_();
    const onRateChange = () => this.onRateChange_();
    this.loadEventManager_.listen(mediaElement, 'playing', updateStateHistory);
    this.loadEventManager_.listen(mediaElement, 'pause', updateStateHistory);
    this.loadEventManager_.listen(mediaElement, 'ended', updateStateHistory);
    this.loadEventManager_.listen(mediaElement, 'ratechange', onRateChange);
    if (mediaElement.remote) {
      this.loadEventManager_.listen(mediaElement.remote, 'connect',
          () => this.onTracksChanged_());
      this.loadEventManager_.listen(mediaElement.remote, 'connecting',
          () => this.onTracksChanged_());
      this.loadEventManager_.listen(mediaElement.remote, 'disconnect',
          async () => {
            if (this.streamingEngine_ &&
                mediaElement.remote.state == 'disconnected') {
              await this.streamingEngine_.resetMediaSource();
            }
            this.onTracksChanged_();
          });
    }
    if (mediaElement.audioTracks) {
      this.loadEventManager_.listen(mediaElement.audioTracks, 'addtrack',
          () => this.onTracksChanged_());
      this.loadEventManager_.listen(mediaElement.audioTracks, 'removetrack',
          () => this.onTracksChanged_());
      this.loadEventManager_.listen(mediaElement.audioTracks, 'change',
          () => this.onTracksChanged_());
    }

    if (mediaElement.textTracks) {
      this.loadEventManager_.listen(
          mediaElement.textTracks, 'addtrack', (e) => {
            const trackEvent = /** @type {!TrackEvent} */(e);
            if (trackEvent.track) {
              const track = trackEvent.track;
              goog.asserts.assert(
                  track instanceof TextTrack, 'Wrong track type!');

              switch (track.kind) {
                case 'metadata':
                  this.processTimedMetadataSrcEqls_(track);
                  break;

                case 'chapters':
                  this.activateChaptersTrack_(track);
                  break;

                default:
                  this.onTracksChanged_();
                  break;
              }
            }
          });
      this.loadEventManager_.listen(mediaElement.textTracks, 'removetrack',
          () => this.onTracksChanged_());
      this.loadEventManager_.listen(mediaElement.textTracks, 'change',
          () => this.onTracksChanged_());
    }

    // Wait for the 'loadedmetadata' event to measure load() latency, but only
    // if preload is set in a way that would result in this event firing
    // automatically.
    // See https://github.com/shaka-project/shaka-player/issues/2483
    if (mediaElement.preload != 'none') {
      this.loadEventManager_.listenOnce(
          mediaElement, 'loadedmetadata', () => {
            const now = Date.now() / 1000;
            const delta = now - startTimeOfLoad;
            this.stats_.setLoadLatency(delta);
          });
    }
  }

  /**
   * Starts loading the content described by the parsed manifest.
   *
   * @param {number} startTimeOfLoad
   * @param {?shaka.extern.Variant} prefetchedVariant
   * @param {!Map.<number, shaka.media.SegmentPrefetch>} segmentPrefetchById
   * @return {!Promise}
   * @private
   */
  async loadInner_(startTimeOfLoad, prefetchedVariant, segmentPrefetchById) {
    goog.asserts.assert(
        this.video_, 'We should have a media element by now.');
    goog.asserts.assert(
        this.manifest_, 'The manifest should already be parsed.');
    goog.asserts.assert(
        this.assetUri_, 'We should have an asset uri by now.');
    goog.asserts.assert(
        this.abrManager_, 'We should have an abr manager by now.');

    this.makeStateChangeEvent_('load');

    const mediaElement = this.video_;
    this.playRateController_ = new shaka.media.PlayRateController({
      getRate: () => mediaElement.playbackRate,
      getDefaultRate: () => mediaElement.defaultPlaybackRate,
      setRate: (rate) => { mediaElement.playbackRate = rate; },
      movePlayhead: (delta) => { mediaElement.currentTime += delta; },
    });

<<<<<<< HEAD
    if (this.cmcdManager_) {
      if (mediaElement.autoplay && mediaElement.muted) {
        this.cmcdManager_.setPlaybackPlay(startTimeOfLoad * 1000);
      } else {
        const onPlaybackPlay = () => this.cmcdManager_.onPlaybackPlay();
        this.loadEventManager_.listenOnce(
            mediaElement, 'play', onPlaybackPlay);
      }

      const onPlaybackPlaying = () => this.cmcdManager_.onPlaybackPlaying();
      this.loadEventManager_.listenOnce(
          mediaElement, 'playing', onPlaybackPlaying);
    }

    const updateStateHistory = () => this.updateStateHistory_();
    const onRateChange = () => this.onRateChange_();
    this.loadEventManager_.listen(
        mediaElement, 'playing', updateStateHistory);
    this.loadEventManager_.listen(mediaElement, 'pause', updateStateHistory);
    this.loadEventManager_.listen(mediaElement, 'ended', updateStateHistory);
    this.loadEventManager_.listen(mediaElement, 'ratechange', onRateChange);
=======
    // Add all media element listeners.
    this.addBasicMediaListeners_(mediaElement, startTimeOfLoad);
>>>>>>> 5eb5b390

    // Check the status of the LCEVC Dec Object. Reset, create, or close
    // depending on the config.
    this.setupLcevc_(this.config_);

    this.currentTextLanguage_ = this.config_.preferredTextLanguage;
    this.currentTextRole_ = this.config_.preferredTextRole;
    this.currentTextForced_ = this.config_.preferForcedSubs;

    shaka.Player.applyPlayRange_(this.manifest_.presentationTimeline,
        this.config_.playRangeStart,
        this.config_.playRangeEnd);

    this.abrManager_.init((variant, clearBuffer, safeMargin) => {
      return this.switch_(variant, clearBuffer, safeMargin);
    });
    this.abrManager_.setMediaElement(mediaElement);
    this.abrManager_.setCmsdManager(this.cmsdManager_);

    this.streamingEngine_ = this.createStreamingEngine();
    this.streamingEngine_.configure(this.config_.streaming);

    // Set the load mode to "loaded with media source" as late as possible so
    // that public methods won't try to access internal components until
    // they're all initialized. We MUST switch to loaded before calling
    // "streaming" so that they can access internal information.
    this.loadMode_ = shaka.Player.LoadMode.MEDIA_SOURCE;

    // The event must be fired after we filter by restrictions but before the
    // active stream is picked to allow those listening for the "streaming"
    // event to make changes before streaming starts.
    this.dispatchEvent(shaka.Player.makeEvent_(
        shaka.util.FakeEvent.EventName.Streaming));

    // Pick the initial streams to play.
    // Unless the user has already picked a variant, anyway, by calling
    // selectVariantTrack before this loading stage.
    let initialVariant = prefetchedVariant;
    let toLazyLoad;
    let activeVariant;
    do {
      activeVariant = this.streamingEngine_.getCurrentVariant();
      if (!activeVariant && !initialVariant) {
        initialVariant = this.chooseVariant_();
        goog.asserts.assert(initialVariant, 'Must choose an initial variant!');
      }

      // Lazy-load the stream, so we will have enough info to make the playhead.
      const createSegmentIndexPromises = [];
      toLazyLoad = activeVariant || initialVariant;
      for (const stream of [toLazyLoad.video, toLazyLoad.audio]) {
        if (stream && !stream.segmentIndex) {
          createSegmentIndexPromises.push(stream.createSegmentIndex());
        }
      }
      if (createSegmentIndexPromises.length > 0) {
        // eslint-disable-next-line no-await-in-loop
        await Promise.all(createSegmentIndexPromises);
      }
    } while (!toLazyLoad || toLazyLoad.disabledUntilTime != 0);

    if (this.parser_ && this.parser_.onInitialVariantChosen) {
      this.parser_.onInitialVariantChosen(toLazyLoad);
    }

    if (this.manifest_.isLowLatency && !this.config_.streaming.lowLatencyMode) {
      shaka.log.alwaysWarn('Low-latency live stream detected, but ' +
          'low-latency streaming mode is not enabled in Shaka Player. ' +
          'Set streaming.lowLatencyMode configuration to true, and see ' +
          'https://bit.ly/3clctcj for details.');
    }

    if (this.cmcdManager_) {
      this.cmcdManager_.setLowLatency(
          this.manifest_.isLowLatency && this.config_.streaming.lowLatencyMode);
    }

    shaka.Player.applyPlayRange_(this.manifest_.presentationTimeline,
        this.config_.playRangeStart,
        this.config_.playRangeEnd);

    this.streamingEngine_.applyPlayRange(
        this.config_.playRangeStart, this.config_.playRangeEnd);

    const setupPlayhead = (startTime) => {
      this.playhead_ = this.createPlayhead(startTime);
      this.playheadObservers_ =
          this.createPlayheadObserversForMSE_(startTime);

      // We need to start the buffer management code near the end because it
      // will set the initial buffering state and that depends on other
      // components being initialized.
      const rebufferThreshold = Math.max(
          this.manifest_.minBufferTime,
          this.config_.streaming.rebufferingGoal);
      this.startBufferManagement_(mediaElement, rebufferThreshold);
    };

    if (!this.config_.streaming.startAtSegmentBoundary) {
      let startTime = this.startTime_;
      if (startTime == null && this.manifest_.startTime) {
        startTime = this.manifest_.startTime;
      }
      setupPlayhead(startTime);
    }

    // Now we can switch to the initial variant.
    if (!activeVariant) {
      goog.asserts.assert(initialVariant,
          'Must have choosen an initial variant!');

      // Now that we have initial streams, we may adjust the start time to
      // align to a segment boundary.
      if (this.config_.streaming.startAtSegmentBoundary) {
        const timeline = this.manifest_.presentationTimeline;
        let initialTime = this.startTime_ || this.video_.currentTime;
        if (this.startTime_ == null && this.manifest_.startTime) {
          initialTime = this.manifest_.startTime;
        }
        const seekRangeStart = timeline.getSeekRangeStart();
        const seekRangeEnd = timeline.getSeekRangeEnd();
        if (initialTime < seekRangeStart) {
          initialTime = seekRangeStart;
        } else if (initialTime > seekRangeEnd) {
          initialTime = seekRangeEnd;
        }
        const startTime = await this.adjustStartTime_(
            initialVariant, initialTime);
        setupPlayhead(startTime);
      }

      this.switchVariant_(initialVariant, /* fromAdaptation= */ true,
          /* clearBuffer= */ false, /* safeMargin= */ 0);
    }

    this.playhead_.ready();

    // Decide if text should be shown automatically.
    // similar to video/audio track, we would skip switch initial text track
    // if user already pick text track (via selectTextTrack api)
    const activeTextTrack = this.getTextTracks().find((t) => t.active);

    if (!activeTextTrack) {
      const initialTextStream = this.chooseTextStream_();

      if (initialTextStream) {
        this.addTextStreamToSwitchHistory_(
            initialTextStream, /* fromAdaptation= */ true);
      }

      if (initialVariant) {
        this.setInitialTextState_(initialVariant, initialTextStream);
      }

      // Don't initialize with a text stream unless we should be streaming
      // text.
      if (initialTextStream && this.shouldStreamText_()) {
        this.streamingEngine_.switchTextStream(initialTextStream);
        this.setTextDisplayerLanguage_();
      }
    }


    // Start streaming content. This will start the flow of content down to
    // media source.
    await this.streamingEngine_.start(segmentPrefetchById);

    if (this.config_.abr.enabled) {
      this.abrManager_.enable();
      this.onAbrStatusChanged_();
    }

    // Dispatch a 'trackschanged' event now that all initial filtering is
    // done.
    this.onTracksChanged_();

    // Now that we've filtered out variants that aren't compatible with the
    // active one, update abr manager with filtered variants.
    // NOTE: This may be unnecessary.  We've already chosen one codec in
    // chooseCodecsAndFilterManifest_ before we started streaming.  But it
    // doesn't hurt, and this will all change when we start using
    // MediaCapabilities and codec switching.
    // TODO(#1391): Re-evaluate with MediaCapabilities and codec switching.
    this.updateAbrManagerVariants_();

    const hasPrimary = this.manifest_.variants.some((v) => v.primary);
    if (!this.config_.preferredAudioLanguage && !hasPrimary) {
      shaka.log.warning('No preferred audio language set.  ' +
          'We have chosen an arbitrary language initially');
    }

    const isLive = this.isLive();

    if ((isLive && ((this.config_.streaming.liveSync &&
        this.config_.streaming.liveSync.enabled) ||
        this.manifest_.serviceDescription ||
        this.config_.streaming.liveSync.panicMode)) ||
        this.config_.streaming.vodDynamicPlaybackRate) {
      const onTimeUpdate = () => this.onTimeUpdate_();
      this.loadEventManager_.listen(mediaElement, 'timeupdate', onTimeUpdate);
    }
    if (!isLive) {
      const onVideoProgress = () => this.onVideoProgress_();
      this.loadEventManager_.listen(
          mediaElement, 'timeupdate', onVideoProgress);
      this.onVideoProgress_();
      if (this.manifest_.nextUrl) {
        if (this.config_.streaming.preloadNextUrlWindow > 0) {
          const onTimeUpdate = async () => {
            const timeToEnd = this.video_.duration - this.video_.currentTime;
            if (!isNaN(timeToEnd)) {
              if (timeToEnd <= this.config_.streaming.preloadNextUrlWindow) {
                this.loadEventManager_.unlisten(
                    mediaElement, 'timeupdate', onTimeUpdate);
                goog.asserts.assert(this.manifest_.nextUrl,
                    'this.manifest_.nextUrl should be valid.');
                this.preloadNextUrl_ =
                    await this.preload(this.manifest_.nextUrl);
              }
            }
          };
          this.loadEventManager_.listen(
              mediaElement, 'timeupdate', onTimeUpdate);
        }
        this.loadEventManager_.listen(mediaElement, 'ended', () => {
          this.load(this.preloadNextUrl_ || this.manifest_.nextUrl);
        });
      }
    }

    if (this.adManager_) {
      this.adManager_.onManifestUpdated(isLive);
    }

    this.fullyLoaded_ = true;
  }

  /**
   * Initializes the DRM engine for use by src equals.
   *
   * @param {string} mimeType
   * @return {!Promise}
   * @private
   */
  async initializeSrcEqualsDrmInner_(mimeType) {
    const ContentType = shaka.util.ManifestParserUtils.ContentType;

    goog.asserts.assert(
        this.networkingEngine_,
        '|onInitializeSrcEqualsDrm_| should never be called after |destroy|');
    goog.asserts.assert(
        this.config_,
        '|onInitializeSrcEqualsDrm_| should never be called after |destroy|');

    const startTime = Date.now() / 1000;
    let firstEvent = true;

    this.drmEngine_ = this.createDrmEngine({
      netEngine: this.networkingEngine_,
      onError: (e) => {
        this.onError_(e);
      },
      onKeyStatus: (map) => {
        // According to this.onKeyStatus_, we can't even use this information
        // in src= mode, so this is just a no-op.
      },
      onExpirationUpdated: (id, expiration) => {
        const event = shaka.Player.makeEvent_(
            shaka.util.FakeEvent.EventName.ExpirationUpdated);
        this.dispatchEvent(event);
      },
      onEvent: (e) => {
        this.dispatchEvent(e);
        if (e.type == shaka.util.FakeEvent.EventName.DrmSessionUpdate &&
            firstEvent) {
          firstEvent = false;
          const now = Date.now() / 1000;
          const delta = now - startTime;
          this.stats_.setDrmTime(delta);
        }
      },
    });

    this.drmEngine_.configure(this.config_.drm);

    // TODO: Instead of feeding DrmEngine with Variants, we should refactor
    // DrmEngine so that it takes a minimal config derived from Variants.  In
    // cases like this one or in removal of stored content, the details are
    // largely unimportant.  We should have a saner way to initialize
    // DrmEngine.
    // That would also insulate DrmEngine from manifest changes in the future.
    // For now, that is time-consuming and this synthetic Variant is easy, so
    // I'm putting it off.  Since this is only expected to be used for native
    // HLS in Safari, this should be safe. -JCP
    /** @type {shaka.extern.Variant} */
    const variant = {
      id: 0,
      language: 'und',
      disabledUntilTime: 0,
      primary: false,
      audio: null,
      video: null,
      bandwidth: 100,
      allowedByApplication: true,
      allowedByKeySystem: true,
      decodingInfos: [],
    };
    const stream = {
      id: 0,
      originalId: null,
      groupId: null,
      createSegmentIndex: () => Promise.resolve(),
      segmentIndex: null,
      mimeType: mimeType ? shaka.util.MimeUtils.getBasicType(mimeType) : '',
      codecs: mimeType ? shaka.util.MimeUtils.getCodecs(mimeType) : '',
      encrypted: true,
      drmInfos: [],  // Filled in by DrmEngine config.
      keyIds: new Set(),
      language: 'und',
      originalLanguage: null,
      label: null,
      type: ContentType.VIDEO,
      primary: false,
      trickModeVideo: null,
      emsgSchemeIdUris: null,
      roles: [],
      forced: false,
      channelsCount: null,
      audioSamplingRate: null,
      spatialAudio: false,
      closedCaptions: null,
      accessibilityPurpose: null,
      external: false,
      fastSwitching: false,
      fullMimeTypes: new Set(),
      isAudioMuxedInVideo: false,
    };
    stream.fullMimeTypes.add(shaka.util.MimeUtils.getFullType(
        stream.mimeType, stream.codecs));
    if (mimeType.startsWith('audio/')) {
      stream.type = ContentType.AUDIO;
      variant.audio = stream;
    } else {
      variant.video = stream;
    }

    this.drmEngine_.setSrcEquals(/* srcEquals= */ true);
    await this.drmEngine_.initForPlayback(
        [variant], /* offlineSessionIds= */ []);
    await this.drmEngine_.attach(this.video_);
  }

  /**
   * Passes the asset URI along to the media element, so it can be played src
   * equals style.
   *
   * @param {number} startTimeOfLoad
   * @param {string} mimeType
   * @return {!Promise}
   *
   * @private
   */
  async srcEqualsInner_(startTimeOfLoad, mimeType) {
    this.makeStateChangeEvent_('src-equals');

    goog.asserts.assert(
        this.video_, 'We should have a media element when loading.');
    goog.asserts.assert(
        this.assetUri_, 'We should have a valid uri when loading.');

    const mediaElement = this.video_;

    this.playhead_ = new shaka.media.SrcEqualsPlayhead(mediaElement);

    // This flag is used below in the language preference setup to check if
    // this load was canceled before the necessary awaits completed.
    let unloaded = false;
    this.cleanupOnUnload_.push(() => {
      unloaded = true;
    });

    if (this.startTime_ != null) {
      this.playhead_.setStartTime(this.startTime_);
    }

    this.playRateController_ = new shaka.media.PlayRateController({
      getRate: () => mediaElement.playbackRate,
      getDefaultRate: () => mediaElement.defaultPlaybackRate,
      setRate: (rate) => { mediaElement.playbackRate = rate; },
      movePlayhead: (delta) => { mediaElement.currentTime += delta; },
    });

    // We need to start the buffer management code near the end because it
    // will set the initial buffering state and that depends on other
    // components being initialized.
    const rebufferThreshold = this.config_.streaming.rebufferingGoal;
    this.startBufferManagement_(mediaElement, rebufferThreshold);

    if (mediaElement.textTracks) {
      this.createTextDisplayer_();
      const setShowingMode = () => {
        const track = this.getFilteredTextTracks_()
            .find((t) => t.mode !== 'disabled');
        if (track) {
          track.mode = 'showing';
        }
      };
      const setHiddenMode = () => {
        const track = this.getFilteredTextTracks_()
            .find((t) => t.mode !== 'disabled');
        if (track) {
          track.mode = 'hidden';
        }
      };
      this.loadEventManager_.listen(mediaElement, 'enterpictureinpicture',
          () => setShowingMode());
      this.loadEventManager_.listen(mediaElement, 'leavepictureinpicture',
          () => setHiddenMode());
      if (mediaElement.remote) {
        this.loadEventManager_.listen(mediaElement.remote, 'connect',
            () => setHiddenMode());
        this.loadEventManager_.listen(mediaElement.remote, 'connecting',
            () => setHiddenMode());
        this.loadEventManager_.listen(mediaElement.remote, 'disconnect',
            () => setHiddenMode());
      } else if ('webkitCurrentPlaybackTargetIsWireless' in mediaElement) {
        this.loadEventManager_.listen(mediaElement,
            'webkitcurrentplaybacktargetiswirelesschanged',
            () => setHiddenMode());
      }
      const video = /** @type {HTMLVideoElement} */(mediaElement);
      if (video.webkitSupportsFullscreen) {
        this.loadEventManager_.listen(video, 'webkitpresentationmodechanged',
            () => {
              if (video.webkitPresentationMode != 'inline') {
                setShowingMode();
              } else {
                setHiddenMode();
              }
            });
      }
    }
    // Add all media element listeners.
    this.addBasicMediaListeners_(mediaElement, startTimeOfLoad);

    // By setting |src| we are done "loading" with src=. We don't need to set
    // the current time because |playhead| will do that for us.
    let playbackUri = this.cmcdManager_.appendSrcData(this.assetUri_, mimeType);
    // Apply temporal clipping using playRangeStart and playRangeEnd based
    // in https://www.w3.org/TR/media-frags/
    if (!playbackUri.includes('#t=') &&
        (this.config_.playRangeStart > 0 ||
        isFinite(this.config_.playRangeEnd))) {
      playbackUri += '#t=';
      if (this.config_.playRangeStart > 0) {
        playbackUri += this.config_.playRangeStart;
      }
      if (isFinite(this.config_.playRangeEnd)) {
        playbackUri += ',' + this.config_.playRangeEnd;
      }
    }

    if (this.mediaSourceEngine_ ) {
      await this.mediaSourceEngine_.destroy();
      this.mediaSourceEngine_ = null;
    }
    shaka.util.Dom.removeAllChildren(mediaElement);

    mediaElement.src = playbackUri;

    // Tizen 3 / WebOS won't load anything unless you call load() explicitly,
    // no matter the value of the preload attribute.  This is harmful on some
    // other platforms by triggering unbounded loading of media data, but is
    // necessary here.
    if (shaka.util.Platform.isTizen() || shaka.util.Platform.isWebOS()) {
      mediaElement.load();
    }

    // In Safari using HLS won't load anything unless you call load()
    // explicitly, no matter the value of the preload attribute.
    // Note: this only happens when there are not autoplay.
    if (mediaElement.preload != 'none' && !mediaElement.autoplay &&
        shaka.util.MimeUtils.isHlsType(mimeType) &&
        shaka.util.Platform.safariVersion()) {
      mediaElement.load();
    }

    // Set the load mode last so that we know that all our components are
    // initialized.
    this.loadMode_ = shaka.Player.LoadMode.SRC_EQUALS;

    // The event doesn't mean as much for src= playback, since we don't
    // control streaming.  But we should fire it in this path anyway since
    // some applications may be expecting it as a life-cycle event.
    this.dispatchEvent(shaka.Player.makeEvent_(
        shaka.util.FakeEvent.EventName.Streaming));

    // The "load" Promise is resolved when we have loaded the metadata.  If we
    // wait for the full data, that won't happen on Safari until the play
    // button is hit.
    const fullyLoaded = new shaka.util.PublicPromise();
    shaka.util.MediaReadyState.waitForReadyState(mediaElement,
        HTMLMediaElement.HAVE_METADATA,
        this.loadEventManager_,
        () => {
          this.playhead_.ready();
          fullyLoaded.resolve();
        });

    // We can't switch to preferred languages, though, until the data is
    // loaded.
    shaka.util.MediaReadyState.waitForReadyState(mediaElement,
        HTMLMediaElement.HAVE_CURRENT_DATA,
        this.loadEventManager_,
        async () => {
          this.setupPreferredAudioOnSrc_();

          // Applying the text preference too soon can result in it being
          // reverted.  Wait for native HLS to pick something first.
          const textTracks = this.getFilteredTextTracks_();
          if (!textTracks.find((t) => t.mode != 'disabled')) {
            await new Promise((resolve) => {
              this.loadEventManager_.listenOnce(
                  mediaElement.textTracks, 'change', resolve);

              // We expect the event to fire because it does on Safari.
              // But in case it doesn't on some other platform or future
              // version, move on in 1 second no matter what.  This keeps the
              // language settings from being completely ignored if something
              // goes wrong.
              new shaka.util.Timer(resolve).tickAfter(1);
            });
          } else if (textTracks.length > 0) {
            this.isTextVisible_ = true;
            this.textDisplayer_.setTextVisibility(true);
          }

          // If we have moved on to another piece of content while waiting for
          // the above event/timer, we should not change tracks here.
          if (unloaded) {
            return;
          }
          let enabledNativeTrack = false;
          for (const track of textTracks) {
            if (track.mode !== 'disabled') {
              if (!enabledNativeTrack) {
                this.enableNativeTrack_(track);
                enabledNativeTrack = true;
              } else {
                track.mode = 'disabled';
                shaka.log.alwaysWarn(
                    'Found more than one enabled text track, disabling it',
                    track);
              }
            }
          }

          this.setupPreferredTextOnSrc_();
        });

    if (mediaElement.error) {
      // Already failed!
      fullyLoaded.reject(this.videoErrorToShakaError_());
    } else if (mediaElement.preload == 'none') {
      shaka.log.alwaysWarn(
          'With <video preload="none">, the browser will not load anything ' +
          'until play() is called. We are unable to measure load latency ' +
          'in a meaningful way, and we cannot provide track info yet. ' +
          'Please do not use preload="none" with Shaka Player.');
      // We can't wait for an event load loadedmetadata, since that will be
      // blocked until a user interaction.  So resolve the Promise now.
      fullyLoaded.resolve();
    }

    this.loadEventManager_.listenOnce(mediaElement, 'error', () => {
      fullyLoaded.reject(this.videoErrorToShakaError_());
    });

    const timeout = new Promise((resolve, reject) => {
      const timer = new shaka.util.Timer(reject);
      timer.tickAfter(this.config_.streaming.loadTimeout);
    });

    await Promise.race([
      fullyLoaded,
      timeout,
    ]);

    const isLive = this.isLive();

    if ((isLive && ((this.config_.streaming.liveSync &&
        this.config_.streaming.liveSync.enabled) ||
        this.config_.streaming.liveSync.panicMode)) ||
        this.config_.streaming.vodDynamicPlaybackRate) {
      const onTimeUpdate = () => this.onTimeUpdate_();
      this.loadEventManager_.listen(mediaElement, 'timeupdate', onTimeUpdate);
    }
    if (!isLive) {
      const onVideoProgress = () => this.onVideoProgress_();
      this.loadEventManager_.listen(
          mediaElement, 'timeupdate', onVideoProgress);
      this.onVideoProgress_();
    }

    if (this.adManager_) {
      this.adManager_.onManifestUpdated(isLive);
      // There is no good way to detect when the manifest has been updated,
      // so we use seekRange().end so we can tell when it has been updated.
      if (isLive) {
        let prevSeekRangeEnd = this.seekRange().end;
        this.loadEventManager_.listen(mediaElement, 'progress', () => {
          const newSeekRangeEnd = this.seekRange().end;
          if (prevSeekRangeEnd != newSeekRangeEnd) {
            this.adManager_.onManifestUpdated(this.isLive());
            prevSeekRangeEnd = newSeekRangeEnd;
          }
        });
      }
    }

    this.fullyLoaded_ = true;
  }

  /**
   * This method setup the preferred audio using src=..
   *
   * @private
   */
  setupPreferredAudioOnSrc_() {
    const preferredAudioLanguage = this.config_.preferredAudioLanguage;

    // If the user has not selected a preference, the browser preference is
    // left.
    if (preferredAudioLanguage == '') {
      return;
    }

    const preferredVariantRole = this.config_.preferredVariantRole;
    this.selectAudioLanguage(preferredAudioLanguage, preferredVariantRole);
  }

  /**
   * This method setup the preferred text using src=.
   *
   * @private
   */
  setupPreferredTextOnSrc_() {
    const preferredTextLanguage = this.config_.preferredTextLanguage;

    // If the user has not selected a preference, the browser preference is
    // left.
    if (preferredTextLanguage == '') {
      return;
    }

    const preferForcedSubs = this.config_.preferForcedSubs;
    const preferredTextRole = this.config_.preferredTextRole;

    this.selectTextLanguage(preferredTextLanguage, preferredTextRole,
        preferForcedSubs);
  }

  /**
   * We're looking for metadata tracks to process id3 tags. One of the uses is
   * for ad info on LIVE streams
   *
   * @param {!TextTrack} track
   * @private
   */
  processTimedMetadataSrcEqls_(track) {
    if (track.kind != 'metadata') {
      return;
    }

    // Hidden mode is required for the cuechange event to launch correctly
    track.mode = 'hidden';
    this.loadEventManager_.listen(track, 'cuechange', () => {
      if (track.activeCues) {
        for (const cue of track.activeCues) {
          this.dispatchMetadataEvent_(cue.startTime, cue.endTime,
              cue.type, cue.value);

          if (this.adManager_) {
            this.adManager_.onCueMetadataChange(cue.value);
          }
        }
      }
      if (track.cues) {
        /** @type {!Array.<shaka.extern.HLSInterstitial>} */
        const interstitials = [];

        for (const cue of track.cues) {
          if (cue.type == 'com.apple.quicktime.HLS' && cue.startTime != null) {
            let interstitial = interstitials.find((i) => {
              return i.startTime == cue.startTime && i.endTime == cue.endTime;
            });
            if (!interstitial) {
              interstitial = /** @type {shaka.extern.HLSInterstitial} */ ({
                startTime: cue.startTime,
                endTime: cue.endTime,
                values: [],
              });
              interstitials.push(interstitial);
            }
            interstitial.values.push(cue.value);
          }
        }
        for (const interstitial of interstitials) {
          const isValidInterstitial = interstitial.values.some((value) => {
            return value.key == 'X-ASSET-URI' || value.key == 'X-ASSET-LIST';
          });
          if (!isValidInterstitial) {
            continue;
          }
          if (this.adManager_) {
            const isPreRoll = interstitial.startTime == 0 && !this.isLive();
            // It seems that CUE is natively omitted, by default we use CUE=ONCE
            // to avoid repeating them.
            interstitial.values.push({
              key: 'CUE',
              description: '',
              data: isPreRoll ? 'ONCE,PRE' : 'ONCE',
              mimeType: null,
              pictureType: null,
            });
            goog.asserts.assert(this.video_, 'Must have video');
            this.adManager_.onHLSInterstitialMetadata(
                this, this.video_, interstitial);
          }
        }
      }
    });

    // In Safari the initial assignment does not always work, so we schedule
    // this process to be repeated several times to ensure that it has been put
    // in the correct mode.
    const timer = new shaka.util.Timer(() => {
      const textTracks = this.getMetadataTracks_();
      for (const textTrack of textTracks) {
        textTrack.mode = 'hidden';
      }
    }).tickNow().tickAfter(0.5);

    this.cleanupOnUnload_.push(() => {
      timer.stop();
    });
  }


  /**
   * @param {!Array.<shaka.extern.ID3Metadata>} metadata
   * @param {number} offset
   * @param {?number} segmentEndTime
   * @private
   */
  processTimedMetadataMediaSrc_(metadata, offset, segmentEndTime) {
    for (const sample of metadata) {
      if (sample.data && typeof(sample.cueTime) == 'number' && sample.frames) {
        const start = sample.cueTime + offset;
        let end = segmentEndTime;
        // This can happen when the ID3 info arrives in a previous segment.
        if (end && start > end) {
          end = start;
        }
        const metadataType = 'org.id3';
        for (const frame of sample.frames) {
          const payload = frame;
          this.dispatchMetadataEvent_(start, end, metadataType, payload);
        }

        if (this.adManager_) {
          this.adManager_.onHlsTimedMetadata(sample, start);
        }
      }
    }
  }


  /**
   * Construct and fire a Player.Metadata event
   *
   * @param {number} startTime
   * @param {?number} endTime
   * @param {string} metadataType
   * @param {shaka.extern.MetadataFrame} payload
   * @private
   */
  dispatchMetadataEvent_(startTime, endTime, metadataType, payload) {
    goog.asserts.assert(!endTime || startTime <= endTime,
        'Metadata start time should be less or equal to the end time!');
    const eventName = shaka.util.FakeEvent.EventName.Metadata;
    const data = new Map()
        .set('startTime', startTime)
        .set('endTime', endTime)
        .set('metadataType', metadataType)
        .set('payload', payload);
    this.dispatchEvent(shaka.Player.makeEvent_(eventName, data));
  }

  /**
   * Set the mode on a chapters track so that it loads.
   *
   * @param {?TextTrack} track
   * @private
   */
  activateChaptersTrack_(track) {
    if (!track || track.kind != 'chapters') {
      return;
    }

    // Hidden mode is required for the cuechange event to launch correctly and
    // get the cues and the activeCues
    track.mode = 'hidden';

    // In Safari the initial assignment does not always work, so we schedule
    // this process to be repeated several times to ensure that it has been put
    // in the correct mode.
    const timer = new shaka.util.Timer(() => {
      track.mode = 'hidden';
    }).tickNow().tickAfter(0.5);

    this.cleanupOnUnload_.push(() => {
      timer.stop();
    });
  }

  /**
   * Releases all of the mutexes of the player. Meant for use by the tests.
   * @export
   */
  releaseAllMutexes() {
    this.mutex_.releaseAll();
  }

  /**
   * Create a new DrmEngine instance. This may be replaced by tests to create
   * fake instances. Configuration and initialization will be handled after
   * |createDrmEngine|.
   *
   * @param {shaka.media.DrmEngine.PlayerInterface} playerInterface
   * @return {!shaka.media.DrmEngine}
   */
  createDrmEngine(playerInterface) {
    return new shaka.media.DrmEngine(playerInterface);
  }

  /**
   * Creates a new instance of NetworkingEngine.  This can be replaced by tests
   * to create fake instances instead.
   *
   * @param {(function():?shaka.media.PreloadManager)=} getPreloadManager
   * @return {!shaka.net.NetworkingEngine}
   */
  createNetworkingEngine(getPreloadManager) {
    if (!getPreloadManager) {
      getPreloadManager = () => null;
    }

    const getAbrManager = () => {
      if (getPreloadManager()) {
        return getPreloadManager().getAbrManager();
      } else {
        return this.abrManager_;
      }
    };
    const getParser = () => {
      if (getPreloadManager()) {
        return getPreloadManager().getParser();
      } else {
        return this.parser_;
      }
    };
    const lateQueue = (fn) => {
      if (getPreloadManager()) {
        getPreloadManager().addQueuedOperation(true, fn);
      } else {
        fn();
      }
    };
    const dispatchEvent = (event) => {
      if (getPreloadManager()) {
        getPreloadManager().dispatchEvent(event);
      } else {
        this.dispatchEvent(event);
      }
    };
    const getStats = () => {
      if (getPreloadManager()) {
        return getPreloadManager().getStats();
      } else {
        return this.stats_;
      }
    };
    /** @type {shaka.net.NetworkingEngine.onProgressUpdated} */
    const onProgressUpdated_ = (deltaTimeMs,
        bytesDownloaded, allowSwitch, request) => {
      // In some situations, such as during offline storage, the abr manager
      // might not yet exist. Therefore, we need to check if abr manager has
      // been initialized before using it.
      const abrManager = getAbrManager();
      if (abrManager) {
        abrManager.segmentDownloaded(deltaTimeMs, bytesDownloaded,
            allowSwitch, request);
      }
    };
    /** @type {shaka.net.NetworkingEngine.OnHeadersReceived} */
    const onHeadersReceived_ = (headers, request, requestType) => {
      // Release a 'downloadheadersreceived' event.
      const name = shaka.util.FakeEvent.EventName.DownloadHeadersReceived;
      const data = new Map()
          .set('headers', headers)
          .set('request', request)
          .set('requestType', requestType);
      dispatchEvent(shaka.Player.makeEvent_(name, data));
      lateQueue(() => {
        if (this.cmsdManager_) {
          this.cmsdManager_.processHeaders(headers);
        }
      });
    };
    /** @type {shaka.net.NetworkingEngine.OnDownloadFailed} */
    const onDownloadFailed_ = (request, error, httpResponseCode, aborted) => {
      // Release a 'downloadfailed' event.
      const name = shaka.util.FakeEvent.EventName.DownloadFailed;
      const data = new Map()
          .set('request', request)
          .set('error', error)
          .set('httpResponseCode', httpResponseCode)
          .set('aborted', aborted);
      dispatchEvent(shaka.Player.makeEvent_(name, data));
    };
    /** @type {shaka.net.NetworkingEngine.OnRequest} */
    const onRequest_ = (type, request, context) => {
      lateQueue(() => {
        this.cmcdManager_.applyData(type, request, context);
      });
    };

    /** @type {shaka.net.NetworkingEngine.OnRetry} */
    const onRetry_ = (type, context, newUrl, oldUrl) => {
      const parser = getParser();
      if (parser && parser.banLocation) {
        parser.banLocation(oldUrl);
      }
    };

    /** @type {shaka.net.NetworkingEngine.OnResponse} */
    const onResponse_ = (type, response, context) => {
      if (response.data) {
        const bytesDownloaded = response.data.byteLength;
        const stats = getStats();
        if (stats) {
          stats.addBytesDownloaded(bytesDownloaded);
          if (type === shaka.net.NetworkingEngine.RequestType.MANIFEST) {
            stats.setManifestSize(bytesDownloaded);
          }
        }
      }
    };

    return new shaka.net.NetworkingEngine(
        onProgressUpdated_, onHeadersReceived_, onDownloadFailed_, onRequest_,
        onRetry_, onResponse_);
  }

  /**
   * Creates a new instance of Playhead.  This can be replaced by tests to
   * create fake instances instead.
   *
   * @param {?number} startTime
   * @return {!shaka.media.Playhead}
   */
  createPlayhead(startTime) {
    goog.asserts.assert(this.manifest_, 'Must have manifest');
    goog.asserts.assert(this.video_, 'Must have video');
    return new shaka.media.MediaSourcePlayhead(
        this.video_,
        this.manifest_,
        this.config_.streaming,
        startTime,
        () => this.onSeek_(),
        (event) => this.dispatchEvent(event));
  }

  /**
   * Create the observers for MSE playback. These observers are responsible for
   * notifying the app and player of specific events during MSE playback.
   *
   * @param {number} startTime
   * @return {!shaka.media.PlayheadObserverManager}
   * @private
   */
  createPlayheadObserversForMSE_(startTime) {
    goog.asserts.assert(this.manifest_, 'Must have manifest');
    goog.asserts.assert(this.regionTimeline_, 'Must have region timeline');
    goog.asserts.assert(this.video_, 'Must have video element');

    const startsPastZero = this.isLive() || startTime > 0;

    // Create the region observer. This will allow us to notify the app when we
    // move in and out of timeline regions.
    const regionObserver = new shaka.media.RegionObserver(
        this.regionTimeline_, startsPastZero);

    regionObserver.addEventListener('enter', (event) => {
      /** @type {shaka.extern.TimelineRegionInfo} */
      const region = event['region'];
      this.onRegionEvent_(
          shaka.util.FakeEvent.EventName.TimelineRegionEnter, region);
    });

    regionObserver.addEventListener('exit', (event) => {
      /** @type {shaka.extern.TimelineRegionInfo} */
      const region = event['region'];
      this.onRegionEvent_(
          shaka.util.FakeEvent.EventName.TimelineRegionExit, region);
    });

    regionObserver.addEventListener('skip', (event) => {
      /** @type {shaka.extern.TimelineRegionInfo} */
      const region = event['region'];
      /** @type {boolean} */
      const seeking = event['seeking'];
      // If we are seeking, we don't want to surface the enter/exit events since
      // they didn't play through them.
      if (!seeking) {
        this.onRegionEvent_(
            shaka.util.FakeEvent.EventName.TimelineRegionEnter, region);
        this.onRegionEvent_(
            shaka.util.FakeEvent.EventName.TimelineRegionExit, region);
      }
    });

    // Now that we have all our observers, create a manager for them.
    const manager = new shaka.media.PlayheadObserverManager(this.video_);
    manager.manage(regionObserver);
    if (this.qualityObserver_) {
      manager.manage(this.qualityObserver_);
    }
    return manager;
  }

  /**
   * Initialize and start the buffering system (observer and timer) so that we
   * can monitor our buffer lead during playback.
   *
   * @param {!HTMLMediaElement} mediaElement
   * @param {number} rebufferingGoal
   * @private
   */
  startBufferManagement_(mediaElement, rebufferingGoal) {
    goog.asserts.assert(
        !this.bufferObserver_,
        'No buffering observer should exist before initialization.');

    goog.asserts.assert(
        !this.bufferPoller_,
        'No buffer timer should exist before initialization.');

    // Give dummy values, will be updated below.
    this.bufferObserver_ = new shaka.media.BufferingObserver(1, 2);

    // Force us back to a buffering state. This ensure everything is starting in
    // the same state.
    this.bufferObserver_.setState(shaka.media.BufferingObserver.State.STARVING);
    this.updateBufferingSettings_(rebufferingGoal);
    this.updateBufferState_();

    this.bufferPoller_ = new shaka.util.Timer(() => {
      this.pollBufferState_();
    }).tickEvery(/* seconds= */ 0.25);
    this.loadEventManager_.listen(mediaElement, 'waiting',
        (e) => this.pollBufferState_());
    this.loadEventManager_.listen(mediaElement, 'stalled',
        (e) => this.pollBufferState_());
    this.loadEventManager_.listen(mediaElement, 'canplaythrough',
        (e) => this.pollBufferState_());
    this.loadEventManager_.listen(mediaElement, 'progress',
        (e) => this.pollBufferState_());
  }

  /**
   * Updates the buffering thresholds based on the new rebuffering goal.
   *
   * @param {number} rebufferingGoal
   * @private
   */
  updateBufferingSettings_(rebufferingGoal) {
    // The threshold to transition back to satisfied when starving.
    const starvingThreshold = rebufferingGoal;
    // The threshold to transition into starving when satisfied.
    // We use a "typical" threshold, unless the rebufferingGoal is unusually
    // low.
    // Then we force the value down to half the rebufferingGoal, since
    // starvingThreshold must be strictly larger than satisfiedThreshold for the
    // logic in BufferingObserver to work correctly.
    const satisfiedThreshold = Math.min(
        shaka.Player.TYPICAL_BUFFERING_THRESHOLD_, rebufferingGoal / 2);

    this.bufferObserver_.setThresholds(starvingThreshold, satisfiedThreshold);
  }

  /**
   * This method is called periodically to check what the buffering observer
   * says so that we can update the rest of the buffering behaviours.
   *
   * @private
   */
  pollBufferState_() {
    goog.asserts.assert(
        this.video_,
        'Need a media element to update the buffering observer');

    goog.asserts.assert(
        this.bufferObserver_,
        'Need a buffering observer to update');

    let bufferedToEnd;
    switch (this.loadMode_) {
      case shaka.Player.LoadMode.SRC_EQUALS:
        bufferedToEnd = this.isBufferedToEndSrc_();
        break;
      case shaka.Player.LoadMode.MEDIA_SOURCE:
        bufferedToEnd = this.isBufferedToEndMS_();
        break;
      default:
        bufferedToEnd = false;
        break;
    }

    const bufferLead = shaka.media.TimeRangesUtils.bufferedAheadOf(
        this.video_.buffered,
        this.video_.currentTime);

    const stateChanged = this.bufferObserver_.update(bufferLead, bufferedToEnd);

    // If the state changed, we need to surface the event.
    if (stateChanged) {
      this.updateBufferState_();
    }
  }

  /**
   * Create a new media source engine. This will ONLY be replaced by tests as a
   * way to inject fake media source engine instances.
   *
   * @param {!HTMLMediaElement} mediaElement
   * @param {!shaka.extern.TextDisplayer} textDisplayer
   * @param {!shaka.media.MediaSourceEngine.PlayerInterface} playerInterface
   * @param {shaka.lcevc.Dec} lcevcDec
   *
   * @return {!shaka.media.MediaSourceEngine}
   */
  createMediaSourceEngine(mediaElement, textDisplayer, playerInterface,
      lcevcDec) {
    return new shaka.media.MediaSourceEngine(
        mediaElement,
        textDisplayer,
        playerInterface,
        lcevcDec);
  }

  /**
   * Create a new CMCD manager.
   *
   * @private
   */
  createCmcd_() {
    /** @type {shaka.util.CmcdManager.PlayerInterface} */
    const playerInterface = {
      getBandwidthEstimate: () => this.abrManager_ ?
        this.abrManager_.getBandwidthEstimate() : NaN,
      getBufferedInfo: () => this.getBufferedInfo(),
      getCurrentTime: () => this.video_ ? this.video_.currentTime : 0,
      getPlaybackRate: () => this.getPlaybackRate(),
      getNetworkingEngine: () => this.getNetworkingEngine(),
      getVariantTracks: () => this.getVariantTracks(),
      isLive: () => this.isLive(),
      getLiveLatency: () => this.getLiveLatency(),
    };

    return new shaka.util.CmcdManager(playerInterface, this.config_.cmcd);
  }

  /**
   * Create a new CMSD manager.
   *
   * @private
   */
  createCmsd_() {
    return new shaka.util.CmsdManager(this.config_.cmsd);
  }

  /**
   * Creates a new instance of StreamingEngine.  This can be replaced by tests
   * to create fake instances instead.
   *
   * @return {!shaka.media.StreamingEngine}
   */
  createStreamingEngine() {
    goog.asserts.assert(
        this.abrManager_ && this.mediaSourceEngine_ && this.manifest_,
        'Must not be destroyed');

    /** @type {shaka.media.StreamingEngine.PlayerInterface} */
    const playerInterface = {
      getPresentationTime: () => this.playhead_ ? this.playhead_.getTime() : 0,
      getBandwidthEstimate: () => this.abrManager_.getBandwidthEstimate(),
      getPlaybackRate: () => this.getPlaybackRate(),
      mediaSourceEngine: this.mediaSourceEngine_,
      netEngine: this.networkingEngine_,
      onError: (error) => this.onError_(error),
      onEvent: (event) => this.dispatchEvent(event),
      onSegmentAppended: (reference, stream) => {
        this.onSegmentAppended_(
            reference.startTime, reference.endTime, stream.type,
            stream.codecs.includes(','));
      },
      onInitSegmentAppended: (position, initSegment) => {
        const mediaQuality = initSegment.getMediaQuality();
        if (mediaQuality && this.qualityObserver_) {
          this.qualityObserver_.addMediaQualityChange(mediaQuality, position);
        }
      },
      beforeAppendSegment: (contentType, segment) => {
        return this.drmEngine_.parseInbandPssh(contentType, segment);
      },
      disableStream: (stream, time) => this.disableStream(stream, time),
    };

    return new shaka.media.StreamingEngine(this.manifest_, playerInterface);
  }

  /**
   * Changes configuration settings on the Player.  This checks the names of
   * keys and the types of values to avoid coding errors.  If there are errors,
   * this logs them to the console and returns false.  Correct fields are still
   * applied even if there are other errors.  You can pass an explicit
   * <code>undefined</code> value to restore the default value.  This has two
   * modes of operation:
   *
   * <p>
   * First, this can be passed a single "plain" object.  This object should
   * follow the {@link shaka.extern.PlayerConfiguration} object.  Not all fields
   * need to be set; unset fields retain their old values.
   *
   * <p>
   * Second, this can be passed two arguments.  The first is the name of the key
   * to set.  This should be a '.' separated path to the key.  For example,
   * <code>'streaming.alwaysStreamText'</code>.  The second argument is the
   * value to set.
   *
   * @param {string|!Object} config This should either be a field name or an
   *   object.
   * @param {*=} value In the second mode, this is the value to set.
   * @return {boolean} True if the passed config object was valid, false if
   *   there were invalid entries.
   * @export
   */
  configure(config, value) {
    const Platform = shaka.util.Platform;

    goog.asserts.assert(this.config_, 'Config must not be null!');
    goog.asserts.assert(typeof(config) == 'object' || arguments.length == 2,
        'String configs should have values!');

    // ('fieldName', value) format
    if (arguments.length == 2 && typeof(config) == 'string') {
      config = shaka.util.ConfigUtils.convertToConfigObject(config, value);
    }

    goog.asserts.assert(typeof(config) == 'object', 'Should be an object!');

    // Deprecate 'streaming.forceTransmuxTS' configuration.
    if (config['streaming'] && 'forceTransmuxTS' in config['streaming']) {
      shaka.Deprecate.deprecateFeature(5,
          'streaming.forceTransmuxTS configuration',
          'Please Use mediaSource.forceTransmux instead.');
      config['mediaSource']['mediaSource'] =
          config['streaming']['forceTransmuxTS'];
      delete config['streaming']['forceTransmuxTS'];
    }

    // Deprecate 'streaming.forceTransmux' configuration.
    if (config['streaming'] && 'forceTransmux' in config['streaming']) {
      shaka.Deprecate.deprecateFeature(5,
          'streaming.forceTransmux configuration',
          'Please Use mediaSource.forceTransmux instead.');
      config['mediaSource']['mediaSource'] =
          config['streaming']['forceTransmux'];
      delete config['streaming']['forceTransmux'];
    }

    // Deprecate 'streaming.useNativeHlsOnSafari' configuration.
    if (config['streaming'] && 'useNativeHlsOnSafari' in config['streaming']) {
      shaka.Deprecate.deprecateFeature(5,
          'streaming.useNativeHlsOnSafari configuration',
          'Please Use streaming.useNativeHlsForFairPlay or ' +
          'streaming.preferNativeHls instead.');
      config['streaming']['preferNativeHls'] =
          config['streaming']['useNativeHlsOnSafari'] && Platform.isApple();
      delete config['streaming']['useNativeHlsOnSafari'];
    }

    // Deprecate 'streaming.liveSync' boolean configuration.
    if (config['streaming'] &&
        typeof config['streaming']['liveSync'] == 'boolean') {
      shaka.Deprecate.deprecateFeature(5,
          'streaming.liveSync',
          'Please Use streaming.liveSync.enabled instead.');
      const liveSyncValue = config['streaming']['liveSync'];
      config['streaming']['liveSync'] = {};
      config['streaming']['liveSync']['enabled'] = liveSyncValue;
    }

    // map liveSyncMinLatency and liveSyncMaxLatency to liveSync.targetLatency
    // if liveSync.targetLatency isn't set.
    if (config['streaming'] && (!config['streaming']['liveSync'] ||
      !('targetLatency' in config['streaming']['liveSync'])) &&
      ('liveSyncMinLatency' in config['streaming'] ||
       'liveSyncMaxLatency' in config['streaming'])) {
      const min = config['streaming']['liveSyncMinLatency'] || 0;
      const max = config['streaming']['liveSyncMaxLatency'] || 1;
      const mid = Math.abs(max - min) / 2;
      config['streaming']['liveSync'] = config['streaming']['liveSync'] || {};
      config['streaming']['liveSync']['targetLatency'] = min + mid;
      config['streaming']['liveSync']['targetLatencyTolerance'] = mid;
    }
    // Deprecate 'streaming.liveSyncMaxLatency' configuration.
    if (config['streaming'] && 'liveSyncMaxLatency' in config['streaming']) {
      shaka.Deprecate.deprecateFeature(5,
          'streaming.liveSyncMaxLatency',
          'Please Use streaming.liveSync.targetLatency and ' +
          'streaming.liveSync.targetLatencyTolerance instead. ' +
          'Or, set the values in your DASH manifest');
      delete config['streaming']['liveSyncMaxLatency'];
    }
    // Deprecate 'streaming.liveSyncMinLatency' configuration.
    if (config['streaming'] && 'liveSyncMinLatency' in config['streaming']) {
      shaka.Deprecate.deprecateFeature(5,
          'streaming.liveSyncMinLatency',
          'Please Use streaming.liveSync.targetLatency and ' +
          'streaming.liveSync.targetLatencyTolerance instead. ' +
          'Or, set the values in your DASH manifest');
      delete config['streaming']['liveSyncMinLatency'];
    }

    // Deprecate 'streaming.liveSyncTargetLatency' configuration.
    if (config['streaming'] && 'liveSyncTargetLatency' in config['streaming']) {
      shaka.Deprecate.deprecateFeature(5,
          'streaming.liveSyncTargetLatency',
          'Please Use streaming.liveSync.targetLatency instead.');
      config['streaming']['liveSync'] = config['streaming']['liveSync'] || {};
      config['streaming']['liveSync']['targetLatency'] =
          config['streaming']['liveSyncTargetLatency'];
      delete config['streaming']['liveSyncTargetLatency'];
    }

    // Deprecate 'streaming.liveSyncTargetLatencyTolerance' configuration.
    if (config['streaming'] &&
      'liveSyncTargetLatencyTolerance' in config['streaming']) {
      shaka.Deprecate.deprecateFeature(5,
          'streaming.liveSyncTargetLatencyTolerance',
          'Please Use streaming.liveSync.targetLatencyTolerance instead.');
      config['streaming']['liveSync'] = config['streaming']['liveSync'] || {};
      config['streaming']['liveSync']['targetLatencyTolerance'] =
          config['streaming']['liveSyncTargetLatencyTolerance'];
      delete config['streaming']['liveSyncTargetLatencyTolerance'];
    }

    // Deprecate 'streaming.liveSyncPlaybackRate' configuration.
    if (config['streaming'] && 'liveSyncPlaybackRate' in config['streaming']) {
      shaka.Deprecate.deprecateFeature(5,
          'streaming.liveSyncPlaybackRate',
          'Please Use streaming.liveSync.maxPlaybackRate instead.');
      config['streaming']['liveSync'] = config['streaming']['liveSync'] || {};
      config['streaming']['liveSync']['maxPlaybackRate'] =
          config['streaming']['liveSyncPlaybackRate'];
      delete config['streaming']['liveSyncPlaybackRate'];
    }

    // Deprecate 'streaming.liveSyncMinPlaybackRate' configuration.
    if (config['streaming'] &&
      'liveSyncMinPlaybackRate' in config['streaming']) {
      shaka.Deprecate.deprecateFeature(5,
          'streaming.liveSyncMinPlaybackRate',
          'Please Use streaming.liveSync.minPlaybackRate instead.');
      config['streaming']['liveSync'] = config['streaming']['liveSync'] || {};
      config['streaming']['liveSync']['minPlaybackRate'] =
          config['streaming']['liveSyncMinPlaybackRate'];
      delete config['streaming']['liveSyncMinPlaybackRate'];
    }

    // Deprecate 'streaming.liveSyncPanicMode' configuration.
    if (config['streaming'] && 'liveSyncPanicMode' in config['streaming']) {
      shaka.Deprecate.deprecateFeature(5,
          'streaming.liveSyncPanicMode',
          'Please Use streaming.liveSync.panicMode instead.');
      config['streaming']['liveSync'] = config['streaming']['liveSync'] || {};
      config['streaming']['liveSync']['panicMode'] =
          config['streaming']['liveSyncPanicMode'];
      delete config['streaming']['liveSyncPanicMode'];
    }

    // Deprecate 'streaming.liveSyncPanicThreshold' configuration.
    if (config['streaming'] &&
      'liveSyncPanicThreshold' in config['streaming']) {
      shaka.Deprecate.deprecateFeature(5,
          'streaming.liveSyncPanicThreshold',
          'Please Use streaming.liveSync.panicThreshold instead.');
      config['streaming']['liveSync'] = config['streaming']['liveSync'] || {};
      config['streaming']['liveSync']['panicThreshold'] =
          config['streaming']['liveSyncPanicThreshold'];
      delete config['streaming']['liveSyncPanicThreshold'];
    }

    // Deprecate 'mediaSource.sourceBufferExtraFeatures' configuration.
    if (config['mediaSource'] &&
        'sourceBufferExtraFeatures' in config['mediaSource']) {
      shaka.Deprecate.deprecateFeature(5,
          'mediaSource.sourceBufferExtraFeatures configuration',
          'Please Use mediaSource.addExtraFeaturesToSourceBuffer() instead.');
      const sourceBufferExtraFeatures =
          config['mediaSource']['sourceBufferExtraFeatures'];
      config['mediaSource']['addExtraFeaturesToSourceBuffer'] = () => {
        return sourceBufferExtraFeatures;
      };
      delete config['mediaSource']['sourceBufferExtraFeatures'];
    }

    // Deprecate 'manifest.hls.useSafariBehaviorForLive' configuration.
    if (config['manifest'] && config['manifest']['hls'] &&
        'useSafariBehaviorForLive' in config['manifest']['hls']) {
      shaka.Deprecate.deprecateFeature(5,
          'manifest.hls.useSafariBehaviorForLive configuration',
          'Please Use liveSync config to keep on live Edge instead.');
      delete config['manifest']['hls']['useSafariBehaviorForLive'];
    }

    // Deprecate 'streaming.parsePrftBox' configuration.
    if (config['streaming'] && 'parsePrftBox' in config['streaming']) {
      shaka.Deprecate.deprecateFeature(5,
          'streaming.parsePrftBox configuration',
          'Now fired without needing a configuration.');
      delete config['streaming']['parsePrftBox'];
    }

    // Deprecate 'manifest.dash.enableAudioGroups' configuration.
    if (config['manifest'] && config['manifest']['dash'] &&
        'enableAudioGroups' in config['manifest']['dash']) {
      shaka.Deprecate.deprecateFeature(5,
          'manifest.dash.enableAudioGroups configuration',
          'It is now enabled by default and cannot be disabled.');
      delete config['manifest']['dash']['enableAudioGroups'];
    }

    // Deprecate 'streaming.dispatchAllEmsgBoxes' configuration.
    if (config['streaming'] && 'dispatchAllEmsgBoxes' in config['streaming']) {
      shaka.Deprecate.deprecateFeature(5,
          'streaming.dispatchAllEmsgBoxes configuration',
          'Please Use mediaSource.dispatchAllEmsgBoxes instead.');
      config['mediaSource']['dispatchAllEmsgBoxes'] =
          config['streaming']['dispatchAllEmsgBoxes'];
      delete config['streaming']['dispatchAllEmsgBoxes'];
    }

    // If lowLatencyMode is enabled, and inaccurateManifestTolerance and
    // rebufferingGoal and segmentPrefetchLimit and baseDelay and
    // autoCorrectDrift and maxDisabledTime are not specified, set
    // inaccurateManifestTolerance to 0 and rebufferingGoal to 0.01 and
    // segmentPrefetchLimit to 2 and updateIntervalSeconds to 0.1 and and
    // baseDelay to 100 and autoCorrectDrift to false and maxDisabledTime
    // to 1 by default for low latency streaming.
    if (config['streaming'] && config['streaming']['lowLatencyMode']) {
      if (config['streaming']['inaccurateManifestTolerance'] == undefined) {
        config['streaming']['inaccurateManifestTolerance'] = 0;
      }
      if (config['streaming']['rebufferingGoal'] == undefined) {
        config['streaming']['rebufferingGoal'] = 0.01;
      }
      if (config['streaming']['segmentPrefetchLimit'] == undefined) {
        config['streaming']['segmentPrefetchLimit'] = 2;
      }
      if (config['streaming']['updateIntervalSeconds'] == undefined) {
        config['streaming']['updateIntervalSeconds'] = 0.1;
      }
      if (config['streaming']['maxDisabledTime'] == undefined) {
        config['streaming']['maxDisabledTime'] = 1;
      }
      if (config['streaming']['retryParameters'] == undefined) {
        config['streaming']['retryParameters'] = {};
      }
      if (config['streaming']['retryParameters']['baseDelay'] == undefined) {
        config['streaming']['retryParameters']['baseDelay'] = 100;
      }
      if (config['manifest'] == undefined) {
        config['manifest'] = {};
      }
      if (config['manifest']['dash'] == undefined) {
        config['manifest']['dash'] = {};
      }
      if (config['manifest']['dash']['autoCorrectDrift'] == undefined) {
        config['manifest']['dash']['autoCorrectDrift'] = false;
      }
      if (config['manifest']['retryParameters'] == undefined) {
        config['manifest']['retryParameters'] = {};
      }
      if (config['manifest']['retryParameters']['baseDelay'] == undefined) {
        config['manifest']['retryParameters']['baseDelay'] = 100;
      }
      if (config['drm'] == undefined) {
        config['drm'] = {};
      }
      if (config['drm']['retryParameters'] == undefined) {
        config['drm']['retryParameters'] = {};
      }
      if (config['drm']['retryParameters']['baseDelay'] == undefined) {
        config['drm']['retryParameters']['baseDelay'] = 100;
      }
    }
    const ret = shaka.util.PlayerConfiguration.mergeConfigObjects(
        this.config_, config, this.defaultConfig_());

    this.applyConfig_();
    return ret;
  }

  /**
   * Apply config changes.
   * @private
   */
  applyConfig_() {
    this.manifestFilterer_ = new shaka.media.ManifestFilterer(
        this.config_, this.maxHwRes_, this.drmEngine_);
    if (this.parser_) {
      const manifestConfig =
          shaka.util.ObjectUtils.cloneObject(this.config_.manifest);
      // Don't read video segments if the player is attached to an audio element
      if (this.video_ && this.video_.nodeName === 'AUDIO') {
        manifestConfig.disableVideo = true;
      }
      this.parser_.configure(manifestConfig);
    }
    if (this.drmEngine_) {
      this.drmEngine_.configure(this.config_.drm);
    }
    if (this.streamingEngine_) {
      this.streamingEngine_.configure(this.config_.streaming);

      // Need to apply the restrictions.
      // this.filterManifestWithRestrictions_() may throw.
      try {
        if (this.loadMode_ != shaka.Player.LoadMode.DESTROYED) {
          if (this.manifestFilterer_.filterManifestWithRestrictions(
              this.manifest_)) {
            this.onTracksChanged_();
          }
        }
      } catch (error) {
        this.onError_(error);
      }

      if (this.abrManager_) {
        // Update AbrManager variants to match these new settings.
        this.updateAbrManagerVariants_();
      }

      // If the streams we are playing are restricted, we need to switch.
      const activeVariant = this.streamingEngine_.getCurrentVariant();
      if (activeVariant) {
        if (!activeVariant.allowedByApplication ||
            !activeVariant.allowedByKeySystem) {
          shaka.log.debug('Choosing new variant after changing configuration');
          this.chooseVariantAndSwitch_();
        }
      }
    }
    if (this.networkingEngine_) {
      this.networkingEngine_.setForceHTTP(this.config_.streaming.forceHTTP);
      this.networkingEngine_.setForceHTTPS(this.config_.streaming.forceHTTPS);
      this.networkingEngine_.setMinBytesForProgressEvents(
          this.config_.streaming.minBytesForProgressEvents);
    }

    if (this.mediaSourceEngine_) {
      this.mediaSourceEngine_.configure(this.config_.mediaSource);
      const {segmentRelativeVttTiming} = this.config_.manifest;
      this.mediaSourceEngine_.setSegmentRelativeVttTiming(
          segmentRelativeVttTiming);
    }

    if (this.textDisplayer_) {
      const textDisplayerFactory = this.config_.textDisplayFactory;
      if (this.lastTextFactory_ != textDisplayerFactory) {
        const oldDisplayer = this.textDisplayer_;
        this.textDisplayer_ = textDisplayerFactory();
        if (this.textDisplayer_.configure) {
          this.textDisplayer_.configure(this.config_.textDisplayer);
        } else {
          shaka.Deprecate.deprecateFeature(5,
              'Text displayer w/ configure',
              'Text displayer should have a "configure" method!');
        }
        if (!this.textDisplayer_.setTextLanguage) {
          shaka.Deprecate.deprecateFeature(5,
              'Text displayer w/ setTextLanguage',
              'Text displayer should have a "setTextLanguage" method!');
        }
        this.textDisplayer_.setTextVisibility(oldDisplayer.isTextVisible());
        oldDisplayer.destroy();
        if (this.mediaSourceEngine_) {
          this.mediaSourceEngine_.setTextDisplayer(this.textDisplayer_);
        }
        this.lastTextFactory_ = textDisplayerFactory;

        if (this.streamingEngine_) {
          // Reload the text stream, so the cues will load again.
          this.streamingEngine_.reloadTextStream();
        }
      } else {
        if (this.textDisplayer_.configure) {
          this.textDisplayer_.configure(this.config_.textDisplayer);
        }
      }
    }

    if (this.abrManager_) {
      this.abrManager_.configure(this.config_.abr);
      // Simply enable/disable ABR with each call, since multiple calls to these
      // methods have no effect.
      if (this.config_.abr.enabled) {
        this.abrManager_.enable();
      } else {
        this.abrManager_.disable();
      }

      this.onAbrStatusChanged_();
    }
    if (this.bufferObserver_) {
      let rebufferThreshold = this.config_.streaming.rebufferingGoal;
      if (this.manifest_) {
        rebufferThreshold =
            Math.max(rebufferThreshold, this.manifest_.minBufferTime);
      }
      this.updateBufferingSettings_(rebufferThreshold);
    }

    if (this.manifest_) {
      shaka.Player.applyPlayRange_(this.manifest_.presentationTimeline,
          this.config_.playRangeStart,
          this.config_.playRangeEnd);
    }
    if (this.adManager_) {
      this.adManager_.configure(this.config_.ads);
    }
    if (this.cmcdManager_) {
      this.cmcdManager_.configure(this.config_.cmcd);
    }
    if (this.cmsdManager_) {
      this.cmsdManager_.configure(this.config_.cmsd);
    }
  }

  /**
   * Return a copy of the current configuration.  Modifications of the returned
   * value will not affect the Player's active configuration.  You must call
   * <code>player.configure()</code> to make changes.
   *
   * @return {shaka.extern.PlayerConfiguration}
   * @export
   */
  getConfiguration() {
    goog.asserts.assert(this.config_, 'Config must not be null!');

    const ret = this.defaultConfig_();
    shaka.util.PlayerConfiguration.mergeConfigObjects(
        ret, this.config_, this.defaultConfig_());
    return ret;
  }

  /**
   * Return a copy of the current non default configuration.  Modifications of
   * the returned value will not affect the Player's active configuration.
   * You must call <code>player.configure()</code> to make changes.
   *
   * @return {!Object}
   * @export
   */
  getNonDefaultConfiguration() {
    goog.asserts.assert(this.config_, 'Config must not be null!');

    const ret = this.defaultConfig_();
    shaka.util.PlayerConfiguration.mergeConfigObjects(
        ret, this.config_, this.defaultConfig_());
    return shaka.util.ConfigUtils.getDifferenceFromConfigObjects(
        this.config_, this.defaultConfig_());
  }

  /**
   * Return a reference to the current configuration. Modifications to the
   * returned value will affect the Player's active configuration. This method
   * is not exported as sharing configuration with external objects is not
   * supported.
   *
   * @return {shaka.extern.PlayerConfiguration}
   */
  getSharedConfiguration() {
    goog.asserts.assert(
        this.config_, 'Cannot call getSharedConfiguration after call destroy!');
    return this.config_;
  }

  /**
   * Returns the ratio of video length buffered compared to buffering Goal
   * @return {number}
   * @export
   */
  getBufferFullness() {
    if (this.video_) {
      const bufferedLength = this.video_.buffered.length;
      const bufferedEnd =
          bufferedLength ? this.video_.buffered.end(bufferedLength - 1) : 0;
      const bufferingGoal = this.getConfiguration().streaming.bufferingGoal;
      const lengthToBeBuffered = Math.min(this.video_.currentTime +
          bufferingGoal, this.seekRange().end);

      if (bufferedEnd >= lengthToBeBuffered) {
        return 1;
      } else if (bufferedEnd <= this.video_.currentTime) {
        return 0;
      } else if (bufferedEnd < lengthToBeBuffered) {
        return ((bufferedEnd - this.video_.currentTime) /
            (lengthToBeBuffered - this.video_.currentTime));
      }
    }
    return 0;
  }

  /**
   * Reset configuration to default.
   * @export
   */
  resetConfiguration() {
    goog.asserts.assert(this.config_, 'Cannot be destroyed');
    // Remove the old keys so we remove open-ended dictionaries like drm.servers
    // but keeps the same object reference.
    for (const key in this.config_) {
      delete this.config_[key];
    }

    shaka.util.PlayerConfiguration.mergeConfigObjects(
        this.config_, this.defaultConfig_(), this.defaultConfig_());
    this.applyConfig_();
  }

  /**
   * Get the current load mode.
   *
   * @return {shaka.Player.LoadMode}
   * @export
   */
  getLoadMode() {
    return this.loadMode_;
  }

  /**
   * Get the current manifest type.
   *
   * @return {?string}
   * @export
   */
  getManifestType() {
    if (!this.manifest_) {
      return null;
    }
    return this.manifest_.type;
  }

  /**
   * Get the media element that the player is currently using to play loaded
   * content. If the player has not loaded content, this will return
   * <code>null</code>.
   *
   * @return {HTMLMediaElement}
   * @export
   */
  getMediaElement() {
    return this.video_;
  }

  /**
   * @return {shaka.net.NetworkingEngine} A reference to the Player's networking
   *     engine.  Applications may use this to make requests through Shaka's
   *     networking plugins.
   * @export
   */
  getNetworkingEngine() {
    return this.networkingEngine_;
  }

  /**
   * Get the uri to the asset that the player has loaded. If the player has not
   * loaded content, this will return <code>null</code>.
   *
   * @return {?string}
   * @export
   */
  getAssetUri() {
    return this.assetUri_;
  }

  /**
   * Returns a shaka.ads.AdManager instance, responsible for Dynamic
   * Ad Insertion functionality.
   *
   * @return {shaka.extern.IAdManager}
   * @export
   */
  getAdManager() {
    // NOTE: this clause is redundant, but it keeps the compiler from
    // inlining this function. Inlining leads to setting the adManager
    // not taking effect in the compiled build.
    // Closure has a @noinline flag, but apparently not all cases are
    // supported by it, and ours isn't.
    // If they expand support, we might be able to get rid of this
    // clause.
    if (!this.adManager_) {
      return null;
    }

    return this.adManager_;
  }

  /**
   * Get if the player is playing live content. If the player has not loaded
   * content, this will return <code>false</code>.
   *
   * @return {boolean}
   * @export
   */
  isLive() {
    if (this.manifest_ && !this.isRemotePlayback()) {
      return this.manifest_.presentationTimeline.isLive();
    }

    // For native HLS, the duration for live streams seems to be Infinity.
    if (this.video_ && this.video_.src) {
      return this.video_.duration == Infinity;
    }

    return false;
  }

  /**
   * Get if the player is playing in-progress content. If the player has not
   * loaded content, this will return <code>false</code>.
   *
   * @return {boolean}
   * @export
   */
  isInProgress() {
    return this.manifest_ ?
           this.manifest_.presentationTimeline.isInProgress() :
           false;
  }

  /**
   * Check if the manifest contains only audio-only content. If the player has
   * not loaded content, this will return <code>false</code>.
   *
   * <p>
   * The player does not support content that contain more than one type of
   * variants (i.e. mixing audio-only, video-only, audio-video). Content will be
   * filtered to only contain one type of variant.
   *
   * @return {boolean}
   * @export
   */
  isAudioOnly() {
    if (this.manifest_ && !this.isRemotePlayback()) {
      const variants = this.manifest_.variants;
      if (!variants.length) {
        return false;
      }

      // Note that if there are some audio-only variants and some audio-video
      // variants, the audio-only variants are removed during filtering.
      // Therefore if the first variant has no video, that's sufficient to say
      // it is audio-only content.
      return !variants[0].video;
    } else if (this.video_ && this.video_.src) {
      // If we have video track info, use that.  It will be the least
      // error-prone way with native HLS.  In contrast, videoHeight might be
      // unset until the first frame is loaded.  Since isAudioOnly is queried
      // by the UI on the 'trackschanged' event, the videoTracks info should be
      // up-to-date.
      if (this.video_.videoTracks) {
        return this.video_.videoTracks.length == 0;
      }

      // We cast to the more specific HTMLVideoElement to access videoHeight.
      // This might be an audio element, though, in which case videoHeight will
      // be undefined at runtime.  For audio elements, this will always return
      // true.
      const video = /** @type {HTMLVideoElement} */(this.video_);
      return video.videoHeight == 0;
    } else {
      return false;
    }
  }

  /**
   * Get the range of time (in seconds) that seeking is allowed. If the player
   * has not loaded content and the manifest is HLS, this will return a range
   * from 0 to 0.
   *
   * @return {{start: number, end: number}}
   * @export
   */
  seekRange() {
    if (this.manifest_ && !this.isRemotePlayback()) {
      // With HLS lazy-loading, there were some situations where the manifest
      // had partially loaded, enough to move onto further load stages, but no
      // segments had been loaded, so the timeline is still unknown.
      // See: https://github.com/shaka-project/shaka-player/pull/4590
      if (!this.fullyLoaded_ &&
          this.manifest_.type == shaka.media.ManifestParser.HLS) {
        return {'start': 0, 'end': 0};
      }
      const timeline = this.manifest_.presentationTimeline;

      return {
        'start': timeline.getSeekRangeStart(),
        'end': timeline.getSeekRangeEnd(),
      };
    }

    // If we have loaded content with src=, we ask the video element for its
    // seekable range.  This covers both plain mp4s and native HLS playbacks.
    if (this.video_ && this.video_.src) {
      const seekable = this.video_.seekable;
      if (seekable.length) {
        return {
          'start': seekable.start(0),
          'end': seekable.end(seekable.length - 1),
        };
      }
    }

    return {'start': 0, 'end': 0};
  }

  /**
   * Go to live in a live stream.
   *
   * @export
   */
  goToLive() {
    if (this.isLive()) {
      this.video_.currentTime = this.seekRange().end;
    } else {
      shaka.log.warning('goToLive is for live streams!');
    }
  }

  /**
   * Indicates if the player has fully loaded the stream.
   *
   * @return {boolean}
   * @export
   */
  isFullyLoaded() {
    return this.fullyLoaded_;
  }

  /**
   * Get the key system currently used by EME. If EME is not being used, this
   * will return an empty string. If the player has not loaded content, this
   * will return an empty string.
   *
   * @return {string}
   * @export
   */
  keySystem() {
    return shaka.util.DrmUtils.keySystem(this.drmInfo());
  }

  /**
   * Get the drm info used to initialize EME. If EME is not being used, this
   * will return <code>null</code>. If the player is idle or has not initialized
   * EME yet, this will return <code>null</code>.
   *
   * @return {?shaka.extern.DrmInfo}
   * @export
   */
  drmInfo() {
    return this.drmEngine_ ? this.drmEngine_.getDrmInfo() : null;
  }


  /**
   * Get the drm engine.
   * This method should only be used for testing. Applications SHOULD NOT
   * use this in production.
   *
   * @return {?shaka.media.DrmEngine}
   */
  getDrmEngine() {
    return this.drmEngine_;
  }


  /**
   * Get the next known expiration time for any EME session. If the session
   * never expires, this will return <code>Infinity</code>. If there are no EME
   * sessions, this will return <code>Infinity</code>. If the player has not
   * loaded content, this will return <code>Infinity</code>.
   *
   * @return {number}
   * @export
   */
  getExpiration() {
    return this.drmEngine_ ? this.drmEngine_.getExpiration() : Infinity;
  }

  /**
   * Returns the active sessions metadata
   *
   * @return {!Array.<shaka.extern.DrmSessionMetadata>}
   * @export
   */
  getActiveSessionsMetadata() {
    return this.drmEngine_ ? this.drmEngine_.getActiveSessionsMetadata() : [];
  }

  /**
   * Gets a map of EME key ID to the current key status.
   *
   * @return {!Object<string, string>}
   * @export
   */
  getKeyStatuses() {
    return this.drmEngine_ ? this.drmEngine_.getKeyStatuses() : {};
  }

  /**
   * Check if the player is currently in a buffering state (has too little
   * content to play smoothly). If the player has not loaded content, this will
   * return <code>false</code>.
   *
   * @return {boolean}
   * @export
   */
  isBuffering() {
    const State = shaka.media.BufferingObserver.State;
    return this.bufferObserver_ ?
           this.bufferObserver_.getState() == State.STARVING :
           false;
  }

  /**
   * Get the playback rate of what is playing right now. If we are using trick
   * play, this will return the trick play rate.
   * If no content is playing, this will return 0.
   * If content is buffering, this will return the expected playback rate once
   * the video starts playing.
   *
   * <p>
   * If the player has not loaded content, this will return a playback rate of
   * 0.
   *
   * @return {number}
   * @export
   */
  getPlaybackRate() {
    if (!this.video_) {
      return 0;
    }
    return this.playRateController_ ?
           this.playRateController_.getRealRate() :
           1;
  }

  /**
   * Enable trick play to skip through content without playing by repeatedly
   * seeking. For example, a rate of 2.5 would result in 2.5 seconds of content
   * being skipped every second. A negative rate will result in moving
   * backwards.
   *
   * <p>
   * If the player has not loaded content or is still loading content this will
   * be a no-op. Wait until <code>load</code> has completed before calling.
   *
   * <p>
   * Trick play will be canceled automatically if the playhead hits the
   * beginning or end of the seekable range for the content.
   *
   * @param {number} rate
   * @param {boolean=} useTrickPlayTrack
   * @export
   */
  trickPlay(rate, useTrickPlayTrack = true) {
    // A playbackRate of 0 is used internally when we are in a buffering state,
    // and doesn't make sense for trick play.  If you set a rate of 0 for trick
    // play, we will reject it and issue a warning.  If it happens during a
    // test, we will fail the test through this assertion.
    goog.asserts.assert(rate != 0, 'Should never set a trick play rate of 0!');
    if (rate == 0) {
      shaka.log.alwaysWarn('A trick play rate of 0 is unsupported!');
      return;
    }
    this.trickPlayEventManager_.removeAll();

    if (this.video_.paused) {
      // Our fast forward is implemented with playbackRate and needs the video
      // to be playing (to not be paused) to take immediate effect.
      // If the video is paused, "unpause" it.
      this.video_.play();
    }
    this.playRateController_.set(rate);

    if (this.loadMode_ == shaka.Player.LoadMode.MEDIA_SOURCE) {
      this.abrManager_.playbackRateChanged(rate);
      this.streamingEngine_.setTrickPlay(
          useTrickPlayTrack && Math.abs(rate) > 1);
    }
    if (this.isLive()) {
      this.trickPlayEventManager_.listen(this.video_, 'timeupdate', () => {
        const currentTime = this.video_.currentTime;
        const seekRange = this.seekRange();
        const safeSeekOffset = this.config_.streaming.safeSeekOffset;

        // Cancel trick play if we hit the beginning or end of the seekable
        // (Sub-second accuracy not required here)
        if (rate > 0) {
          if (Math.floor(currentTime) >= Math.floor(seekRange.end)) {
            this.cancelTrickPlay();
          }
        } else {
          if (Math.floor(currentTime) <=
              Math.floor(seekRange.start + safeSeekOffset)) {
            this.cancelTrickPlay();
          }
        }
      });
    }
  }

  /**
   * Cancel trick-play. If the player has not loaded content or is still loading
   * content this will be a no-op.
   *
   * @export
   */
  cancelTrickPlay() {
    const defaultPlaybackRate = this.playRateController_.getDefaultRate();
    if (this.loadMode_ == shaka.Player.LoadMode.SRC_EQUALS) {
      this.playRateController_.set(defaultPlaybackRate);
    }

    if (this.loadMode_ == shaka.Player.LoadMode.MEDIA_SOURCE) {
      this.playRateController_.set(defaultPlaybackRate);
      this.abrManager_.playbackRateChanged(defaultPlaybackRate);
      this.streamingEngine_.setTrickPlay(false);
    }
    this.trickPlayEventManager_.removeAll();
  }

  /**
   * Return a list of variant tracks that can be switched to.
   *
   * <p>
   * If the player has not loaded content, this will return an empty list.
   *
   * @return {!Array.<shaka.extern.Track>}
   * @export
   */
  getVariantTracks() {
    if (this.manifest_ && !this.isRemotePlayback()) {
      const currentVariant = this.streamingEngine_ ?
          this.streamingEngine_.getCurrentVariant() : null;

      const tracks = [];

      let activeTracks = 0;

      // Convert each variant to a track.
      for (const variant of this.manifest_.variants) {
        if (!shaka.util.StreamUtils.isPlayable(variant)) {
          continue;
        }

        const track = shaka.util.StreamUtils.variantToTrack(variant);
        track.active = variant == currentVariant;
        if (!track.active && activeTracks != 1 && currentVariant != null &&
          variant.video == currentVariant.video &&
          variant.audio == currentVariant.audio) {
          track.active = true;
        }

        if (track.active) {
          activeTracks++;
        }

        tracks.push(track);
      }

      goog.asserts.assert(activeTracks <= 1,
          'It should only have one active track');

      return tracks;
    } else if (this.video_ && this.video_.audioTracks) {
      // Safari's native HLS always shows a single element in videoTracks.
      // You can't use that API to change resolutions.  But we can use
      // audioTracks to generate a variant list that is usable for changing
      // languages.
      const audioTracks = Array.from(this.video_.audioTracks);
      return audioTracks.map((audio) =>
        shaka.util.StreamUtils.html5AudioTrackToTrack(audio));
    } else {
      return [];
    }
  }

  /**
   * Return a list of text tracks that can be switched to.
   *
   * <p>
   * If the player has not loaded content, this will return an empty list.
   *
   * @return {!Array.<shaka.extern.Track>}
   * @export
   */
  getTextTracks() {
    if (this.manifest_ && !this.isRemotePlayback()) {
      const currentTextStream = this.streamingEngine_ ?
          this.streamingEngine_.getCurrentTextStream() : null;
      const tracks = [];

      // Convert all selectable text streams to tracks.
      for (const text of this.manifest_.textStreams) {
        const track = shaka.util.StreamUtils.textStreamToTrack(text);
        track.active = text == currentTextStream;

        tracks.push(track);
      }

      return tracks;
    } else if (this.video_ && this.video_.src && this.video_.textTracks) {
      const textTracks = this.getFilteredTextTracks_();
      const StreamUtils = shaka.util.StreamUtils;
      return textTracks.map((text) => StreamUtils.html5TextTrackToTrack(text));
    } else {
      return [];
    }
  }

  /**
   * Return a list of image tracks that can be switched to.
   *
   * If the player has not loaded content, this will return an empty list.
   *
   * @return {!Array.<shaka.extern.Track>}
   * @export
   */
  getImageTracks() {
    const StreamUtils = shaka.util.StreamUtils;
    let imageStreams = this.externalSrcEqualsThumbnailsStreams_;
    if (this.manifest_) {
      imageStreams = this.manifest_.imageStreams;
    }
    return imageStreams.map((image) => StreamUtils.imageStreamToTrack(image));
  }

  /**
   * Returns Thumbnail objects for each thumbnail for a given image track ID.
   *
   * If the player has not loaded content, this will return a null.
   *
   * @param {number} trackId
   * @return {!Promise.<?Array<!shaka.extern.Thumbnail>>}
   * @export
   */
  async getAllThumbnails(trackId) {
    if (this.loadMode_ != shaka.Player.LoadMode.MEDIA_SOURCE &&
        this.loadMode_ != shaka.Player.LoadMode.SRC_EQUALS) {
      return null;
    }
    let imageStreams = this.externalSrcEqualsThumbnailsStreams_;
    if (this.manifest_) {
      imageStreams = this.manifest_.imageStreams;
    }
    const imageStream = imageStreams.find(
        (stream) => stream.id == trackId);
    if (!imageStream) {
      return null;
    }
    if (!imageStream.segmentIndex) {
      await imageStream.createSegmentIndex();
    }
    const promises = [];
    imageStream.segmentIndex.forEachTopLevelReference((reference) => {
      const dimensions = this.parseTilesLayout_(
          reference.getTilesLayout() || imageStream.tilesLayout);
      if (dimensions) {
        const numThumbnails = dimensions.rows * dimensions.columns;
        const duration = reference.trueEndTime - reference.startTime;
        for (let i = 0; i < numThumbnails; i++) {
          const sampleTime = reference.startTime + duration * i / numThumbnails;
          promises.push(this.getThumbnails(trackId, sampleTime));
        }
      }
    });
    const thumbnails = await Promise.all(promises);
    return thumbnails.filter((t) => t);
  }

  /**
   * Parses a tiles layout.
   *
   * @param {string|undefined} tilesLayout
   * @return {?{
   *   columns: number,
   *   rows: number
   * }}
   * @private
   */
  parseTilesLayout_(tilesLayout) {
    if (!tilesLayout) {
      return null;
    }
    // This expression is used to detect one or more numbers (0-9) followed
    // by an x and after one or more numbers (0-9)
    const match = /(\d+)x(\d+)/.exec(tilesLayout);
    if (!match) {
      shaka.log.warning('Tiles layout does not contain a valid format ' +
          ' (columns x rows)');
      return null;
    }
    const columns = parseInt(match[1], 10);
    const rows = parseInt(match[2], 10);
    return {columns, rows};
  }

  /**
   * Return a Thumbnail object from a image track Id and time.
   *
   * If the player has not loaded content, this will return a null.
   *
   * @param {number} trackId
   * @param {number} time
   * @return {!Promise.<?shaka.extern.Thumbnail>}
   * @export
   */
  async getThumbnails(trackId, time) {
    if (this.loadMode_ != shaka.Player.LoadMode.MEDIA_SOURCE &&
        this.loadMode_ != shaka.Player.LoadMode.SRC_EQUALS) {
      return null;
    }
    let imageStreams = this.externalSrcEqualsThumbnailsStreams_;
    if (this.manifest_) {
      imageStreams = this.manifest_.imageStreams;
    }
    const imageStream = imageStreams.find(
        (stream) => stream.id == trackId);
    if (!imageStream) {
      return null;
    }
    if (!imageStream.segmentIndex) {
      await imageStream.createSegmentIndex();
    }
    const referencePosition = imageStream.segmentIndex.find(time);
    if (referencePosition == null) {
      return null;
    }
    const reference = imageStream.segmentIndex.get(referencePosition);
    const dimensions = this.parseTilesLayout_(
        reference.getTilesLayout() || imageStream.tilesLayout);
    if (!dimensions) {
      return null;
    }
    const fullImageWidth = imageStream.width || 0;
    const fullImageHeight = imageStream.height || 0;
    let width = fullImageWidth / dimensions.columns;
    let height = fullImageHeight / dimensions.rows;
    const totalImages = dimensions.columns * dimensions.rows;
    const segmentDuration = reference.trueEndTime - reference.startTime;
    const thumbnailDuration =
        reference.getTileDuration() || (segmentDuration / totalImages);
    let thumbnailTime = reference.startTime;
    let positionX = 0;
    let positionY = 0;
    // If the number of images in the segment is greater than 1, we have to
    // find the correct image. For that we will return to the app the
    // coordinates of the position of the correct image.
    // Image search is always from left to right and top to bottom.
    // Note: The time between images within the segment is always
    // equidistant.
    //
    // Eg: Total images 5, tileLayout 5x1, segmentDuration 5, thumbnailTime 2
    // positionX = 0.4 * fullImageWidth
    // positionY = 0
    if (totalImages > 1) {
      const thumbnailPosition =
          Math.floor((time - reference.startTime) / thumbnailDuration);
      thumbnailTime = reference.startTime +
          (thumbnailPosition * thumbnailDuration);
      positionX = (thumbnailPosition % dimensions.columns) * width;
      positionY = Math.floor(thumbnailPosition / dimensions.columns) * height;
    }
    let sprite = false;
    const thumbnailSprite = reference.getThumbnailSprite();
    if (thumbnailSprite) {
      sprite = true;
      height = thumbnailSprite.height;
      positionX = thumbnailSprite.positionX;
      positionY = thumbnailSprite.positionY;
      width = thumbnailSprite.width;
    }
    return {
      segment: reference,
      imageHeight: fullImageHeight,
      imageWidth: fullImageWidth,
      height: height,
      positionX: positionX,
      positionY: positionY,
      startTime: thumbnailTime,
      duration: thumbnailDuration,
      uris: reference.getUris(),
      width: width,
      sprite: sprite,
    };
  }

  /**
   * Select a specific text track. <code>track</code> should come from a call to
   * <code>getTextTracks</code>. If the track is not found, this will be a
   * no-op. If the player has not loaded content, this will be a no-op.
   *
   * <p>
   * Note that <code>AdaptationEvents</code> are not fired for manual track
   * selections.
   *
   * @param {shaka.extern.Track} track
   * @export
   */
  selectTextTrack(track) {
    const selectMediaSourceMode = () => {
      const stream = this.manifest_.textStreams.find(
          (stream) => stream.id == track.id);

      if (!stream) {
        if (!this.isRemotePlayback()) {
          shaka.log.error('No stream with id', track.id);
        }
        return;
      }

      if (stream == this.streamingEngine_.getCurrentTextStream()) {
        shaka.log.debug('Text track already selected.');
        return;
      }

      // Add entries to the history.
      this.addTextStreamToSwitchHistory_(stream, /* fromAdaptation= */ false);
      this.streamingEngine_.switchTextStream(stream);
      this.onTextChanged_();
      this.setTextDisplayerLanguage_();

      // Workaround for
      // https://github.com/shaka-project/shaka-player/issues/1299
      // When track is selected, back-propagate the language to
      // currentTextLanguage_.
      this.currentTextLanguage_ = stream.language;
    };
    const selectSrcEqualsMode = () => {
      if (this.video_ && this.video_.textTracks) {
        const textTracks = this.getFilteredTextTracks_();
        const oldTrack = textTracks.find((textTrack) =>
          textTrack.mode !== 'disabled');
        const newTrack = textTracks.find((textTrack) =>
          shaka.util.StreamUtils.html5TrackId(textTrack) === track.id);
        if (!newTrack) {
          shaka.log.error('No track with id', track.id);
          return;
        }
        if (oldTrack !== newTrack) {
          if (oldTrack) {
            oldTrack.mode = 'disabled';
            this.loadEventManager_.unlisten(oldTrack, 'cuechange');
            this.textDisplayer_.remove(0, Infinity);
          }
          if (newTrack) {
            this.enableNativeTrack_(newTrack);
          }
        }
        this.onTextChanged_();
        this.setTextDisplayerLanguage_();
      }
    };
    if (this.manifest_ && this.playhead_) {
      selectMediaSourceMode();
      // When using MSE + remote we need to set tracks for both MSE and native
      // apis so that synchronization is maintained.
      if (!this.isRemotePlayback()) {
        return;
      }
    }
    selectSrcEqualsMode();
  }

  /**
   * @param {!TextTrack} track
   * @private
   */
  enableNativeTrack_(track) {
    this.loadEventManager_.listen(track, 'cuechange', () => {
      // Always remove cues from the past to avoid memory grow.
      const removeEnd = Math.max(0,
          this.video_.currentTime - this.config_.streaming.bufferBehind);
      this.textDisplayer_.remove(0, removeEnd);
      const cues = Array.from(track.activeCues || [])
          .map(shaka.text.Utils.mapNativeCueToShakaCue)
          .filter(shaka.util.Functional.isNotNull);
      this.textDisplayer_.append(cues);
    });
    track.mode = document.pictureInPictureElement ? 'showing' : 'hidden';
  }

  /**
   * Select a specific variant track to play.  <code>track</code> should come
   * from a call to <code>getVariantTracks</code>. If <code>track</code> cannot
   * be found, this will be a no-op. If the player has not loaded content, this
   * will be a no-op.
   *
   * <p>
   * Changing variants will take effect once the currently buffered content has
   * been played. To force the change to happen sooner, use
   * <code>clearBuffer</code> with <code>safeMargin</code>. Setting
   * <code>clearBuffer</code> to <code>true</code> will clear all buffered
   * content after <code>safeMargin</code>, allowing the new variant to start
   * playing sooner.
   *
   * <p>
   * Note that <code>AdaptationEvents</code> are not fired for manual track
   * selections.
   *
   * @param {shaka.extern.Track} track
   * @param {boolean=} clearBuffer
   * @param {number=} safeMargin Optional amount of buffer (in seconds) to
   *   retain when clearing the buffer. Useful for switching variant quickly
   *   without causing a buffering event. Defaults to 0 if not provided. Ignored
   *   if clearBuffer is false. Can cause hiccups on some browsers if chosen too
   *   small, e.g. The amount of two segments is a fair minimum to consider as
   *   safeMargin value.
   * @export
   */
  selectVariantTrack(track, clearBuffer = false, safeMargin = 0) {
    const selectMediaSourceMode = () => {
      const variant = this.manifest_.variants.find(
          (variant) => variant.id == track.id);
      if (!variant) {
        if (!this.isRemotePlayback()) {
          shaka.log.error('No variant with id', track.id);
        }
        return;
      }

      // Double check that the track is allowed to be played. The track list
      // should only contain playable variants, but if restrictions change and
      // |selectVariantTrack| is called before the track list is updated, we
      // could get a now-restricted variant.
      if (!shaka.util.StreamUtils.isPlayable(variant)) {
        shaka.log.error('Unable to switch to restricted track', track.id);
        return;
      }

      const active = this.streamingEngine_.getCurrentVariant();
      if (this.config_.abr.enabled && (active.video != variant.video ||
          (active.audio && variant.audio &&
          active.audio.language == variant.audio.language &&
          active.audio.channelsCount == variant.audio.channelsCount))) {
        shaka.log.alwaysWarn('Changing tracks while abr manager is enabled ' +
                             'will likely result in the selected track ' +
                             'being overriden. Consider disabling abr before ' +
                             'calling selectVariantTrack().');
      }

      if (this.isRemotePlayback()) {
        this.switchVariant_(
            variant, /* fromAdaptation= */ false,
            /* clearBuffer= */ false, /* safeMargin= */ 0);
      } else {
        this.switchVariant_(
            variant, /* fromAdaptation= */ false,
            clearBuffer || false, safeMargin || 0);
      }

      // Workaround for
      // https://github.com/shaka-project/shaka-player/issues/1299
      // When track is selected, back-propagate the language to
      // currentAudioLanguage_.
      this.currentAdaptationSetCriteria_ = new shaka.media.ExampleBasedCriteria(
          variant,
          this.config_.mediaSource.codecSwitchingStrategy);

      // Update AbrManager variants to match these new settings.
      this.updateAbrManagerVariants_();
    };
    const selectSrcEqualsMode = () => {
      if (this.video_ && this.video_.audioTracks) {
        // Safari's native HLS won't let you choose an explicit variant, though
        // you can choose audio languages this way.
        const audioTracks = Array.from(this.video_.audioTracks);
        for (const audioTrack of audioTracks) {
          if (shaka.util.StreamUtils.html5TrackId(audioTrack) == track.id) {
            // This will reset the "enabled" of other tracks to false.
            this.switchHtml5Track_(audioTrack);
            return;
          }
        }
      }
    };
    if (this.manifest_ && this.playhead_) {
      selectMediaSourceMode();
      // When using MSE + remote we need to set tracks for both MSE and native
      // apis so that synchronization is maintained.
      if (!this.isRemotePlayback()) {
        return;
      }
    }
    selectSrcEqualsMode();
  }

  /**
   * Return a list of audio language-role combinations available.  If the
   * player has not loaded any content, this will return an empty list.
   *
   * @return {!Array.<shaka.extern.LanguageRole>}
   * @export
   */
  getAudioLanguagesAndRoles() {
    return shaka.Player.getLanguageAndRolesFrom_(this.getVariantTracks());
  }

  /**
   * Return a list of text language-role combinations available.  If the player
   * has not loaded any content, this will be return an empty list.
   *
   * @return {!Array.<shaka.extern.LanguageRole>}
   * @export
   */
  getTextLanguagesAndRoles() {
    return shaka.Player.getLanguageAndRolesFrom_(this.getTextTracks());
  }

  /**
   * Return a list of audio languages available. If the player has not loaded
   * any content, this will return an empty list.
   *
   * @return {!Array.<string>}
   * @export
   */
  getAudioLanguages() {
    return Array.from(shaka.Player.getLanguagesFrom_(this.getVariantTracks()));
  }

  /**
   * Return a list of text languages available. If the player has not loaded
   * any content, this will return an empty list.
   *
   * @return {!Array.<string>}
   * @export
   */
  getTextLanguages() {
    return Array.from(shaka.Player.getLanguagesFrom_(this.getTextTracks()));
  }

  /**
   * Sets the current audio language and current variant role to the selected
   * language, role and channel count, and chooses a new variant if need be.
   * If the player has not loaded any content, this will be a no-op.
   *
   * @param {string} language
   * @param {string=} role
   * @param {number=} channelsCount
   * @param {number=} safeMargin
   * @param {string=} codec
   * @export
   */
  selectAudioLanguage(language, role, channelsCount = 0, safeMargin = 0,
      codec = '') {
    const selectMediaSourceMode = () => {
      this.currentAdaptationSetCriteria_ =
          new shaka.media.PreferenceBasedCriteria(
              language,
              role || '',
              channelsCount || 0,
              /* hdrLevel= */ '',
              /* spatialAudio= */ false,
              /* videoLayout= */ '',
              /* audioLabel= */ '',
              /* videoLabel= */ '',
              this.config_.mediaSource.codecSwitchingStrategy,
              codec || '');

      const diff = (a, b) => {
        if (!a.video && !b.video) {
          return 0;
        } else if (!a.video || !b.video) {
          return Infinity;
        } else {
          return Math.abs((a.video.height || 0) - (b.video.height || 0)) +
                Math.abs((a.video.width || 0) - (b.video.width || 0));
        }
      };
      // Find the variant whose size is closest to the active variant.  This
      // ensures we stay at about the same resolution when just changing the
      // language/role.
      const active = this.streamingEngine_.getCurrentVariant();
      const set =
            this.currentAdaptationSetCriteria_.create(this.manifest_.variants);
      let bestVariant = null;
      for (const curVariant of set.values()) {
        if (!shaka.util.StreamUtils.isPlayable(curVariant)) {
          continue;
        }
        if (!bestVariant ||
              diff(bestVariant, active) > diff(curVariant, active)) {
          bestVariant = curVariant;
        }
      }
      if (bestVariant == active) {
        shaka.log.debug('Audio already selected.');
        return;
      }
      if (bestVariant) {
        const track = shaka.util.StreamUtils.variantToTrack(bestVariant);
        this.selectVariantTrack(
            track, /* clearBuffer= */ true, safeMargin || 0);
        return;
      }

      // If we haven't switched yet, just use ABR to find a new track.
      this.chooseVariantAndSwitch_();
    };
    const selectSrcEqualsMode = () => {
      if (this.video_ && this.video_.audioTracks) {
        const track = shaka.util.StreamUtils.filterStreamsByLanguageAndRole(
            this.getVariantTracks(), language, role || '', false)[0];
        if (track) {
          this.selectVariantTrack(track);
        }
      }
    };
    if (this.manifest_ && this.playhead_) {
      selectMediaSourceMode();
      // When using MSE + remote we need to set tracks for both MSE and native
      // apis so that synchronization is maintained.
      if (!this.isRemotePlayback()) {
        return;
      }
    }
    selectSrcEqualsMode();
  }

  /**
   * Sets the current text language and current text role to the selected
   * language and role, and chooses a new variant if need be. If the player has
   * not loaded any content, this will be a no-op.
   *
   * @param {string} language
   * @param {string=} role
   * @param {boolean=} forced
   * @export
   */
  selectTextLanguage(language, role, forced = false) {
    const selectMediaSourceMode = () => {
      this.currentTextLanguage_ = language;
      this.currentTextRole_ = role || '';
      this.currentTextForced_ = forced || false;

      const chosenText = this.chooseTextStream_();
      if (chosenText) {
        if (chosenText == this.streamingEngine_.getCurrentTextStream()) {
          shaka.log.debug('Text track already selected.');
          return;
        }

        this.addTextStreamToSwitchHistory_(
            chosenText, /* fromAdaptation= */ false);
        if (this.shouldStreamText_()) {
          this.streamingEngine_.switchTextStream(chosenText);
          this.onTextChanged_();
          this.setTextDisplayerLanguage_();
        }
      }
    };
    const selectSrcEqualsMode = () => {
      const track = shaka.util.StreamUtils.filterStreamsByLanguageAndRole(
          this.getTextTracks(), language, role || '', forced || false)[0];
      if (track) {
        this.selectTextTrack(track);
      }
    };
    if (this.manifest_ && this.playhead_) {
      selectMediaSourceMode();
      // When using MSE + remote we need to set tracks for both MSE and native
      // apis so that synchronization is maintained.
      if (!this.isRemotePlayback()) {
        return;
      }
    }
    selectSrcEqualsMode();
  }

  /**
   * Select variant tracks that have a given label. This assumes the
   * label uniquely identifies an audio stream, so all the variants
   * are expected to have the same variant.audio.
   *
   * @param {string} label
   * @param {boolean=} clearBuffer Optional clear buffer or not when
   *  switch to new variant
   *  Defaults to true if not provided
   * @param {number=} safeMargin Optional amount of buffer (in seconds) to
   *   retain when clearing the buffer.
   *   Defaults to 0 if not provided. Ignored if clearBuffer is false.
   * @export
   */
  selectVariantsByLabel(label, clearBuffer = true, safeMargin = 0) {
    const selectMediaSourceMode = () => {
      let firstVariantWithLabel = null;
      for (const variant of this.manifest_.variants) {
        if (variant.audio.label == label) {
          firstVariantWithLabel = variant;
          break;
        }
      }

      if (firstVariantWithLabel == null) {
        shaka.log.warning('No variants were found with label: ' +
            label + '. Ignoring the request to switch.');

        return;
      }

      // Label is a unique identifier of a variant's audio stream.
      // Because of that we assume that all the variants with the same
      // label have the same language.
      this.currentAdaptationSetCriteria_ =
          new shaka.media.PreferenceBasedCriteria(
              firstVariantWithLabel.language,
              /* role= */ '',
              /* channelCount= */ 0,
              /* hdrLevel= */ '',
              /* spatialAudio= */ false,
              /* videoLayout= */ '',
              label,
              /* videoLabel= */ '',
              this.config_.mediaSource.codecSwitchingStrategy,
              /* audioCodec= */ '');

      this.chooseVariantAndSwitch_(clearBuffer, safeMargin);
    };
    const selectSrcEqualsMode = () => {
      if (this.video_ && this.video_.audioTracks) {
        const audioTracks = Array.from(this.video_.audioTracks);

        let trackMatch = null;

        for (const audioTrack of audioTracks) {
          if (audioTrack.label == label) {
            trackMatch = audioTrack;
          }
        }
        if (trackMatch) {
          this.switchHtml5Track_(trackMatch);
        }
      }
    };
    if (this.manifest_ && this.playhead_) {
      selectMediaSourceMode();
      // When using MSE + remote we need to set tracks for both MSE and native
      // apis so that synchronization is maintained.
      if (!this.isRemotePlayback()) {
        return;
      }
    }
    selectSrcEqualsMode();
  }

  /**
   * Check if the text displayer is enabled.
   *
   * @return {boolean}
   * @export
   */
  isTextTrackVisible() {
    const expected = this.isTextVisible_;
    if (this.textDisplayer_) {
      const actual = this.textDisplayer_.isTextVisible();
      goog.asserts.assert(
          actual == expected, 'text visibility has fallen out of sync');

      // Always return the actual value so that the app has the most accurate
      // information (in the case that the values come out of sync in prod).
      return actual;
    }

    return expected;
  }

  /**
   * Return a list of chapters tracks.
   *
   * @return {!Array.<shaka.extern.Track>}
   * @export
   */
  getChaptersTracks() {
    if (this.video_ && this.video_.currentSrc && this.video_.textTracks) {
      const textTracks = this.getChaptersTracks_();
      const StreamUtils = shaka.util.StreamUtils;
      return textTracks.map((text) => StreamUtils.html5TextTrackToTrack(text));
    } else {
      return [];
    }
  }

  /**
   * This returns the list of chapters.
   *
   * @param {string} language
   * @return {!Array.<shaka.extern.Chapter>}
   * @export
   */
  getChapters(language) {
    if (!this.video_ || !this.video_.currentSrc || !this.video_.textTracks) {
      return [];
    }
    const LanguageUtils = shaka.util.LanguageUtils;
    const inputlanguage = LanguageUtils.normalize(language);
    const chaptersTracks = this.getChaptersTracks_();
    const chaptersTracksWithLanguage = chaptersTracks
        .filter((t) => LanguageUtils.normalize(t.language) == inputlanguage);
    if (!chaptersTracksWithLanguage || !chaptersTracksWithLanguage.length) {
      return [];
    }
    const chapters = [];
    const uniqueChapters = new Set();
    for (const chaptersTrack of chaptersTracksWithLanguage) {
      if (chaptersTrack && chaptersTrack.cues) {
        for (const cue of chaptersTrack.cues) {
          let id = cue.id;
          if (!id || id == '') {
            id = cue.startTime + '-' + cue.endTime + '-' + cue.text;
          }
          /** @type {shaka.extern.Chapter} */
          const chapter = {
            id: id,
            title: cue.text,
            startTime: cue.startTime,
            endTime: cue.endTime,
          };
          if (!uniqueChapters.has(id)) {
            chapters.push(chapter);
            uniqueChapters.add(id);
          }
        }
      }
    }
    return chapters;
  }

  /**
   * Ignore the TextTracks with the 'metadata' or 'chapters' kind, or the one
   * generated by the SimpleTextDisplayer.
   *
   * @return {!Array.<TextTrack>}
   * @private
   */
  getFilteredTextTracks_() {
    goog.asserts.assert(this.video_.textTracks,
        'TextTracks should be valid.');
    return Array.from(this.video_.textTracks)
        .filter((t) => t.kind != 'metadata' && t.kind != 'chapters' &&
                       t.label != shaka.Player.TextTrackLabel);
  }

  /**
   * Get the TextTracks with the 'metadata' kind.
   *
   * @return {!Array.<TextTrack>}
   * @private
   */
  getMetadataTracks_() {
    goog.asserts.assert(this.video_.textTracks,
        'TextTracks should be valid.');
    return Array.from(this.video_.textTracks)
        .filter((t) => t.kind == 'metadata');
  }

  /**
   * Get the TextTracks with the 'chapters' kind.
   *
   * @return {!Array.<TextTrack>}
   * @private
   */
  getChaptersTracks_() {
    goog.asserts.assert(this.video_.textTracks,
        'TextTracks should be valid.');
    return Array.from(this.video_.textTracks)
        .filter((t) => t.kind == 'chapters');
  }

  /**
   * Enable or disable the text displayer.  If the player is in an unloaded
   * state, the request will be applied next time content is loaded.
   *
   * @param {boolean} isVisible
   * @export
   */
  setTextTrackVisibility(isVisible) {
    const oldVisibilty = this.isTextVisible_;
    // Convert to boolean in case apps pass 0/1 instead false/true.
    const newVisibility = !!isVisible;

    if (oldVisibilty == newVisibility) {
      return;
    }

    this.isTextVisible_ = newVisibility;

    // Hold of on setting the text visibility until we have all the components
    // we need. This ensures that they stay in-sync.
    if (this.loadMode_ == shaka.Player.LoadMode.MEDIA_SOURCE) {
      this.textDisplayer_.setTextVisibility(newVisibility);

      // When the user wants to see captions, we stream captions. When the user
      // doesn't want to see captions, we don't stream captions. This is to
      // avoid bandwidth consumption by an unused resource. The app developer
      // can override this and configure us to always stream captions.
      if (!this.config_.streaming.alwaysStreamText) {
        if (newVisibility) {
          if (this.streamingEngine_.getCurrentTextStream()) {
            // We already have a selected text stream.
          } else {
            // Find the text stream that best matches the user's preferences.
            const streams =
                shaka.util.StreamUtils.filterStreamsByLanguageAndRole(
                    this.manifest_.textStreams,
                    this.currentTextLanguage_,
                    this.currentTextRole_,
                    this.currentTextForced_);

            // It is possible that there are no streams to play.
            if (streams.length > 0) {
              this.streamingEngine_.switchTextStream(streams[0]);
              this.onTextChanged_();
              this.setTextDisplayerLanguage_();
            }
          }
        } else {
          this.streamingEngine_.unloadTextStream();
        }
      }
    } else if (this.video_ && this.video_.src && this.video_.textTracks) {
      this.textDisplayer_.setTextVisibility(newVisibility);
    }

    // We need to fire the event after we have updated everything so that
    // everything will be in a stable state when the app responds to the
    // event.
    this.onTextTrackVisibility_();
  }

  /**
   * Get the current playhead position as a date.
   *
   * @return {Date}
   * @export
   */
  getPlayheadTimeAsDate() {
    let presentationTime = 0;
    if (this.playhead_) {
      presentationTime = this.playhead_.getTime();
    } else if (this.startTime_ == null) {
      // A live stream with no requested start time and no playhead yet.  We
      // would start at the live edge, but we don't have that yet, so return
      // the current date & time.
      return new Date();
    } else {
      // A specific start time has been requested.  This is what Playhead will
      // use once it is created.
      presentationTime = this.startTime_;
    }

    if (this.manifest_ && !this.isRemotePlayback()) {
      const timeline = this.manifest_.presentationTimeline;
      const startTime = timeline.getInitialProgramDateTime() ||
          timeline.getPresentationStartTime();
      return new Date(/* ms= */ (startTime + presentationTime) * 1000);
    } else if (this.video_ && this.video_.getStartDate) {
      // Apple's native HLS gives us getStartDate(), which is only available if
      // EXT-X-PROGRAM-DATETIME is in the playlist.
      const startDate = this.video_.getStartDate();
      if (isNaN(startDate.getTime())) {
        shaka.log.warning(
            'EXT-X-PROGRAM-DATETIME required to get playhead time as Date!');
        return null;
      }
      return new Date(startDate.getTime() + (presentationTime * 1000));
    } else {
      shaka.log.warning('No way to get playhead time as Date!');
      return null;
    }
  }

  /**
   * Get the presentation start time as a date.
   *
   * @return {Date}
   * @export
   */
  getPresentationStartTimeAsDate() {
    if (this.manifest_ && !this.isRemotePlayback()) {
      const timeline = this.manifest_.presentationTimeline;
      const startTime = timeline.getInitialProgramDateTime() ||
          timeline.getPresentationStartTime();
      goog.asserts.assert(startTime != null,
          'Presentation start time should not be null!');
      return new Date(/* ms= */ startTime * 1000);
    } else if (this.video_ && this.video_.getStartDate) {
      // Apple's native HLS gives us getStartDate(), which is only available if
      // EXT-X-PROGRAM-DATETIME is in the playlist.
      const startDate = this.video_.getStartDate();
      if (isNaN(startDate.getTime())) {
        shaka.log.warning(
            'EXT-X-PROGRAM-DATETIME required to get presentation start time ' +
            'as Date!');
        return null;
      }
      return startDate;
    } else {
      shaka.log.warning('No way to get presentation start time as Date!');
      return null;
    }
  }

  /**
   * Get the presentation segment availability duration. This should only be
   * called when the player has loaded a live stream. If the player has not
   * loaded a live stream, this will return <code>null</code>.
   *
   * @return {?number}
   * @export
   */
  getSegmentAvailabilityDuration() {
    if (!this.isLive()) {
      shaka.log.warning('getSegmentAvailabilityDuration is for live streams!');
      return null;
    }

    if (this.manifest_) {
      const timeline = this.manifest_.presentationTimeline;
      return timeline.getSegmentAvailabilityDuration();
    } else {
      shaka.log.warning('No way to get segment segment availability duration!');
      return null;
    }
  }

  /**
   * Get information about what the player has buffered. If the player has not
   * loaded content or is currently loading content, the buffered content will
   * be empty.
   *
   * @return {shaka.extern.BufferedInfo}
   * @export
   */
  getBufferedInfo() {
    if (this.loadMode_ == shaka.Player.LoadMode.MEDIA_SOURCE) {
      return this.mediaSourceEngine_.getBufferedInfo();
    }

    const info = {
      total: [],
      audio: [],
      video: [],
      text: [],
    };

    if (this.loadMode_ == shaka.Player.LoadMode.SRC_EQUALS) {
      const TimeRangesUtils = shaka.media.TimeRangesUtils;
      info.total = TimeRangesUtils.getBufferedInfo(this.video_.buffered);
    }

    return info;
  }

  /**
   * Get latency in milliseconds between the live edge and what's currently
   * playing.
   *
   * @return {?number} The latency in milliseconds, or null if nothing
   * is playing.
   */
  getLiveLatency() {
    const element = this.video_;

    if (!element) {
      return null;
    }

    const now = this.getPresentationStartTimeAsDate().getTime() +
      element.currentTime * 1000;
    return Date.now() - now;
  }

  /**
   * Get statistics for the current playback session. If the player is not
   * playing content, this will return an empty stats object.
   *
   * @return {shaka.extern.Stats}
   * @export
   */
  getStats() {
    // If the Player is not in a fully-loaded state, then return an empty stats
    // blob so that this call will never fail.
    const loaded = this.loadMode_ == shaka.Player.LoadMode.MEDIA_SOURCE ||
                   this.loadMode_ == shaka.Player.LoadMode.SRC_EQUALS;
    if (!loaded) {
      return shaka.util.Stats.getEmptyBlob();
    }

    this.updateStateHistory_();

    goog.asserts.assert(this.video_, 'If we have stats, we should have video_');
    const element = /** @type {!HTMLVideoElement} */ (this.video_);

    const completionRatio = element.currentTime / element.duration;
    if (!isNaN(completionRatio) && !this.isLive()) {
      this.stats_.setCompletionPercent(Math.round(100 * completionRatio));
    }

    if (this.playhead_) {
      this.stats_.setGapsJumped(this.playhead_.getGapsJumped());
      this.stats_.setStallsDetected(this.playhead_.getStallsDetected());
    }

    if (element.getVideoPlaybackQuality) {
      const info = element.getVideoPlaybackQuality();

      this.stats_.setDroppedFrames(
          Number(info.droppedVideoFrames),
          Number(info.totalVideoFrames));
      this.stats_.setCorruptedFrames(Number(info.corruptedVideoFrames));
    }

    const licenseSeconds =
        this.drmEngine_ ? this.drmEngine_.getLicenseTime() : NaN;
    this.stats_.setLicenseTime(licenseSeconds);

    if (this.loadMode_ == shaka.Player.LoadMode.MEDIA_SOURCE) {
      // Event through we are loaded, it is still possible that we don't have a
      // variant yet because we set the load mode before we select the first
      // variant to stream.
      const variant = this.streamingEngine_.getCurrentVariant();
      const textStream = this.streamingEngine_.getCurrentTextStream();

      if (variant) {
        const rate = this.playRateController_ ?
           this.playRateController_.getRealRate() : 1;
        const variantBandwidth = rate * variant.bandwidth;
        let currentStreamBandwidth = variantBandwidth;
        if (textStream && textStream.bandwidth) {
          currentStreamBandwidth += (rate * textStream.bandwidth);
        }
        this.stats_.setCurrentStreamBandwidth(currentStreamBandwidth);
      }

      if (variant && variant.video) {
        this.stats_.setResolution(
            /* width= */ variant.video.width || NaN,
            /* height= */ variant.video.height || NaN);
      }

      if (this.isLive()) {
        const latency = this.getLiveLatency() || 0;
        this.stats_.setLiveLatency(latency / 1000);
      }

      if (this.manifest_) {
        this.stats_.setManifestPeriodCount(this.manifest_.periodCount);
        this.stats_.setManifestGapCount(this.manifest_.gapCount);
        if (this.manifest_.presentationTimeline) {
          const maxSegmentDuration =
              this.manifest_.presentationTimeline.getMaxSegmentDuration();
          this.stats_.setMaxSegmentDuration(maxSegmentDuration);
        }
      }

      const estimate = this.abrManager_.getBandwidthEstimate();
      this.stats_.setBandwidthEstimate(estimate);
    }

    if (this.loadMode_ == shaka.Player.LoadMode.SRC_EQUALS) {
      this.stats_.addBytesDownloaded(NaN);
      this.stats_.setResolution(
          /* width= */ element.videoWidth || NaN,
          /* height= */ element.videoHeight || NaN);
    }

    return this.stats_.getBlob();
  }

  /**
   * Adds the given text track to the loaded manifest.  <code>load()</code> must
   * resolve before calling.  The presentation must have a duration.
   *
   * This returns the created track, which can immediately be selected by the
   * application.  The track will not be automatically selected.
   *
   * @param {string} uri
   * @param {string} language
   * @param {string} kind
   * @param {string=} mimeType
   * @param {string=} codec
   * @param {string=} label
   * @param {boolean=} forced
   * @return {!Promise.<shaka.extern.Track>}
   * @export
   */
  async addTextTrackAsync(uri, language, kind, mimeType, codec, label,
      forced = false) {
    if (this.loadMode_ != shaka.Player.LoadMode.MEDIA_SOURCE &&
        this.loadMode_ != shaka.Player.LoadMode.SRC_EQUALS) {
      shaka.log.error(
          'Must call load() and wait for it to resolve before adding text ' +
          'tracks.');
      throw new shaka.util.Error(
          shaka.util.Error.Severity.RECOVERABLE,
          shaka.util.Error.Category.PLAYER,
          shaka.util.Error.Code.CONTENT_NOT_LOADED);
    }

    if (kind != 'subtitles' && kind != 'captions') {
      shaka.log.alwaysWarn(
          'Using a kind value different of `subtitles` or `captions` can ' +
          'cause unwanted issues.');
    }

    if (!mimeType) {
      mimeType = await this.getTextMimetype_(uri);
    }

    let adCuePoints = [];
    if (this.adManager_) {
      adCuePoints = this.adManager_.getCuePoints();
    }

    if (this.loadMode_ == shaka.Player.LoadMode.SRC_EQUALS) {
      if (forced) {
        // See: https://github.com/whatwg/html/issues/4472
        kind = 'forced';
      }
      await this.addSrcTrackElement_(uri, language, kind, mimeType, label || '',
          adCuePoints);

      const LanguageUtils = shaka.util.LanguageUtils;
      const languageNormalized = LanguageUtils.normalize(language);

      const textTracks = this.getTextTracks();
      const srcTrack = textTracks.find((t) => {
        return LanguageUtils.normalize(t.language) == languageNormalized &&
            t.label == (label || '') &&
            t.kind == kind;
      });
      if (srcTrack) {
        this.onTracksChanged_();
        return srcTrack;
      }
      // This should not happen, but there are browser implementations that may
      // not support the Track element.
      shaka.log.error('Cannot add this text when loaded with src=');
      throw new shaka.util.Error(
          shaka.util.Error.Severity.RECOVERABLE,
          shaka.util.Error.Category.TEXT,
          shaka.util.Error.Code.CANNOT_ADD_EXTERNAL_TEXT_TO_SRC_EQUALS);
    }

    const ContentType = shaka.util.ManifestParserUtils.ContentType;

    let duration = this.video_.duration;
    if (this.manifest_) {
      duration = this.manifest_.presentationTimeline.getDuration();
    }
    if (duration == Infinity) {
      throw new shaka.util.Error(
          shaka.util.Error.Severity.RECOVERABLE,
          shaka.util.Error.Category.MANIFEST,
          shaka.util.Error.Code.CANNOT_ADD_EXTERNAL_TEXT_TO_LIVE_STREAM);
    }

    if (adCuePoints.length) {
      goog.asserts.assert(
          this.networkingEngine_, 'Need networking engine.');
      const data = await this.getTextData_(uri,
          this.networkingEngine_,
          this.config_.streaming.retryParameters);
      const vvtText = this.convertToWebVTT_(data, mimeType, adCuePoints);
      const blob = new Blob([vvtText], {type: 'text/vtt'});
      uri = shaka.media.MediaSourceEngine.createObjectURL(blob);
      mimeType = 'text/vtt';
    }

    /** @type {shaka.extern.Stream} */
    const stream = {
      id: this.nextExternalStreamId_++,
      originalId: null,
      groupId: null,
      createSegmentIndex: () => Promise.resolve(),
      segmentIndex: shaka.media.SegmentIndex.forSingleSegment(
          /* startTime= */ 0,
          /* duration= */ duration,
          /* uris= */ [uri]),
      mimeType: mimeType || '',
      codecs: codec || '',
      kind: kind,
      encrypted: false,
      drmInfos: [],
      keyIds: new Set(),
      language: language,
      originalLanguage: language,
      label: label || null,
      type: ContentType.TEXT,
      primary: false,
      trickModeVideo: null,
      emsgSchemeIdUris: null,
      roles: [],
      forced: !!forced,
      channelsCount: null,
      audioSamplingRate: null,
      spatialAudio: false,
      closedCaptions: null,
      accessibilityPurpose: null,
      external: true,
      fastSwitching: false,
      fullMimeTypes: new Set([shaka.util.MimeUtils.getFullType(
          mimeType || '', codec || '')]),
      isAudioMuxedInVideo: false,
    };

    const fullMimeType = shaka.util.MimeUtils.getFullType(
        stream.mimeType, stream.codecs);
    const supported = shaka.text.TextEngine.isTypeSupported(fullMimeType);
    if (!supported) {
      throw new shaka.util.Error(
          shaka.util.Error.Severity.CRITICAL,
          shaka.util.Error.Category.TEXT,
          shaka.util.Error.Code.MISSING_TEXT_PLUGIN,
          mimeType);
    }

    this.manifest_.textStreams.push(stream);
    this.onTracksChanged_();
    return shaka.util.StreamUtils.textStreamToTrack(stream);
  }

  /**
   * Adds the given thumbnails track to the loaded manifest.
   * <code>load()</code> must resolve before calling.  The presentation must
   * have a duration.
   *
   * This returns the created track, which can immediately be used by the
   * application.
   *
   * @param {string} uri
   * @param {string=} mimeType
   * @return {!Promise.<shaka.extern.Track>}
   * @export
   */
  async addThumbnailsTrack(uri, mimeType) {
    if (this.loadMode_ != shaka.Player.LoadMode.MEDIA_SOURCE &&
        this.loadMode_ != shaka.Player.LoadMode.SRC_EQUALS) {
      shaka.log.error(
          'Must call load() and wait for it to resolve before adding image ' +
          'tracks.');
      throw new shaka.util.Error(
          shaka.util.Error.Severity.RECOVERABLE,
          shaka.util.Error.Category.PLAYER,
          shaka.util.Error.Code.CONTENT_NOT_LOADED);
    }

    if (!mimeType) {
      mimeType = await this.getTextMimetype_(uri);
    }

    if (mimeType != 'text/vtt') {
      throw new shaka.util.Error(
          shaka.util.Error.Severity.RECOVERABLE,
          shaka.util.Error.Category.TEXT,
          shaka.util.Error.Code.UNSUPPORTED_EXTERNAL_THUMBNAILS_URI,
          uri);
    }

    const ContentType = shaka.util.ManifestParserUtils.ContentType;
    let duration = this.video_.duration;
    if (this.manifest_) {
      duration = this.manifest_.presentationTimeline.getDuration();
    }
    if (duration == Infinity) {
      throw new shaka.util.Error(
          shaka.util.Error.Severity.RECOVERABLE,
          shaka.util.Error.Category.MANIFEST,
          shaka.util.Error.Code.CANNOT_ADD_EXTERNAL_THUMBNAILS_TO_LIVE_STREAM);
    }

    goog.asserts.assert(
        this.networkingEngine_, 'Need networking engine.');
    const buffer = await this.getTextData_(uri,
        this.networkingEngine_,
        this.config_.streaming.retryParameters);

    const factory = shaka.text.TextEngine.findParser(mimeType);
    if (!factory) {
      throw new shaka.util.Error(
          shaka.util.Error.Severity.CRITICAL,
          shaka.util.Error.Category.TEXT,
          shaka.util.Error.Code.MISSING_TEXT_PLUGIN,
          mimeType);
    }
    const TextParser = factory();
    const time = {
      periodStart: 0,
      segmentStart: 0,
      segmentEnd: duration,
      vttOffset: 0,
    };
    const data = shaka.util.BufferUtils.toUint8(buffer);
    const cues = TextParser.parseMedia(data, time, uri, /* images= */ []);

    const references = [];
    for (const cue of cues) {
      let uris = null;
      const getUris = () => {
        if (uris == null) {
          uris = shaka.util.ManifestParserUtils.resolveUris(
              [uri], [cue.payload]);
        }
        return uris || [];
      };
      const reference = new shaka.media.SegmentReference(
          cue.startTime,
          cue.endTime,
          getUris,
          /* startByte= */ 0,
          /* endByte= */ null,
          /* initSegmentReference= */ null,
          /* timestampOffset= */ 0,
          /* appendWindowStart= */ 0,
          /* appendWindowEnd= */ Infinity,
      );
      if (cue.payload.includes('#xywh')) {
        const spriteInfo = cue.payload.split('#xywh=')[1].split(',');
        if (spriteInfo.length === 4) {
          reference.setThumbnailSprite({
            height: parseInt(spriteInfo[3], 10),
            positionX: parseInt(spriteInfo[0], 10),
            positionY: parseInt(spriteInfo[1], 10),
            width: parseInt(spriteInfo[2], 10),
          });
        }
      }
      references.push(reference);
    }

    let segmentMimeType = mimeType;
    if (references.length) {
      segmentMimeType = await shaka.net.NetworkingUtils.getMimeType(
          references[0].getUris()[0],
          this.networkingEngine_, this.config_.manifest.retryParameters);
    }

    /** @type {shaka.extern.Stream} */
    const stream = {
      id: this.nextExternalStreamId_++,
      originalId: null,
      groupId: null,
      createSegmentIndex: () => Promise.resolve(),
      segmentIndex: new shaka.media.SegmentIndex(references),
      mimeType: segmentMimeType || '',
      codecs: '',
      kind: '',
      encrypted: false,
      drmInfos: [],
      keyIds: new Set(),
      language: 'und',
      originalLanguage: null,
      label: null,
      type: ContentType.IMAGE,
      primary: false,
      trickModeVideo: null,
      emsgSchemeIdUris: null,
      roles: [],
      forced: false,
      channelsCount: null,
      audioSamplingRate: null,
      spatialAudio: false,
      closedCaptions: null,
      tilesLayout: '1x1',
      accessibilityPurpose: null,
      external: true,
      fastSwitching: false,
      fullMimeTypes: new Set([shaka.util.MimeUtils.getFullType(
          segmentMimeType || '', '')]),
      isAudioMuxedInVideo: false,
    };

    if (this.loadMode_ == shaka.Player.LoadMode.SRC_EQUALS) {
      this.externalSrcEqualsThumbnailsStreams_.push(stream);
    } else {
      this.manifest_.imageStreams.push(stream);
    }
    this.onTracksChanged_();
    return shaka.util.StreamUtils.imageStreamToTrack(stream);
  }

  /**
   * Adds the given chapters track to the loaded manifest.  <code>load()</code>
   * must resolve before calling.  The presentation must have a duration.
   *
   * This returns the created track.
   *
   * @param {string} uri
   * @param {string} language
   * @param {string=} mimeType
   * @return {!Promise.<shaka.extern.Track>}
   * @export
   */
  async addChaptersTrack(uri, language, mimeType) {
    if (this.loadMode_ != shaka.Player.LoadMode.MEDIA_SOURCE &&
        this.loadMode_ != shaka.Player.LoadMode.SRC_EQUALS) {
      shaka.log.error(
          'Must call load() and wait for it to resolve before adding ' +
          'chapters tracks.');
      throw new shaka.util.Error(
          shaka.util.Error.Severity.RECOVERABLE,
          shaka.util.Error.Category.PLAYER,
          shaka.util.Error.Code.CONTENT_NOT_LOADED);
    }

    if (!mimeType) {
      mimeType = await this.getTextMimetype_(uri);
    }

    let adCuePoints = [];
    if (this.adManager_) {
      adCuePoints = this.adManager_.getCuePoints();
    }

    /** @type {!HTMLTrackElement} */
    const trackElement = await this.addSrcTrackElement_(
        uri, language, /* kind= */ 'chapters', mimeType, /* label= */ '',
        adCuePoints);

    const chaptersTracks = this.getChaptersTracks();
    const chaptersTrack = chaptersTracks.find((t) => {
      return t.language == language;
    });

    if (chaptersTrack) {
      await new Promise((resolve, reject) => {
        // The chapter data isn't available until the 'load' event fires, and
        // that won't happen until the chapters track is activated by the
        // activateChaptersTrack_ method.
        this.loadEventManager_.listenOnce(trackElement, 'load', resolve);
        this.loadEventManager_.listenOnce(trackElement, 'error', (event) => {
          reject(new shaka.util.Error(
              shaka.util.Error.Severity.RECOVERABLE,
              shaka.util.Error.Category.TEXT,
              shaka.util.Error.Code.CHAPTERS_TRACK_FAILED));
        });
      });

      this.onTracksChanged_();

      return chaptersTrack;
    }

    // This should not happen, but there are browser implementations that may
    // not support the Track element.
    shaka.log.error('Cannot add this text when loaded with src=');
    throw new shaka.util.Error(
        shaka.util.Error.Severity.RECOVERABLE,
        shaka.util.Error.Category.TEXT,
        shaka.util.Error.Code.CANNOT_ADD_EXTERNAL_TEXT_TO_SRC_EQUALS);
  }

  /**
   * @param {string} uri
   * @return {!Promise.<string>}
   * @private
   */
  async getTextMimetype_(uri) {
    let mimeType;
    try {
      goog.asserts.assert(
          this.networkingEngine_, 'Need networking engine.');
      // eslint-disable-next-line require-atomic-updates
      mimeType = await shaka.net.NetworkingUtils.getMimeType(uri,
          this.networkingEngine_,
          this.config_.streaming.retryParameters);
    } catch (error) {}

    if (mimeType) {
      return mimeType;
    }

    shaka.log.error(
        'The mimeType has not been provided and it could not be deduced ' +
        'from its uri.');
    throw new shaka.util.Error(
        shaka.util.Error.Severity.RECOVERABLE,
        shaka.util.Error.Category.TEXT,
        shaka.util.Error.Code.TEXT_COULD_NOT_GUESS_MIME_TYPE,
        uri);
  }

  /**
   * @param {string} uri
   * @param {string} language
   * @param {string} kind
   * @param {string} mimeType
   * @param {string} label
   * @param {!Array.<!shaka.extern.AdCuePoint>} adCuePoints
   * @return {!Promise.<!HTMLTrackElement>}
   * @private
   */
  async addSrcTrackElement_(uri, language, kind, mimeType, label,
      adCuePoints) {
    if (mimeType != 'text/vtt' || adCuePoints.length) {
      goog.asserts.assert(
          this.networkingEngine_, 'Need networking engine.');
      const data = await this.getTextData_(uri,
          this.networkingEngine_,
          this.config_.streaming.retryParameters);
      const vvtText = this.convertToWebVTT_(data, mimeType, adCuePoints);
      const blob = new Blob([vvtText], {type: 'text/vtt'});
      uri = shaka.media.MediaSourceEngine.createObjectURL(blob);
      mimeType = 'text/vtt';
    }

    const trackElement =
      /** @type {!HTMLTrackElement} */(document.createElement('track'));
    trackElement.src = this.cmcdManager_.appendTextTrackData(uri);
    trackElement.label = label;
    trackElement.kind = kind;
    trackElement.srclang = language;

    // Because we're pulling in the text track file via Javascript, the
    // same-origin policy applies. If you'd like to have a player served
    // from one domain, but the text track served from another, you'll
    // need to enable CORS in order to do so. In addition to enabling CORS
    // on the server serving the text tracks, you will need to add the
    // crossorigin attribute to the video element itself.
    if (!this.video_.getAttribute('crossorigin')) {
      this.video_.setAttribute('crossorigin', 'anonymous');
    }

    this.video_.appendChild(trackElement);
    return trackElement;
  }

  /**
   * @param {string} uri
   * @param {!shaka.net.NetworkingEngine} netEngine
   * @param {shaka.extern.RetryParameters} retryParams
   * @return {!Promise.<BufferSource>}
   * @private
   */
  async getTextData_(uri, netEngine, retryParams) {
    const type = shaka.net.NetworkingEngine.RequestType.SEGMENT;

    const request = shaka.net.NetworkingEngine.makeRequest([uri], retryParams);
    request.method = 'GET';

    this.cmcdManager_.applyTextData(request);

    const response = await netEngine.request(type, request).promise;

    return response.data;
  }


  /**
   * Converts an input string to a WebVTT format string.
   *
   * @param {BufferSource} buffer
   * @param {string} mimeType
   * @param {!Array.<!shaka.extern.AdCuePoint>} adCuePoints
   * @return {string}
   * @private
   */
  convertToWebVTT_(buffer, mimeType, adCuePoints) {
    const factory = shaka.text.TextEngine.findParser(mimeType);
    if (factory) {
      const obj = factory();
      const time = {
        periodStart: 0,
        segmentStart: 0,
        segmentEnd: this.video_.duration,
        vttOffset: 0,
      };
      const data = shaka.util.BufferUtils.toUint8(buffer);
      const cues = obj.parseMedia(
          data, time, /* uri= */ null, /* images= */ []);
      return shaka.text.WebVttGenerator.convert(cues, adCuePoints);
    }
    throw new shaka.util.Error(
        shaka.util.Error.Severity.CRITICAL,
        shaka.util.Error.Category.TEXT,
        shaka.util.Error.Code.MISSING_TEXT_PLUGIN,
        mimeType);
  }

  /**
   * Set the maximum resolution that the platform's hardware can handle.
   *
   * @param {number} width
   * @param {number} height
   * @export
   */
  setMaxHardwareResolution(width, height) {
    this.maxHwRes_.width = width;
    this.maxHwRes_.height = height;
  }

  /**
   * Retry streaming after a streaming failure has occurred. When the player has
   * not loaded content or is loading content, this will be a no-op and will
   * return <code>false</code>.
   *
   * <p>
   * If the player has loaded content, and streaming has not seen an error, this
   * will return <code>false</code>.
   *
   * <p>
   * If the player has loaded content, and streaming seen an error, but the
   * could not resume streaming, this will return <code>false</code>.
   *
   * @param {number=} retryDelaySeconds
   * @return {boolean}
   * @export
   */
  retryStreaming(retryDelaySeconds = 0.1) {
    return this.loadMode_ == shaka.Player.LoadMode.MEDIA_SOURCE ?
           this.streamingEngine_.retry(retryDelaySeconds) :
           false;
  }

  /**
   * Get the manifest that the player has loaded. If the player has not loaded
   * any content, this will return <code>null</code>.
   *
   * NOTE: This structure is NOT covered by semantic versioning compatibility
   * guarantees.  It may change at any time!
   *
   * This is marked as deprecated to warn Closure Compiler users at compile-time
   * to avoid using this method.
   *
   * @return {?shaka.extern.Manifest}
   * @export
   * @deprecated
   */
  getManifest() {
    shaka.log.alwaysWarn(
        'Shaka Player\'s internal Manifest structure is NOT covered by ' +
        'semantic versioning compatibility guarantees.  It may change at any ' +
        'time!  Please consider filing a feature request for whatever you ' +
        'use getManifest() for.');
    return this.manifest_;
  }

  /**
   * Get the type of manifest parser that the player is using. If the player has
   * not loaded any content, this will return <code>null</code>.
   *
   * @return {?shaka.extern.ManifestParser.Factory}
   * @export
   */
  getManifestParserFactory() {
    return this.parserFactory_;
  }

  /**
   * Gets information about the currently fetched video, audio, and text.
   * In the case of a multi-codec or multi-mimeType manifest, this can let you
   * determine the exact codecs and mimeTypes being fetched at the moment.
   *
   * @return {!shaka.extern.PlaybackInfo}
   * @export
   */
  getFetchedPlaybackInfo() {
    const output = /** @type {!shaka.extern.PlaybackInfo} */ ({
      'video': null,
      'audio': null,
      'text': null,
    });
    if (this.loadMode_ != shaka.Player.LoadMode.MEDIA_SOURCE) {
      return output;
    }
    const ContentType = shaka.util.ManifestParserUtils.ContentType;
    const variant = this.streamingEngine_.getCurrentVariant();
    const textStream = this.streamingEngine_.getCurrentTextStream();
    const currentTime = this.video_.currentTime;
    for (const stream of [variant.video, variant.audio, textStream]) {
      if (!stream || !stream.segmentIndex) {
        continue;
      }
      const position = stream.segmentIndex.find(currentTime);
      const reference = stream.segmentIndex.get(position);
      const info = /** @type {!shaka.extern.PlaybackStreamInfo} */ ({
        'codecs': reference.codecs || stream.codecs,
        'mimeType': reference.mimeType || stream.mimeType,
        'bandwidth': reference.bandwidth || stream.bandwidth,
      });
      if (stream.type == ContentType.VIDEO) {
        info['width'] = stream.width;
        info['height'] = stream.height;
        output['video'] = info;
      } else if (stream.type == ContentType.AUDIO) {
        output['audio'] = info;
      } else if (stream.type == ContentType.TEXT) {
        output['text'] = info;
      }
    }
    return output;
  }

  /**
   * @param {shaka.extern.Variant} variant
   * @param {boolean} fromAdaptation
   * @private
   */
  addVariantToSwitchHistory_(variant, fromAdaptation) {
    const switchHistory = this.stats_.getSwitchHistory();
    switchHistory.updateCurrentVariant(variant, fromAdaptation);
  }

  /**
   * @param {shaka.extern.Stream} textStream
   * @param {boolean} fromAdaptation
   * @private
   */
  addTextStreamToSwitchHistory_(textStream, fromAdaptation) {
    const switchHistory = this.stats_.getSwitchHistory();
    switchHistory.updateCurrentText(textStream, fromAdaptation);
  }

  /**
   * @return {shaka.extern.PlayerConfiguration}
   * @private
   */
  defaultConfig_() {
    const config = shaka.util.PlayerConfiguration.createDefault();

    config.streaming.failureCallback = (error) => {
      this.defaultStreamingFailureCallback_(error);
    };

    // Because this.video_ may not be set when the config is built, the default
    // TextDisplay factory must capture a reference to "this".
    config.textDisplayFactory = () => {
      if (this.videoContainer_) {
        const latestConfig = this.getConfiguration();
        return new shaka.text.UITextDisplayer(
            this.video_, this.videoContainer_, latestConfig.textDisplayer);
      } else {
        // eslint-disable-next-line no-restricted-syntax
        if (HTMLMediaElement.prototype.addTextTrack) {
          return new shaka.text.SimpleTextDisplayer(
              this.video_, shaka.Player.TextTrackLabel);
        } else {
          shaka.log.warning('Text tracks are not supported by the ' +
                            'browser, disabling.');
          return new shaka.text.StubTextDisplayer();
        }
      }
    };
    return config;
  }

  /**
   * Set the videoContainer to construct UITextDisplayer.
   * @param {HTMLElement} videoContainer
   * @export
   */
  setVideoContainer(videoContainer) {
    this.videoContainer_ = videoContainer;
  }

  /**
   * @param {!shaka.util.Error} error
   * @private
   */
  defaultStreamingFailureCallback_(error) {
    // For live streams, we retry streaming automatically for certain errors.
    // For VOD streams, all streaming failures are fatal.
    if (!this.isLive()) {
      return;
    }

    let retryDelaySeconds = null;
    if (error.code == shaka.util.Error.Code.BAD_HTTP_STATUS ||
        error.code == shaka.util.Error.Code.HTTP_ERROR) {
      // These errors can be near-instant, so delay a bit before retrying.
      retryDelaySeconds = 1;
      if (this.config_.streaming.lowLatencyMode) {
        retryDelaySeconds = 0.1;
      }
    } else if (error.code == shaka.util.Error.Code.TIMEOUT) {
      // We already waited for a timeout, so retry quickly.
      retryDelaySeconds = 0.1;
    }

    if (retryDelaySeconds != null) {
      error.severity = shaka.util.Error.Severity.RECOVERABLE;
      shaka.log.warning('Live streaming error.  Retrying automatically...');
      this.retryStreaming(retryDelaySeconds);
    }
  }

  /**
   * For CEA closed captions embedded in the video streams, create dummy text
   * stream.  This can be safely called again on existing manifests, for
   * manifest updates.
   * @param {!shaka.extern.Manifest} manifest
   * @private
   */
  makeTextStreamsForClosedCaptions_(manifest) {
    const ContentType = shaka.util.ManifestParserUtils.ContentType;
    const TextStreamKind = shaka.util.ManifestParserUtils.TextStreamKind;
    const CEA608_MIME = shaka.util.MimeUtils.CEA608_CLOSED_CAPTION_MIMETYPE;
    const CEA708_MIME = shaka.util.MimeUtils.CEA708_CLOSED_CAPTION_MIMETYPE;

    // A set, to make sure we don't create two text streams for the same video.
    const closedCaptionsSet = new Set();
    for (const textStream of manifest.textStreams) {
      if (textStream.mimeType == CEA608_MIME ||
          textStream.mimeType == CEA708_MIME) {
        // This function might be called on a manifest update, so don't make a
        // new text stream for closed caption streams we have seen before.
        closedCaptionsSet.add(textStream.originalId);
      }
    }
    for (const variant of manifest.variants) {
      const video = variant.video;
      if (video && video.closedCaptions) {
        for (const id of video.closedCaptions.keys()) {
          if (!closedCaptionsSet.has(id)) {
            const mimeType = id.startsWith('CC') ? CEA608_MIME : CEA708_MIME;

            // Add an empty segmentIndex, for the benefit of the period combiner
            // in our builtin DASH parser.
            const segmentIndex = new shaka.media.MetaSegmentIndex();
            const language = video.closedCaptions.get(id);
            const textStream = {
              id: this.nextExternalStreamId_++,  // A globally unique ID.
              originalId: id, // The CC ID string, like 'CC1', 'CC3', etc.
              groupId: null,
              createSegmentIndex: () => Promise.resolve(),
              segmentIndex,
              mimeType,
              codecs: '',
              kind: TextStreamKind.CLOSED_CAPTION,
              encrypted: false,
              drmInfos: [],
              keyIds: new Set(),
              language,
              originalLanguage: language,
              label: null,
              type: ContentType.TEXT,
              primary: false,
              trickModeVideo: null,
              emsgSchemeIdUris: null,
              roles: video.roles,
              forced: false,
              channelsCount: null,
              audioSamplingRate: null,
              spatialAudio: false,
              closedCaptions: null,
              accessibilityPurpose: null,
              external: false,
              fastSwitching: false,
              fullMimeTypes: new Set([shaka.util.MimeUtils.getFullType(
                  mimeType, '')]),
              isAudioMuxedInVideo: false,
            };
            manifest.textStreams.push(textStream);
            closedCaptionsSet.add(id);
          }
        }
      }
    }
  }

  /**
   * @param {shaka.extern.Variant} initialVariant
   * @param {number} time
   * @return {!Promise.<number>}
   * @private
   */
  async adjustStartTime_(initialVariant, time) {
    /** @type {?shaka.extern.Stream} */
    const activeAudio = initialVariant.audio;
    /** @type {?shaka.extern.Stream} */
    const activeVideo = initialVariant.video;

    /**
     * @param {?shaka.extern.Stream} stream
     * @param {number} time
     * @return {!Promise.<?number>}
     */
    const getAdjustedTime = async (stream, time) => {
      if (!stream) {
        return null;
      }

      await stream.createSegmentIndex();
      const iter = stream.segmentIndex.getIteratorForTime(time);
      const ref = iter ? iter.next().value : null;
      if (!ref) {
        return null;
      }

      const refTime = ref.startTime;
      goog.asserts.assert(refTime <= time,
          'Segment should start before target time!');
      return refTime;
    };

    const audioStartTime = await getAdjustedTime(activeAudio, time);
    const videoStartTime = await getAdjustedTime(activeVideo, time);

    // If we have both video and audio times, pick the larger one.  If we picked
    // the smaller one, that one will download an entire segment to buffer the
    // difference.
    if (videoStartTime != null && audioStartTime != null) {
      return Math.max(videoStartTime, audioStartTime);
    } else if (videoStartTime != null) {
      return videoStartTime;
    } else if (audioStartTime != null) {
      return audioStartTime;
    } else {
      return time;
    }
  }

  /**
   * Update the buffering state to be either "we are buffering" or "we are not
   * buffering", firing events to the app as needed.
   *
   * @private
   */
  updateBufferState_() {
    const isBuffering = this.isBuffering();
    shaka.log.v2('Player changing buffering state to', isBuffering);

    // Make sure we have all the components we need before we consider ourselves
    // as being loaded.
    // TODO: Make the check for "loaded" simpler.
    const loaded = this.stats_ && this.bufferObserver_ && this.playhead_;

    if (loaded) {
      this.playRateController_.setBuffering(isBuffering);
      if (this.cmcdManager_) {
        this.cmcdManager_.setBuffering(isBuffering);
      }
      this.updateStateHistory_();

      const dynamicTargetLatency =
          this.config_.streaming.liveSync.dynamicTargetLatency.enabled;
      const maxAttempts =
          this.config_.streaming.liveSync.dynamicTargetLatency.maxAttempts;


      if (dynamicTargetLatency && isBuffering &&
        this.rebufferingCount_ < maxAttempts) {
        const maxLatency =
            this.config_.streaming.liveSync.dynamicTargetLatency.maxLatency;

        const targetLatencyTolerance =
          this.config_.streaming.liveSync.targetLatencyTolerance;
        const rebufferIncrement =
          this.config_.streaming.liveSync.dynamicTargetLatency
              .rebufferIncrement;
        if (this.currentTargetLatency_) {
          this.currentTargetLatency_ = Math.min(
              this.currentTargetLatency_ +
            ++this.rebufferingCount_ * rebufferIncrement,
              maxLatency - targetLatencyTolerance);
        }
      }
    }

    // Surface the buffering event so that the app knows if/when we are
    // buffering.
    const eventName = shaka.util.FakeEvent.EventName.Buffering;
    const data = (new Map()).set('buffering', isBuffering);
    this.dispatchEvent(shaka.Player.makeEvent_(eventName, data));
  }

  /**
   * A callback for when the playback rate changes. We need to watch the
   * playback rate so that if the playback rate on the media element changes
   * (that was not caused by our play rate controller) we can notify the
   * controller so that it can stay in-sync with the change.
   *
   * @private
   */
  onRateChange_() {
    /** @type {number} */
    const newRate = this.video_.playbackRate;

    // On Edge, when someone seeks using the native controls, it will set the
    // playback rate to zero until they finish seeking, after which it will
    // return the playback rate.
    //
    // If the playback rate changes while seeking, Edge will cache the playback
    // rate and use it after seeking.
    //
    // https://github.com/shaka-project/shaka-player/issues/951
    if (newRate == 0) {
      return;
    }

    if (this.playRateController_) {
      // The playback rate has changed. This could be us or someone else.
      // If this was us, setting the rate again will be a no-op.
      this.playRateController_.set(newRate);
    }

    const event = shaka.Player.makeEvent_(
        shaka.util.FakeEvent.EventName.RateChange);
    this.dispatchEvent(event);
  }

  /**
   * Try updating the state history. If the player has not finished
   * initializing, this will be a no-op.
   *
   * @private
   */
  updateStateHistory_() {
    // If we have not finish initializing, this will be a no-op.
    if (!this.stats_) {
      return;
    }
    if (!this.bufferObserver_) {
      return;
    }

    const State = shaka.media.BufferingObserver.State;

    const history = this.stats_.getStateHistory();

    let updateState = 'playing';
    if (this.bufferObserver_.getState() == State.STARVING) {
      updateState = 'buffering';
    } else if (this.video_.ended) {
      updateState = 'ended';
    } else if (this.video_.paused) {
      updateState = 'paused';
    }
    const stateChanged = history.update(updateState);

    if (stateChanged) {
      const eventName = shaka.util.FakeEvent.EventName.StateChanged;
      const data = (new Map()).set('newstate', updateState);
      this.dispatchEvent(shaka.Player.makeEvent_(eventName, data));
    }
  }

  /**
   * Callback for liveSync and vodDynamicPlaybackRate
   *
   * @private
   */
  onTimeUpdate_() {
    const playbackRate = this.video_.playbackRate;
    const isLive = this.isLive();

    if (this.config_.streaming.vodDynamicPlaybackRate && !isLive) {
      const minPlaybackRate =
        this.config_.streaming.vodDynamicPlaybackRateLowBufferRate;
      const bufferFullness = this.getBufferFullness();
      const bufferThreshold =
        this.config_.streaming.vodDynamicPlaybackRateBufferRatio;

      if (bufferFullness <= bufferThreshold) {
        if (playbackRate != minPlaybackRate) {
          shaka.log.debug('Buffer fullness ratio (' + bufferFullness + ') ' +
            'is less than the vodDynamicPlaybackRateBufferRatio (' +
            bufferThreshold + '). Updating playbackRate to ' + minPlaybackRate);
          this.trickPlay(minPlaybackRate, /* useTrickPlayTrack= */ false);
        }
      } else if (bufferFullness == 1) {
        if (playbackRate !== this.playRateController_.getDefaultRate()) {
          shaka.log.debug('Buffer is full. Cancel trick play.');
          this.cancelTrickPlay();
        }
      }
    }

    // If the live stream has reached its end, do not sync.
    if (!isLive) {
      return;
    }

    const seekRange = this.seekRange();
    if (!Number.isFinite(seekRange.end)) {
      return;
    }
    const currentTime = this.video_.currentTime;
    if (currentTime < seekRange.start) {
      // Bad stream?
      return;
    }

    let targetLatency;
    let maxLatency;
    let maxPlaybackRate;
    let minLatency;
    let minPlaybackRate;
    const targetLatencyTolerance =
      this.config_.streaming.liveSync.targetLatencyTolerance;
    const dynamicTargetLatency =
      this.config_.streaming.liveSync.dynamicTargetLatency.enabled;
    const stabilityThreshold =
      this.config_.streaming.liveSync.dynamicTargetLatency.stabilityThreshold;

    if (this.config_.streaming.liveSync &&
      this.config_.streaming.liveSync.enabled) {
      targetLatency = this.config_.streaming.liveSync.targetLatency;
      maxLatency = targetLatency + targetLatencyTolerance;
      minLatency = Math.max(0, targetLatency - targetLatencyTolerance);
      maxPlaybackRate = this.config_.streaming.liveSync.maxPlaybackRate;
      minPlaybackRate = this.config_.streaming.liveSync.minPlaybackRate;
    } else {
      // serviceDescription must override if it is defined in the MPD and
      // liveSync configuration is not set.
      if (this.manifest_ && this.manifest_.serviceDescription) {
        targetLatency = this.manifest_.serviceDescription.targetLatency;
        if (this.manifest_.serviceDescription.targetLatency != null) {
          maxLatency = this.manifest_.serviceDescription.targetLatency +
              targetLatencyTolerance;
        } else if (this.manifest_.serviceDescription.maxLatency != null) {
          maxLatency = this.manifest_.serviceDescription.maxLatency;
        }
        if (this.manifest_.serviceDescription.targetLatency != null) {
          minLatency = Math.max(0,
              this.manifest_.serviceDescription.targetLatency -
              targetLatencyTolerance);
        } else if (this.manifest_.serviceDescription.minLatency != null) {
          minLatency = this.manifest_.serviceDescription.minLatency;
        }
        maxPlaybackRate =
          this.manifest_.serviceDescription.maxPlaybackRate ||
          this.config_.streaming.liveSync.maxPlaybackRate;
        minPlaybackRate =
          this.manifest_.serviceDescription.minPlaybackRate ||
          this.config_.streaming.liveSync.minPlaybackRate;
      }
    }

    if (!this.currentTargetLatency_ && typeof targetLatency === 'number') {
      this.currentTargetLatency_ = targetLatency;
    }

    const maxAttempts =
        this.config_.streaming.liveSync.dynamicTargetLatency.maxAttempts;
    if (dynamicTargetLatency && this.targetLatencyReached_ &&
      this.currentTargetLatency_ !== null &&
      typeof targetLatency === 'number' &&
      this.rebufferingCount_ < maxAttempts &&
      (Date.now() - this.targetLatencyReached_) > stabilityThreshold * 1000) {
      const dynamicMinLatency =
          this.config_.streaming.liveSync.dynamicTargetLatency.minLatency;
      const latencyIncrement = (targetLatency - dynamicMinLatency) / 2;
      this.currentTargetLatency_ = Math.max(
          this.currentTargetLatency_ - latencyIncrement,
          // current target latency should be within the tolerance of the min
          // latency to not overshoot it
          dynamicMinLatency + targetLatencyTolerance);
      this.targetLatencyReached_ = Date.now();
    }
    if (dynamicTargetLatency && this.currentTargetLatency_ !== null) {
      maxLatency = this.currentTargetLatency_ + targetLatencyTolerance;
      minLatency = this.currentTargetLatency_ - targetLatencyTolerance;
    }

    const latency = seekRange.end - this.video_.currentTime;
    let offset = 0;
    // In src= mode, the seek range isn't updated frequently enough, so we need
    // to fudge the latency number with an offset.  The playback rate is used
    // as an offset, since that is the amount we catch up 1 second of
    // accelerated playback.
    if (this.loadMode_ == shaka.Player.LoadMode.SRC_EQUALS) {
      const buffered = this.video_.buffered;
      if (buffered.length > 0) {
        const bufferedEnd = buffered.end(buffered.length - 1);
        offset = Math.max(maxPlaybackRate, bufferedEnd - seekRange.end);
      }
    }

    const panicMode = this.config_.streaming.liveSync.panicMode;
    const panicThreshold =
        this.config_.streaming.liveSync.panicThreshold * 1000;
    const timeSinceLastRebuffer =
        Date.now() - this.bufferObserver_.getLastRebufferTime();
    if (panicMode && !minPlaybackRate) {
      minPlaybackRate = this.config_.streaming.liveSync.minPlaybackRate;
    }

    if (panicMode && minPlaybackRate &&
        timeSinceLastRebuffer <= panicThreshold) {
      if (playbackRate != minPlaybackRate) {
        shaka.log.debug('Time since last rebuffer (' +
          timeSinceLastRebuffer + 's) ' +
          'is less than the live sync panicThreshold (' + panicThreshold +
          's). Updating playbackRate to ' + minPlaybackRate);
        this.trickPlay(minPlaybackRate, /* useTrickPlayTrack= */ false);
      }
    } else if (maxLatency && maxPlaybackRate &&
      (latency - offset) > maxLatency) {
      if (playbackRate != maxPlaybackRate) {
        shaka.log.debug('Latency (' + latency + 's) is greater than ' +
          'live sync maxLatency (' + maxLatency + 's). ' +
          'Updating playbackRate to ' + maxPlaybackRate);
        this.trickPlay(maxPlaybackRate, /* useTrickPlayTrack= */ false);
      }
      this.targetLatencyReached_ = null;
    } else if (minLatency && minPlaybackRate &&
        (latency - offset) < minLatency) {
      if (playbackRate != minPlaybackRate) {
        shaka.log.debug('Latency (' + latency + 's) is smaller than ' +
          'live sync minLatency (' + minLatency + 's). ' +
          'Updating playbackRate to ' + minPlaybackRate);
        this.trickPlay(minPlaybackRate, /* useTrickPlayTrack= */ false);
      }
      this.targetLatencyReached_ = null;
    } else if (playbackRate !== this.playRateController_.getDefaultRate()) {
      this.cancelTrickPlay();
      this.targetLatencyReached_ = Date.now();
    }
  }

  /**
   * Callback for video progress events
   *
   * @private
   */
  onVideoProgress_() {
    if (!this.video_) {
      return;
    }
    let hasNewCompletionPercent = false;
    const completionRatio = this.video_.currentTime / this.video_.duration;
    if (!isNaN(completionRatio)) {
      const percent = Math.round(100 * completionRatio);
      if (isNaN(this.completionPercent_)) {
        this.completionPercent_ = percent;
        hasNewCompletionPercent = true;
      } else {
        const newCompletionPercent = Math.max(this.completionPercent_, percent);
        if (this.completionPercent_ != newCompletionPercent) {
          this.completionPercent_ = newCompletionPercent;
          hasNewCompletionPercent = true;
        }
      }
    }
    if (hasNewCompletionPercent) {
      let event;
      if (this.completionPercent_ == 0) {
        event = shaka.Player.makeEvent_(shaka.util.FakeEvent.EventName.Started);
      } else if (this.completionPercent_ == 25) {
        event = shaka.Player.makeEvent_(
            shaka.util.FakeEvent.EventName.FirstQuartile);
      } else if (this.completionPercent_ == 50) {
        event = shaka.Player.makeEvent_(
            shaka.util.FakeEvent.EventName.Midpoint);
      } else if (this.completionPercent_ == 75) {
        event = shaka.Player.makeEvent_(
            shaka.util.FakeEvent.EventName.ThirdQuartile);
      } else if (this.completionPercent_ == 100) {
        event = shaka.Player.makeEvent_(
            shaka.util.FakeEvent.EventName.Complete);
      }
      if (event) {
        this.dispatchEvent(event);
      }
    }
  }

  /**
   * Callback from Playhead.
   *
   * @private
   */
  onSeek_() {
    if (this.playheadObservers_) {
      this.playheadObservers_.notifyOfSeek();
    }
    if (this.streamingEngine_) {
      this.streamingEngine_.seeked();
    }
    if (this.bufferObserver_) {
      // If we seek into an unbuffered range, we should fire a 'buffering' event
      // immediately.  If StreamingEngine can buffer fast enough, we may not
      // update our buffering tracking otherwise.
      this.pollBufferState_();
    }
  }

  /**
   * Update AbrManager with variants while taking into account restrictions,
   * preferences, and ABR.
   *
   * On error, this dispatches an error event and returns false.
   *
   * @return {boolean} True if successful.
   * @private
   */
  updateAbrManagerVariants_() {
    try {
      goog.asserts.assert(this.manifest_, 'Manifest should exist by now!');
      this.manifestFilterer_.checkRestrictedVariants(this.manifest_);
    } catch (e) {
      this.onError_(e);
      return false;
    }

    const playableVariants = shaka.util.StreamUtils.getPlayableVariants(
        this.manifest_.variants);

    // Update the abr manager with newly filtered variants.
    const adaptationSet = this.currentAdaptationSetCriteria_.create(
        playableVariants);
    this.abrManager_.setVariants(Array.from(adaptationSet.values()));
    return true;
  }

  /**
   * Chooses a variant from all possible variants while taking into account
   * restrictions, preferences, and ABR.
   *
   * On error, this dispatches an error event and returns null.
   *
   * @return {?shaka.extern.Variant}
   * @private
   */
  chooseVariant_() {
    if (this.updateAbrManagerVariants_()) {
      return this.abrManager_.chooseVariant();
    } else {
      return null;
    }
  }

  /**
   * Checks to re-enable variants that were temporarily disabled due to network
   * errors. If any variants are enabled this way, a new variant may be chosen
   * for playback.
   * @private
   */
  checkVariants_() {
    goog.asserts.assert(this.manifest_, 'Should have manifest!');

    const now = Date.now() / 1000;
    let hasVariantUpdate = false;

    /** @type {function(shaka.extern.Variant):string} */
    const streamsAsString = (variant) => {
      let str = '';
      if (variant.video) {
        str += 'video:' + variant.video.id;
      }
      if (variant.audio) {
        str += str ? '&' : '';
        str += 'audio:' + variant.audio.id;
      }
      return str;
    };

    let shouldStopTimer = true;
    for (const variant of this.manifest_.variants) {
      if (variant.disabledUntilTime > 0 && variant.disabledUntilTime <= now) {
        variant.disabledUntilTime = 0;
        hasVariantUpdate = true;

        shaka.log.v2('Re-enabled variant with ' + streamsAsString(variant));
      }
      if (variant.disabledUntilTime > 0) {
        shouldStopTimer = false;
      }
    }

    if (shouldStopTimer) {
      this.checkVariantsTimer_.stop();
    }

    if (hasVariantUpdate) {
      // Reconsider re-enabled variant for ABR switching.
      this.chooseVariantAndSwitch_(
          /* clearBuffer= */ false, /* safeMargin= */ undefined,
          /* force= */ false, /* fromAdaptation= */ false);
    }
  }

  /**
   * Choose a text stream from all possible text streams while taking into
   * account user preference.
   *
   * @return {?shaka.extern.Stream}
   * @private
   */
  chooseTextStream_() {
    const subset = shaka.util.StreamUtils.filterStreamsByLanguageAndRole(
        this.manifest_.textStreams,
        this.currentTextLanguage_,
        this.currentTextRole_,
        this.currentTextForced_);
    return subset[0] || null;
  }

  /**
   * Chooses a new Variant.  If the new variant differs from the old one, it
   * adds the new one to the switch history and switches to it.
   *
   * Called after a config change, a key status event, or an explicit language
   * change.
   *
   * @param {boolean=} clearBuffer Optional clear buffer or not when
   *  switch to new variant
   *  Defaults to true if not provided
   * @param {number=} safeMargin Optional amount of buffer (in seconds) to
   *   retain when clearing the buffer.
   *   Defaults to 0 if not provided. Ignored if clearBuffer is false.
   * @private
   */
  chooseVariantAndSwitch_(clearBuffer = true, safeMargin = 0, force = false,
      fromAdaptation = true) {
    goog.asserts.assert(this.config_, 'Must not be destroyed');

    // Because we're running this after a config change (manual language
    // change) or a key status event, it is always okay to clear the buffer
    // here.
    const chosenVariant = this.chooseVariant_();
    if (chosenVariant) {
      this.switchVariant_(chosenVariant, fromAdaptation,
          clearBuffer, safeMargin, force);
    }
  }

  /**
   * @param {shaka.extern.Variant} variant
   * @param {boolean} fromAdaptation
   * @param {boolean} clearBuffer
   * @param {number} safeMargin
   * @param {boolean=} force
   * @private
   */
  switchVariant_(variant, fromAdaptation, clearBuffer, safeMargin,
      force = false) {
    const currentVariant = this.streamingEngine_.getCurrentVariant();
    if (variant == currentVariant) {
      shaka.log.debug('Variant already selected.');
      // If you want to clear the buffer, we force to reselect the same variant.
      // We don't need to reset the timestampOffset since it's the same variant,
      // so 'adaptation' isn't passed here.
      if (clearBuffer) {
        this.streamingEngine_.switchVariant(variant, clearBuffer, safeMargin,
            /* force= */ true);
      }
      return;
    }

    // Add entries to the history.
    this.addVariantToSwitchHistory_(variant, fromAdaptation);
    this.streamingEngine_.switchVariant(
        variant, clearBuffer, safeMargin, force,
        /* adaptation= */ fromAdaptation);
    let oldTrack = null;
    if (currentVariant) {
      oldTrack = shaka.util.StreamUtils.variantToTrack(currentVariant);
    }
    const newTrack = shaka.util.StreamUtils.variantToTrack(variant);
    newTrack.active = true;

    if (fromAdaptation) {
      // Dispatch an 'adaptation' event
      this.onAdaptation_(oldTrack, newTrack);
    } else {
      // Dispatch a 'variantchanged' event
      this.onVariantChanged_(oldTrack, newTrack);
    }
  }

  /**
   * @param {AudioTrack} track
   * @private
   */
  switchHtml5Track_(track) {
    goog.asserts.assert(this.video_ && this.video_.audioTracks,
        'Video and video.audioTracks should not be null!');
    const audioTracks = Array.from(this.video_.audioTracks);
    const currentTrack = audioTracks.find((t) => t.enabled);

    // This will reset the "enabled" of other tracks to false.
    track.enabled = true;

    if (!currentTrack) {
      return;
    }

    // AirPlay does not reset the "enabled" of other tracks to false, so
    // it must be changed by hand.
    if (track.id !== currentTrack.id) {
      currentTrack.enabled = false;
    }

    const oldTrack =
      shaka.util.StreamUtils.html5AudioTrackToTrack(currentTrack);
    const newTrack =
      shaka.util.StreamUtils.html5AudioTrackToTrack(track);
    this.onVariantChanged_(oldTrack, newTrack);
  }

  /**
   * Decide during startup if text should be streamed/shown.
   * @private
   */
  setInitialTextState_(initialVariant, initialTextStream) {
    // Check if we should show text (based on difference between audio and text
    // languages).
    if (initialTextStream) {
      if (this.shouldInitiallyShowText_(
          initialVariant.audio, initialTextStream)) {
        this.isTextVisible_ = true;
      }
      if (this.isTextVisible_) {
        // If the cached value says to show text, then update the text displayer
        // since it defaults to not shown.
        this.textDisplayer_.setTextVisibility(true);
        goog.asserts.assert(this.shouldStreamText_(),
            'Should be streaming text');
      }
      this.onTextTrackVisibility_();
    } else {
      this.isTextVisible_ = false;
    }
  }

  /**
   * Check if we should show text on screen automatically.
   *
   * @param {?shaka.extern.Stream} audioStream
   * @param {shaka.extern.Stream} textStream
   * @return {boolean}
   * @private
   */
  shouldInitiallyShowText_(audioStream, textStream) {
    const AutoShowText = shaka.config.AutoShowText;

    if (this.config_.autoShowText == AutoShowText.NEVER) {
      return false;
    }
    if (this.config_.autoShowText == AutoShowText.ALWAYS) {
      return true;
    }

    const LanguageUtils = shaka.util.LanguageUtils;

    /** @type {string} */
    const preferredTextLocale =
        LanguageUtils.normalize(this.config_.preferredTextLanguage);
    /** @type {string} */
    const textLocale = LanguageUtils.normalize(textStream.language);

    if (this.config_.autoShowText == AutoShowText.IF_PREFERRED_TEXT_LANGUAGE) {
      // Only the text language match matters.
      return LanguageUtils.areLanguageCompatible(
          textLocale,
          preferredTextLocale);
    }

    if (this.config_.autoShowText == AutoShowText.IF_SUBTITLES_MAY_BE_NEEDED) {
      if (!audioStream) {
        return false;
      }
      /* The text should automatically be shown if the text is
       * language-compatible with the user's text language preference, but not
       * compatible with the audio.  These are cases where we deduce that
       * subtitles may be needed.
       *
       * For example:
       *   preferred | chosen | chosen |
       *   text      | text   | audio  | show
       *   -----------------------------------
       *   en-CA     | en     | jp     | true
       *   en        | en-US  | fr     | true
       *   fr-CA     | en-US  | jp     | false
       *   en-CA     | en-US  | en-US  | false
       *
       */
      /** @type {string} */
      const audioLocale = LanguageUtils.normalize(audioStream.language);

      return (
        LanguageUtils.areLanguageCompatible(textLocale, preferredTextLocale) &&
        !LanguageUtils.areLanguageCompatible(audioLocale, textLocale));
    }

    shaka.log.alwaysWarn('Invalid autoShowText setting!');
    return false;
  }

  /**
   * Callback from StreamingEngine.
   *
   * @private
   */
  onManifestUpdate_() {
    if (this.parser_ && this.parser_.update) {
      this.parser_.update();
    }
  }

  /**
   * Callback from StreamingEngine.
   *
   * @param {number} start
   * @param {number} end
   * @param {shaka.util.ManifestParserUtils.ContentType} contentType
   * @param {boolean} isMuxed
   *
   * @private
   */
  onSegmentAppended_(start, end, contentType, isMuxed) {
    const ContentType = shaka.util.ManifestParserUtils.ContentType;
    if (contentType != ContentType.TEXT) {
      // When we append a segment to media source (via streaming engine) we are
      // changing what data we have buffered, so notify the playhead of the
      // change.
      if (this.playhead_) {
        this.playhead_.notifyOfBufferingChange();
        // Skip the initial buffer gap
        const startTime = this.mediaSourceEngine_.bufferStart(contentType);
        if (
          !this.isLive() &&
          // If not paused then GapJumpingController will handle this gap.
          this.video_.paused &&
          startTime != null &&
          startTime > 0 &&
          this.playhead_.getTime() < startTime
        ) {
          this.playhead_.setStartTime(startTime);
        }
      }
      this.pollBufferState_();
    }

    // Dispatch an event for users to consume, too.
    const data = new Map()
        .set('start', start)
        .set('end', end)
        .set('contentType', contentType)
        .set('isMuxed', isMuxed);
    this.dispatchEvent(shaka.Player.makeEvent_(
        shaka.util.FakeEvent.EventName.SegmentAppended, data));
  }

  /**
   * Callback from AbrManager.
   *
   * @param {shaka.extern.Variant} variant
   * @param {boolean=} clearBuffer
   * @param {number=} safeMargin Optional amount of buffer (in seconds) to
   *   retain when clearing the buffer.
   *   Defaults to 0 if not provided. Ignored if clearBuffer is false.
   * @private
   */
  switch_(variant, clearBuffer = false, safeMargin = 0) {
    shaka.log.debug('switch_');
    goog.asserts.assert(this.config_.abr.enabled,
        'AbrManager should not call switch while disabled!');

    if (!this.manifest_) {
      // It could come from a preload manager operation.
      return;
    }

    if (!this.streamingEngine_) {
      // There's no way to change it.
      return;
    }

    if (variant == this.streamingEngine_.getCurrentVariant()) {
      // This isn't a change.
      return;
    }

    this.switchVariant_(variant, /* fromAdaptation= */ true,
        clearBuffer, safeMargin);
  }

  /**
   * Dispatches an 'adaptation' event.
   * @param {?shaka.extern.Track} from
   * @param {shaka.extern.Track} to
   * @private
   */
  onAdaptation_(from, to) {
    // Delay the 'adaptation' event so that StreamingEngine has time to absorb
    // the changes before the user tries to query it.
    const data = new Map()
        .set('oldTrack', from)
        .set('newTrack', to);
    if (this.lcevcDec_) {
      this.lcevcDec_.updateVariant(to, this.getManifestType());
    }
    const event = shaka.Player.makeEvent_(
        shaka.util.FakeEvent.EventName.Adaptation, data);
    this.delayDispatchEvent_(event);
  }

  /**
   * Dispatches a 'trackschanged' event.
   * @private
   */
  onTracksChanged_() {
    // Delay the 'trackschanged' event so StreamingEngine has time to absorb the
    // changes before the user tries to query it.
    const event = shaka.Player.makeEvent_(
        shaka.util.FakeEvent.EventName.TracksChanged);
    this.delayDispatchEvent_(event);
  }

  /**
   * Dispatches a 'variantchanged' event.
   * @param {?shaka.extern.Track} from
   * @param {shaka.extern.Track} to
   * @private
   */
  onVariantChanged_(from, to) {
    // Delay the 'variantchanged' event so StreamingEngine has time to absorb
    // the changes before the user tries to query it.
    const data = new Map()
        .set('oldTrack', from)
        .set('newTrack', to);
    if (this.lcevcDec_) {
      this.lcevcDec_.updateVariant(to, this.getManifestType());
    }

    const event = shaka.Player.makeEvent_(
        shaka.util.FakeEvent.EventName.VariantChanged, data);
    this.delayDispatchEvent_(event);
  }

  /**
   * Dispatches a 'textchanged' event.
   * @private
   */
  onTextChanged_() {
    // Delay the 'textchanged' event so StreamingEngine time to absorb the
    // changes before the user tries to query it.
    const event = shaka.Player.makeEvent_(
        shaka.util.FakeEvent.EventName.TextChanged);
    this.delayDispatchEvent_(event);
  }

  /** @private */
  onTextTrackVisibility_() {
    const event = shaka.Player.makeEvent_(
        shaka.util.FakeEvent.EventName.TextTrackVisibility);
    this.delayDispatchEvent_(event);
  }

  /** @private */
  onAbrStatusChanged_() {
    // Restore disabled variants if abr get disabled
    if (!this.config_.abr.enabled) {
      this.restoreDisabledVariants_();
    }

    const data = (new Map()).set('newStatus', this.config_.abr.enabled);
    this.delayDispatchEvent_(shaka.Player.makeEvent_(
        shaka.util.FakeEvent.EventName.AbrStatusChanged, data));
  }

  /**
   * @private
   */
  setTextDisplayerLanguage_() {
    const activeTextTrack = this.getTextTracks().find((t) => t.active);
    if (activeTextTrack &&
        this.textDisplayer_ && this.textDisplayer_.setTextLanguage) {
      this.textDisplayer_.setTextLanguage(activeTextTrack.language);
    }
  }

  /**
   * @param {boolean} updateAbrManager
   * @private
   */
  restoreDisabledVariants_(updateAbrManager=true) {
    if (this.loadMode_ != shaka.Player.LoadMode.MEDIA_SOURCE) {
      return;
    }
    goog.asserts.assert(this.manifest_, 'Should have manifest!');

    shaka.log.v2('Restoring all disabled streams...');

    this.checkVariantsTimer_.stop();

    for (const variant of this.manifest_.variants) {
      variant.disabledUntilTime = 0;
    }

    if (updateAbrManager) {
      this.updateAbrManagerVariants_();
    }
  }

  /**
   * Temporarily disable all variants containing |stream|
   * @param {shaka.extern.Stream} stream
   * @param {number} disableTime
   * @return {boolean}
   */
  disableStream(stream, disableTime) {
    if (!this.config_.abr.enabled ||
        this.loadMode_ === shaka.Player.LoadMode.DESTROYED) {
      return false;
    }

    if (!navigator.onLine) {
      // Don't disable variants if we're completely offline, or else we end up
      // rapidly restricting all of them.
      return false;
    }

    if (disableTime == 0) {
      return false;
    }

    if (!this.manifest_) {
      return false;
    }

    // It only makes sense to disable a stream if we have an alternative else we
    // end up disabling all variants.
    const hasAltStream = this.manifest_.variants.some((variant) => {
      const altStream = variant[stream.type];

      if (altStream && altStream.id !== stream.id &&
          !variant.disabledUntilTime) {
        if (shaka.util.StreamUtils.isAudio(stream)) {
          return stream.language === altStream.language;
        }
        return true;
      }
      return false;
    });

    if (hasAltStream) {
      let didDisableStream = false;

      let isTrickModeVideo = false;

      for (const variant of this.manifest_.variants) {
        const candidate = variant[stream.type];

        if (!candidate) {
          continue;
        }

        if (candidate.id === stream.id) {
          variant.disabledUntilTime = (Date.now() / 1000) + disableTime;
          didDisableStream = true;

          shaka.log.v2(
              'Disabled stream ' + stream.type + ':' + stream.id +
              ' for ' + disableTime + ' seconds...');
        } else if (candidate.trickModeVideo &&
            candidate.trickModeVideo.id == stream.id) {
          isTrickModeVideo = true;
        }
      }

      if (!didDisableStream && isTrickModeVideo) {
        return false;
      }

      goog.asserts.assert(didDisableStream, 'Must have disabled stream');

      this.checkVariantsTimer_.tickEvery(1);

      // Get the safeMargin to ensure a seamless playback
      const {video} = this.getBufferedInfo();
      const safeMargin =
          video.reduce((size, {start, end}) => size + end - start, 0);

      // Update abr manager variants and switch to recover playback
      this.chooseVariantAndSwitch_(
          /* clearBuffer= */ false, /* safeMargin= */ safeMargin,
          /* force= */ true, /* fromAdaptation= */ false);
      return true;
    }

    shaka.log.warning(
        'No alternate stream found for active ' + stream.type + ' stream. ' +
        'Will ignore request to disable stream...');

    return false;
  }

  /**
   * @param {!shaka.util.Error} error
   * @private
   */
  async onError_(error) {
    goog.asserts.assert(error instanceof shaka.util.Error, 'Wrong error type!');

    // Errors dispatched after |destroy| is called are not meaningful and should
    // be safe to ignore.
    if (this.loadMode_ == shaka.Player.LoadMode.DESTROYED) {
      return;
    }

    if (error.severity === shaka.util.Error.Severity.RECOVERABLE) {
      this.stats_.addNonFatalError();
    }

    let fireError = true;
    if (this.fullyLoaded_ && this.manifest_ && this.streamingEngine_ &&
        (error.code == shaka.util.Error.Code.VIDEO_ERROR ||
        error.code == shaka.util.Error.Code.MEDIA_SOURCE_OPERATION_FAILED ||
        error.code == shaka.util.Error.Code.MEDIA_SOURCE_OPERATION_THREW ||
        error.code == shaka.util.Error.Code.TRANSMUXING_FAILED)) {
      try {
        const ret = await this.streamingEngine_.resetMediaSource();
        fireError = !ret;
        if (ret) {
          const event = shaka.Player.makeEvent_(
              shaka.util.FakeEvent.EventName.MediaSourceRecovered);
          this.dispatchEvent(event);
        }
      } catch (e) {
        fireError = true;
      }
    }
    if (!fireError) {
      return;
    }

    // Restore disabled variant if the player experienced a critical error.
    if (error.severity === shaka.util.Error.Severity.CRITICAL) {
      this.restoreDisabledVariants_(/* updateAbrManager= */ false);
    }

    const eventName = shaka.util.FakeEvent.EventName.Error;
    const event = shaka.Player.makeEvent_(
        eventName, (new Map()).set('detail', error));
    this.dispatchEvent(event);
    if (event.defaultPrevented) {
      error.handled = true;
    }
  }

  /**
   * Load a new font on the page. If the font was already loaded, it does
   * nothing.
   *
   * @param {string} name
   * @param {string} url
   * @export
   */
  async addFont(name, url) {
    if ('fonts' in document && 'FontFace' in window ) {
      await document.fonts.ready;
      if (!('entries' in document.fonts)) {
        return;
      }
      const fontFaceSetIteratorToArray = (target) => {
        const iterable = target.entries();
        const results = [];
        let iterator = iterable.next();
        while (iterator.done === false) {
          results.push(iterator.value);
          iterator = iterable.next();
        }
        return results;
      };
      for (const fontFace of fontFaceSetIteratorToArray(document.fonts)) {
        if (fontFace.family == name && fontFace.display == 'swap') {
          // Font already loaded.
          return;
        }
      }
      const fontFace = new FontFace(name, `url(${url})`, {display: 'swap'});
      document.fonts.add(fontFace);
    }
  }

  /**
   * When we fire region events, we need to copy the information out of the
   * region to break the connection with the player's internal data. We do the
   * copy here because this is the transition point between the player and the
   * app.
   *
   * @param {!shaka.util.FakeEvent.EventName} eventName
   * @param {shaka.extern.TimelineRegionInfo} region
   * @param {shaka.util.FakeEventTarget=} eventTarget
   *
   * @private
   */
  onRegionEvent_(eventName, region, eventTarget = this) {
    // Always make a copy to avoid exposing our internal data to the app.
    const clone = {
      schemeIdUri: region.schemeIdUri,
      value: region.value,
      startTime: region.startTime,
      endTime: region.endTime,
      id: region.id,
      eventElement: region.eventElement,
      eventNode: region.eventNode,
    };

    const data = (new Map()).set('detail', clone);
    eventTarget.dispatchEvent(shaka.Player.makeEvent_(eventName, data));
  }

  /**
   * When notified of a media quality change we need to emit a
   * MediaQualityChange event to the app.
   *
   * @param {shaka.extern.MediaQualityInfo} mediaQuality
   * @param {number} position
   * @param {boolean} audioTrackChanged This is to specify whether this should
   * trigger a MediaQualityChangedEvent or an AudioTrackChangedEvent. Defaults
   * to false to trigger MediaQualityChangedEvent.
   *
   * @private
   */
  onMediaQualityChange_(mediaQuality, position, audioTrackChanged = false) {
    // Always make a copy to avoid exposing our internal data to the app.
    const clone = {
      bandwidth: mediaQuality.bandwidth,
      audioSamplingRate: mediaQuality.audioSamplingRate,
      codecs: mediaQuality.codecs,
      contentType: mediaQuality.contentType,
      frameRate: mediaQuality.frameRate,
      height: mediaQuality.height,
      mimeType: mediaQuality.mimeType,
      channelsCount: mediaQuality.channelsCount,
      pixelAspectRatio: mediaQuality.pixelAspectRatio,
      width: mediaQuality.width,
      label: mediaQuality.label,
      roles: mediaQuality.roles,
      language: mediaQuality.language,
    };

    const data = new Map()
        .set('mediaQuality', clone)
        .set('position', position);

    this.dispatchEvent(shaka.Player.makeEvent_(
        audioTrackChanged ?
          shaka.util.FakeEvent.EventName.AudioTrackChanged :
          shaka.util.FakeEvent.EventName.MediaQualityChanged,
        data));
  }

  /**
   * Turn the media element's error object into a Shaka Player error object.
   *
   * @param {boolean=} printAllErrors
   * @return {shaka.util.Error}
   * @private
   */
  videoErrorToShakaError_(printAllErrors = true) {
    goog.asserts.assert(this.video_.error,
        'Video error expected, but missing!');
    if (!this.video_.error) {
      if (printAllErrors) {
        return new shaka.util.Error(
            shaka.util.Error.Severity.CRITICAL,
            shaka.util.Error.Category.MEDIA,
            shaka.util.Error.Code.VIDEO_ERROR);
      }
      return null;
    }

    const code = this.video_.error.code;
    if (!printAllErrors && code == 1 /* MEDIA_ERR_ABORTED */) {
      // Ignore this error code, which should only occur when navigating away or
      // deliberately stopping playback of HTTP content.
      return null;
    }

    // Extra error information from MS Edge:
    let extended = this.video_.error.msExtendedCode;
    if (extended) {
      // Convert to unsigned:
      if (extended < 0) {
        extended += Math.pow(2, 32);
      }
      // Format as hex:
      extended = extended.toString(16);
    }

    // Extra error information from Chrome:
    const message = this.video_.error.message;

    return new shaka.util.Error(
        shaka.util.Error.Severity.CRITICAL,
        shaka.util.Error.Category.MEDIA,
        shaka.util.Error.Code.VIDEO_ERROR,
        code, extended, message);
  }

  /**
   * @param {!Event} event
   * @private
   */
  onVideoError_(event) {
    const error = this.videoErrorToShakaError_(/* printAllErrors= */ false);
    if (!error) {
      return;
    }
    this.onError_(error);
  }

  /**
   * @param {!Object.<string, string>} keyStatusMap A map of hex key IDs to
   *   statuses.
   * @private
   */
  onKeyStatus_(keyStatusMap) {
    goog.asserts.assert(this.streamingEngine_, 'Cannot be called in src= mode');

    const event = shaka.Player.makeEvent_(
        shaka.util.FakeEvent.EventName.KeyStatusChanged);
    this.dispatchEvent(event);

    let keyIds = Object.keys(keyStatusMap);
    if (keyIds.length == 0) {
      shaka.log.warning(
          'Got a key status event without any key statuses, so we don\'t ' +
          'know the real key statuses. If we don\'t have all the keys, ' +
          'you\'ll need to set restrictions so we don\'t select those tracks.');
    }

    // Non-standard version of global key status. Modify it to match standard
    // behavior.
    if (keyIds.length == 1 && keyIds[0] == '') {
      keyIds = ['00'];
      keyStatusMap = {'00': keyStatusMap['']};
    }

    // If EME is using a synthetic key ID, the only key ID is '00' (a single 0
    // byte).  In this case, it is only used to report global success/failure.
    // See note about old platforms in: https://bit.ly/2tpez5Z
    const isGlobalStatus = keyIds.length == 1 && keyIds[0] == '00';
    if (isGlobalStatus) {
      shaka.log.warning(
          'Got a synthetic key status event, so we don\'t know the real key ' +
          'statuses. If we don\'t have all the keys, you\'ll need to set ' +
          'restrictions so we don\'t select those tracks.');
    }

    const restrictedStatuses = shaka.media.ManifestFilterer.restrictedStatuses;
    let tracksChanged = false;

    goog.asserts.assert(this.drmEngine_, 'drmEngine should be non-null here.');

    // Only filter tracks for keys if we have some key statuses to look at.
    if (keyIds.length) {
      for (const variant of this.manifest_.variants) {
        const streams = shaka.util.StreamUtils.getVariantStreams(variant);

        for (const stream of streams) {
          const originalAllowed = variant.allowedByKeySystem;

          // Only update if we have key IDs for the stream.  If the keys aren't
          // all present, then the track should be restricted.
          if (stream.keyIds.size) {
            variant.allowedByKeySystem = true;

            for (const keyId of stream.keyIds) {
              const keyStatus = keyStatusMap[isGlobalStatus ? '00' : keyId];
              if (keyStatus || this.drmEngine_.hasManifestInitData()) {
                variant.allowedByKeySystem = variant.allowedByKeySystem &&
                    !!keyStatus && !restrictedStatuses.includes(keyStatus);
              }
            }
          }

          if (originalAllowed != variant.allowedByKeySystem) {
            tracksChanged = true;
          }
        }  // for (const stream of streams)
      }  // for (const variant of this.manifest_.variants)
    }  // if (keyIds.size)

    if (tracksChanged) {
      this.onTracksChanged_();
      const variantsUpdated = this.updateAbrManagerVariants_();
      if (!variantsUpdated) {
        return;
      }
    }

    const currentVariant = this.streamingEngine_.getCurrentVariant();
    if (currentVariant && !currentVariant.allowedByKeySystem) {
      shaka.log.debug('Choosing new streams after key status changed');
      this.chooseVariantAndSwitch_();
    }
  }

  /**
   * @return {boolean} true if we should stream text right now.
   * @private
   */
  shouldStreamText_() {
    return this.config_.streaming.alwaysStreamText || this.isTextTrackVisible();
  }

  /**
   * Applies playRangeStart and playRangeEnd to the given timeline. This will
   * only affect non-live content.
   *
   * @param {shaka.media.PresentationTimeline} timeline
   * @param {number} playRangeStart
   * @param {number} playRangeEnd
   *
   * @private
   */
  static applyPlayRange_(timeline, playRangeStart, playRangeEnd) {
    if (playRangeStart > 0) {
      if (timeline.isLive()) {
        shaka.log.warning(
            '|playRangeStart| has been configured for live content. ' +
            'Ignoring the setting.');
      } else {
        timeline.setUserSeekStart(playRangeStart);
      }
    }

    // If the playback has been configured to end before the end of the
    // presentation, update the duration unless it's live content.
    const fullDuration = timeline.getDuration();
    if (playRangeEnd < fullDuration) {
      if (timeline.isLive()) {
        shaka.log.warning(
            '|playRangeEnd| has been configured for live content. ' +
            'Ignoring the setting.');
      } else {
        timeline.setDuration(playRangeEnd);
      }
    }
  }

  /**
   * Fire an event, but wait a little bit so that the immediate execution can
   * complete before the event is handled.
   *
   * @param {!shaka.util.FakeEvent} event
   * @private
   */
  async delayDispatchEvent_(event) {
    // Wait until the next interpreter cycle.
    await Promise.resolve();

    // Only dispatch the event if we are still alive.
    if (this.loadMode_ != shaka.Player.LoadMode.DESTROYED) {
      this.dispatchEvent(event);
    }
  }

  /**
   * Get the normalized languages for a group of tracks.
   *
   * @param {!Array.<?shaka.extern.Track>} tracks
   * @return {!Set.<string>}
   * @private
   */
  static getLanguagesFrom_(tracks) {
    const languages = new Set();

    for (const track of tracks) {
      if (track.language) {
        languages.add(shaka.util.LanguageUtils.normalize(track.language));
      } else {
        languages.add('und');
      }
    }

    return languages;
  }

  /**
   * Get all permutations of normalized languages and role for a group of
   * tracks.
   *
   * @param {!Array.<?shaka.extern.Track>} tracks
   * @return {!Array.<shaka.extern.LanguageRole>}
   * @private
   */
  static getLanguageAndRolesFrom_(tracks) {
    /** @type {!Map.<string, !Set>} */
    const languageToRoles = new Map();
    /** @type {!Map.<string, !Map.<string, string>>} */
    const languageRoleToLabel = new Map();

    for (const track of tracks) {
      let language = 'und';
      let roles = [];

      if (track.language) {
        language = shaka.util.LanguageUtils.normalize(track.language);
      }

      if (track.type == 'variant') {
        roles = track.audioRoles;
      } else {
        roles = track.roles;
      }

      if (!roles || !roles.length) {
        // We must have an empty role so that we will still get a language-role
        // entry from our Map.
        roles = [''];
      }

      if (!languageToRoles.has(language)) {
        languageToRoles.set(language, new Set());
      }

      for (const role of roles) {
        languageToRoles.get(language).add(role);
        if (track.label) {
          if (!languageRoleToLabel.has(language)) {
            languageRoleToLabel.set(language, new Map());
          }
          languageRoleToLabel.get(language).set(role, track.label);
        }
      }
    }

    // Flatten our map to an array of language-role pairs.
    const pairings = [];
    languageToRoles.forEach((roles, language) => {
      for (const role of roles) {
        let label = null;
        if (languageRoleToLabel.has(language) &&
            languageRoleToLabel.get(language).has(role)) {
          label = languageRoleToLabel.get(language).get(role);
        }
        pairings.push({language, role, label});
      }
    });
    return pairings;
  }

  /**
   * Assuming the player is playing content with media source, check if the
   * player has buffered enough content to make it to the end of the
   * presentation.
   *
   * @return {boolean}
   * @private
   */
  isBufferedToEndMS_() {
    goog.asserts.assert(
        this.video_,
        'We need a video element to get buffering information');
    goog.asserts.assert(
        this.mediaSourceEngine_,
        'We need a media source engine to get buffering information');
    goog.asserts.assert(
        this.manifest_,
        'We need a manifest to get buffering information');

    // This is a strong guarantee that we are buffered to the end, because it
    // means the playhead is already at that end.
    if (this.video_.ended) {
      return true;
    }

    // This means that MediaSource has buffered the final segment in all
    // SourceBuffers and is no longer accepting additional segments.
    if (this.mediaSourceEngine_.ended()) {
      return true;
    }

    // Live streams are "buffered to the end" when they have buffered to the
    // live edge or beyond (into the region covered by the presentation delay).
    if (this.manifest_.presentationTimeline.isLive()) {
      const liveEdge =
          this.manifest_.presentationTimeline.getSegmentAvailabilityEnd();
      const bufferEnd =
          shaka.media.TimeRangesUtils.bufferEnd(this.video_.buffered);

      if (bufferEnd != null && bufferEnd >= liveEdge) {
        return true;
      }
    }

    return false;
  }

  /**
   * Assuming the player is playing content with src=, check if the player has
   * buffered enough content to make it to the end of the presentation.
   *
   * @return {boolean}
   * @private
   */
  isBufferedToEndSrc_() {
    goog.asserts.assert(
        this.video_,
        'We need a video element to get buffering information');

    // This is a strong guarantee that we are buffered to the end, because it
    // means the playhead is already at that end.
    if (this.video_.ended) {
      return true;
    }

    // If we have buffered to the duration of the content, it means we will have
    // enough content to buffer to the end of the presentation.
    const bufferEnd =
        shaka.media.TimeRangesUtils.bufferEnd(this.video_.buffered);

    // Because Safari's native HLS reports slightly inaccurate values for
    // bufferEnd here, we use a fudge factor.  Without this, we can end up in a
    // buffering state at the end of the stream.  See issue #2117.
    const fudge = 1;  // 1000 ms
    return bufferEnd != null && bufferEnd >= this.video_.duration - fudge;
  }

  /**
   * Create an error for when we purposely interrupt a load operation.
   *
   * @return {!shaka.util.Error}
   * @private
   */
  createAbortLoadError_() {
    return new shaka.util.Error(
        shaka.util.Error.Severity.CRITICAL,
        shaka.util.Error.Category.PLAYER,
        shaka.util.Error.Code.LOAD_INTERRUPTED);
  }

  /**
   * Indicate if we are using remote playback.
   *
   * @return {boolean}
   * @export
   */
  isRemotePlayback() {
    if (!this.video_ || !this.video_.remote) {
      return false;
    }
    return this.video_.remote.state != 'disconnected';
  }
};

/**
 * In order to know what method of loading the player used for some content, we
 * have this enum. It lets us know if content has not been loaded, loaded with
 * media source, or loaded with src equals.
 *
 * This enum has a low resolution, because it is only meant to express the
 * outer limits of the various states that the player is in. For example, when
 * someone calls a public method on player, it should not matter if they have
 * initialized drm engine, it should only matter if they finished loading
 * content.
 *
 * @enum {number}
 * @export
 */
shaka.Player.LoadMode = {
  'DESTROYED': 0,
  'NOT_LOADED': 1,
  'MEDIA_SOURCE': 2,
  'SRC_EQUALS': 3,
};

/**
 * The typical buffering threshold.  When we have less than this buffered (in
 * seconds), we enter a buffering state.  This specific value is based on manual
 * testing and evaluation across a variety of platforms.
 *
 * To make the buffering logic work in all cases, this "typical" threshold will
 * be overridden if the rebufferingGoal configuration is too low.
 *
 * @const {number}
 * @private
 */
shaka.Player.TYPICAL_BUFFERING_THRESHOLD_ = 0.5;

/**
 * @define {string} A version number taken from git at compile time.
 * @export
 */
// eslint-disable-next-line no-useless-concat, max-len
shaka.Player.version = 'v4.11.0' + '-uncompiled';  // x-release-please-version

// Initialize the deprecation system using the version string we just set
// on the player.
shaka.Deprecate.init(shaka.Player.version);


/** @private {!Object.<string, function():*>} */
shaka.Player.supportPlugins_ = {};


/** @private {?shaka.extern.IAdManager.Factory} */
shaka.Player.adManagerFactory_ = null;


/**
 * @const {string}
 */
shaka.Player.TextTrackLabel = 'Shaka Player TextTrack';<|MERGE_RESOLUTION|>--- conflicted
+++ resolved
@@ -2554,7 +2554,6 @@
       movePlayhead: (delta) => { mediaElement.currentTime += delta; },
     });
 
-<<<<<<< HEAD
     if (this.cmcdManager_) {
       if (mediaElement.autoplay && mediaElement.muted) {
         this.cmcdManager_.setPlaybackPlay(startTimeOfLoad * 1000);
@@ -2569,17 +2568,8 @@
           mediaElement, 'playing', onPlaybackPlaying);
     }
 
-    const updateStateHistory = () => this.updateStateHistory_();
-    const onRateChange = () => this.onRateChange_();
-    this.loadEventManager_.listen(
-        mediaElement, 'playing', updateStateHistory);
-    this.loadEventManager_.listen(mediaElement, 'pause', updateStateHistory);
-    this.loadEventManager_.listen(mediaElement, 'ended', updateStateHistory);
-    this.loadEventManager_.listen(mediaElement, 'ratechange', onRateChange);
-=======
     // Add all media element listeners.
     this.addBasicMediaListeners_(mediaElement, startTimeOfLoad);
->>>>>>> 5eb5b390
 
     // Check the status of the LCEVC Dec Object. Reset, create, or close
     // depending on the config.
