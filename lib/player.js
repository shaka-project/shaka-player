/*! @license
 * Shaka Player
 * Copyright 2016 Google LLC
 * SPDX-License-Identifier: Apache-2.0
 */

goog.provide('shaka.Player');

goog.require('goog.asserts');
goog.require('shaka.Deprecate');
goog.require('shaka.device.DeviceFactory');
goog.require('shaka.device.IDevice');
goog.require('shaka.drm.DrmEngine');
goog.require('shaka.drm.DrmUtils');
goog.require('shaka.log');
goog.require('shaka.media.BufferingObserver');
goog.require('shaka.media.ManifestFilterer');
goog.require('shaka.media.ManifestParser');
goog.require('shaka.media.MediaSourceEngine');
goog.require('shaka.media.MediaSourcePlayhead');
goog.require('shaka.media.MetaSegmentIndex');
goog.require('shaka.media.PlayRateController');
goog.require('shaka.media.Playhead');
goog.require('shaka.media.PlayheadObserverManager');
goog.require('shaka.media.PreloadManager');
goog.require('shaka.media.QualityObserver');
goog.require('shaka.media.RegionObserver');
goog.require('shaka.media.RegionTimeline');
goog.require('shaka.media.SegmentIndex');
goog.require('shaka.media.SegmentPrefetch');
goog.require('shaka.media.SegmentReference');
goog.require('shaka.media.SrcEqualsPlayhead');
goog.require('shaka.media.StreamingEngine');
goog.require('shaka.media.TimeRangesUtils');
goog.require('shaka.net.NetworkingEngine');
goog.require('shaka.net.NetworkingUtils');
goog.require('shaka.text.Cue');
goog.require('shaka.text.NativeTextDisplayer');
goog.require('shaka.text.SpeechToText');
goog.require('shaka.text.StubTextDisplayer');
goog.require('shaka.text.TextEngine');
goog.require('shaka.text.Utils');
goog.require('shaka.text.UITextDisplayer');
goog.require('shaka.text.WebVttGenerator');
goog.require('shaka.util.ArrayUtils');
goog.require('shaka.util.BufferUtils');
goog.require('shaka.util.CmcdManager');
goog.require('shaka.util.CmsdManager');
goog.require('shaka.util.ConfigUtils');
goog.require('shaka.util.Dom');
goog.require('shaka.util.Error');
goog.require('shaka.util.EventManager');
goog.require('shaka.util.FakeEvent');
goog.require('shaka.util.FakeEventTarget');
goog.require('shaka.util.Functional');
goog.require('shaka.util.IDestroyable');
goog.require('shaka.util.LanguageUtils');
goog.require('shaka.util.ManifestParserUtils');
goog.require('shaka.util.MapUtils');
goog.require('shaka.util.MediaElementEvent');
goog.require('shaka.util.MediaReadyState');
goog.require('shaka.util.MimeUtils');
goog.require('shaka.util.Mutex');
goog.require('shaka.util.NumberUtils');
goog.require('shaka.util.ObjectUtils');
goog.require('shaka.util.PlayerConfiguration');
goog.require('shaka.util.PublicPromise');
goog.require('shaka.util.Stats');
goog.require('shaka.util.StreamUtils');
goog.require('shaka.util.Timer');
goog.require('shaka.lcevc.Dec');
goog.requireType('shaka.media.PresentationTimeline');


/**
 * @event shaka.Player.ErrorEvent
 * @description Fired when a playback error occurs.
 * @property {string} type
 *   'error'
 * @property {!shaka.util.Error} detail
 *   An object which contains details on the error.  The error's
 *   <code>category</code> and <code>code</code> properties will identify the
 *   specific error that occurred.  In an uncompiled build, you can also use the
 *   <code>message</code> and <code>stack</code> properties to debug.
 * @exportDoc
 */

/**
 * @event shaka.Player.StateChangeEvent
 * @description Fired when the player changes load states.
 * @property {string} type
 *    'onstatechange'
 * @property {string} state
 *    The name of the state that the player just entered.
 * @exportDoc
 */

/**
 * @event shaka.Player.EmsgEvent
 * @description Fired when an emsg box is found in a segment.
 *   If the application calls preventDefault() on this event, further parsing
 *   will not happen, and no 'metadata' event will be raised for ID3 payloads.
 * @property {string} type
 *   'emsg'
 * @property {shaka.extern.EmsgInfo} detail
 *   An object which contains the content of the emsg box.
 * @exportDoc
 */


/**
 * @event shaka.Player.DownloadCompleted
 * @description Fired when a download has completed.
 * @property {string} type
 *   'downloadcompleted'
 * @property {!shaka.extern.Request} request
 * @property {!shaka.extern.Response} response
 * @exportDoc
 */


/**
 * @event shaka.Player.DownloadFailed
 * @description Fired when a download has failed, for any reason.
 * @property {string} type
 *   'downloadfailed'
 * @property {!shaka.extern.Request} request
 * @property {?shaka.util.Error} error
 * @property {number} httpResponseCode
 * @property {boolean} aborted
 * @exportDoc
 */


/**
 * @event shaka.Player.DownloadHeadersReceived
 * @description Fired when the networking engine has received the headers for
 *   a download, but before the body has been downloaded.
 *   If the HTTP plugin being used does not track this information, this event
 *   will default to being fired when the body is received, instead.
 * @property {!Object<string, string>} headers
 * @property {!shaka.extern.Request} request
 * @property {!shaka.net.NetworkingEngine.RequestType} type
 *   'downloadheadersreceived'
 * @exportDoc
 */


/**
 * @event shaka.Player.DrmSessionUpdateEvent
 * @description Fired when the CDM has accepted the license response.
 * @property {string} type
 *   'drmsessionupdate'
 * @exportDoc
 */


/**
 * @event shaka.Player.TimelineRegionAddedEvent
 * @description Fired when a media timeline region is added.
 * @property {string} type
 *   'timelineregionadded'
 * @property {shaka.extern.TimelineRegionInfo} detail
 *   An object which contains a description of the region.
 * @exportDoc
 */


/**
 * @event shaka.Player.TimelineRegionEnterEvent
 * @description Fired when the playhead enters a timeline region.
 * @property {string} type
 *   'timelineregionenter'
 * @property {shaka.extern.TimelineRegionInfo} detail
 *   An object which contains a description of the region.
 * @exportDoc
 */


/**
 * @event shaka.Player.TimelineRegionExitEvent
 * @description Fired when the playhead exits a timeline region.
 * @property {string} type
 *   'timelineregionexit'
 * @property {shaka.extern.TimelineRegionInfo} detail
 *   An object which contains a description of the region.
 * @exportDoc
 */

/**
 * @event shaka.Player.MediaQualityChangedEvent
 * @description Fired when the media quality changes at the playhead.
 *   That may be caused by an adaptation change or a manual track change.
 *   By quality change we mean a change in bitrate, codec, resolution,
 *   frame rate, sampling rate, or channel count.
 *   Separate events are emitted for audio and video contentTypes.
 * @property {string} type
 *   'mediaqualitychanged'
 * @property {shaka.extern.MediaQualityInfo} mediaQuality
 *   Information about media quality at the playhead position.
 * @property {number} position
 *   The playhead position.
 * @exportDoc
 */

/**
 * @event shaka.Player.MediaSourceRecoveredEvent
 * @description Fired when MediaSource has been successfully recovered
 *   after occurrence of video error.
 * @property {string} type
 *   'mediasourcerecovered'
 * @exportDoc
 */

/**
 * @event shaka.Player.AudioTrackChangedEvent
 * @description Fired when the audio track changes at the playhead.
 *   That may be caused by a user requesting to chang audio tracks.
 * @property {string} type
 *   'audiotrackchanged'
 * @property {shaka.extern.MediaQualityInfo} mediaQuality
 *   Information about media quality at the playhead position.
 * @property {number} position
 *   The playhead position.
 * @exportDoc
 */


/**
 * @event shaka.Player.BoundaryCrossedEvent
 * @description Fired when the player's crossed a boundary and reset
 *   the MediaSource successfully.
 * @property {string} type
 *   'boundarycrossed'
 * @property {boolean} oldEncrypted
 *   True when the old boundary is encrypted.
 * @property {boolean} newEncrypted
 *   True when the new boundary is encrypted.
 * @exportDoc
 */


/**
 * @event shaka.Player.BufferingEvent
 * @description Fired when the player's buffering state changes.
 * @property {string} type
 *   'buffering'
 * @property {boolean} buffering
 *   True when the Player enters the buffering state.
 *   False when the Player leaves the buffering state.
 * @exportDoc
 */


/**
 * @event shaka.Player.LoadingEvent
 * @description Fired when the player begins loading. The start of loading is
 *   defined as when the user has communicated intent to load content (i.e.
 *   <code>Player.load</code> has been called).
 * @property {string} type
 *   'loading'
 * @exportDoc
 */


/**
 * @event shaka.Player.LoadedEvent
 * @description Fired when the player ends the load.
 * @property {string} type
 *   'loaded'
 * @exportDoc
 */


/**
 * @event shaka.Player.UnloadingEvent
 * @description Fired when the player unloads or fails to load.
 *   Used by the Cast receiver to determine idle state.
 * @property {string} type
 *   'unloading'
 * @exportDoc
 */


/**
 * @event shaka.Player.AudioTracksChangedEvent
 * @description Fired when the list of audio tracks changes.
 *   An app may want to look at <code>getAudioTracks()</code> to see what
 *   happened.
 * @property {string} type
 *   'audiotrackschanged'
 * @exportDoc
 */


/**
 * @event shaka.Player.TracksChangedEvent
 * @description Fired when the list of tracks changes.  For example, this will
 *   happen when new tracks are added/removed or when track restrictions change.
 *   An app may want to look at <code>getAudioTracks()</code> or
 *   <code>getVideoTracks()</code> or <code>getVariantTracks()</code> to see
 *   what happened.
 * @property {string} type
 *   'trackschanged'
 * @exportDoc
 */


/**
 * @event shaka.Player.AdaptationEvent
 * @description Fired when an automatic adaptation causes the active tracks
 *   to change.  Does not fire when the application calls
 *   <code>selectVariantTrack()</code>, <code>selectTextTrack()</code>, or
 *   <code>selectAudioTrack()</code>
 * @property {string} type
 *   'adaptation'
 * @property {shaka.extern.Track} oldTrack
 * @property {shaka.extern.Track} newTrack
 * @exportDoc
 */


/**
 * @event shaka.Player.VariantChangedEvent
 * @description Fired when a call from the application caused a variant change.
 *   Can be triggered by calls to <code>selectVariantTrack()</code>,
 *   <code>selectTextTrack()</code>, or <code>selectAudioTrack()</code>.
 *   Does not fire when an automatic adaptation causes a variant change.
 *   An app may want to look at <code>getStats()</code> or
 *   <code>getVariantTracks()</code> to see what happened.
 * @property {string} type
 *   'variantchanged'
 * @property {shaka.extern.Track} oldTrack
 * @property {shaka.extern.Track} newTrack
 * @exportDoc
 */


/**
 * @event shaka.Player.TextChangedEvent
 * @description Fired when a call from the application caused a text stream
 *   change. Can be triggered by calls to <code>selectTextTrack()</code>.
 *   An app may want to look at <code>getStats()</code> or
 *   <code>getTextTracks()</code> to see what happened.
 * @property {string} type
 *   'textchanged'
 * @exportDoc
 */


/**
 * @event shaka.Player.ExpirationUpdatedEvent
 * @description Fired when there is a change in the expiration times of an
 *   EME session.
 * @property {string} type
 *   'expirationupdated'
 * @exportDoc
 */


/**
 * @event shaka.Player.ManifestParsedEvent
 * @description Fired after the manifest has been parsed, but before anything
 *   else happens. The manifest may contain streams that will be filtered out,
 *   at this stage of the loading process.
 * @property {string} type
 *   'manifestparsed'
 * @exportDoc
 */


/**
 * @event shaka.Player.ManifestUpdatedEvent
 * @description Fired after the manifest has been updated (live streams).
 * @property {string} type
 *   'manifestupdated'
 * @property {boolean} isLive
 *   True when the playlist is live. Useful to detect transition from live
 *   to static playlist..
 * @exportDoc
 */


/**
 * @event shaka.Player.MetadataAddedEvent
 * @description Triggers when metadata associated with the stream is added.
 * @property {string} type
 *   'metadataadded'
 * @property {number} startTime
 *   The time that describes the beginning of the range of the metadata to
 *   which the cue applies.
 * @property {?number} endTime
 *   The time that describes the end of the range of the metadata to which
 *   the cue applies.
 * @property {string} metadataType
 *   Type of metadata. Eg: 'org.id3' or 'com.apple.quicktime.HLS'
 * @property {shaka.extern.MetadataFrame} payload
 *   The metadata itself
 * @exportDoc
 */


/**
 * @event shaka.Player.MetadataEvent
 * @description Triggers after metadata associated with the stream is found.
 *   Usually they are metadata of type ID3.
 * @property {string} type
 *   'metadata'
 * @property {number} startTime
 *   The time that describes the beginning of the range of the metadata to
 *   which the cue applies.
 * @property {?number} endTime
 *   The time that describes the end of the range of the metadata to which
 *   the cue applies.
 * @property {string} metadataType
 *   Type of metadata. Eg: 'org.id3' or 'com.apple.quicktime.HLS'
 * @property {shaka.extern.MetadataFrame} payload
 *   The metadata itself
 * @exportDoc
 */


/**
 * @event shaka.Player.StreamingEvent
 * @description Fired after the manifest has been parsed and track information
 *   is available, but before streams have been chosen and before any segments
 *   have been fetched.  You may use this event to configure the player based on
 *   information found in the manifest.
 * @property {string} type
 *   'streaming'
 * @exportDoc
 */


/**
 * @event shaka.Player.CanUpdateStartTimeEvent
 * @description Fired when it is safe to update the start time of a stream. You
 *   may use this event to get the seek range and update the start time,
 *   eg: on live streams.
 * @property {string} type
 *   'canupdatestarttime'
 * @exportDoc
 */


/**
 * @event shaka.Player.AbrStatusChangedEvent
 * @description Fired when the state of abr has been changed.
 *    (Enabled or disabled).
 * @property {string} type
 *   'abrstatuschanged'
 * @property {boolean} newStatus
 *   The new status of the application. True for 'is enabled' and
 *   false otherwise.
 * @exportDoc
 */


/**
 * @event shaka.Player.RateChangeEvent
 * @description Fired when the video's playback rate changes.
 *    This allows the PlayRateController to update it's internal rate field,
 *    before the UI updates playback button with the newest playback rate.
 * @property {string} type
 *    'ratechange'
 * @exportDoc
 */


/**
 * @event shaka.Player.SegmentAppended
 * @description Fired when a segment is appended to the media element.
 * @property {string} type
 *   'segmentappended'
 * @property {number} start
 *   The start time of the segment.
 * @property {number} end
 *   The end time of the segment.
 * @property {string} contentType
 *   The content type of the segment. E.g. 'video', 'audio', or 'text'.
 * @property {boolean} isMuxed
 *   Indicates if the segment is muxed (audio + video).
 * @exportDoc
 */


/**
 * @event shaka.Player.SessionDataEvent
 * @description Fired when the manifest parser find info about session data.
 *    Specification: https://tools.ietf.org/html/rfc8216#section-4.3.4.4
 * @property {string} type
 *   'sessiondata'
 * @property {string} id
 *   The id of the session data.
 * @property {string} uri
 *   The uri with the session data info.
 * @property {string} language
 *   The language of the session data.
 * @property {string} value
 *   The value of the session data.
 * @exportDoc
 */


/**
 * @event shaka.Player.StallDetectedEvent
 * @description Fired when a stall in playback is detected by the StallDetector.
 *   Not all stalls are caused by gaps in the buffered ranges.
 *   An app may want to look at <code>getStats()</code> to see what happened.
 * @property {string} type
 *   'stalldetected'
 * @exportDoc
 */


/**
 * @event shaka.Player.GapJumpedEvent
 * @description Fired when the GapJumpingController jumps over a gap in the
 *   buffered ranges.
 *   An app may want to look at <code>getStats()</code> to see what happened.
 * @property {string} type
 *   'gapjumped'
 * @exportDoc
 */


/**
 * @event shaka.Player.KeyStatusChanged
 * @description Fired when the key status changed.
 * @property {string} type
 *   'keystatuschanged'
 * @exportDoc
 */


/**
 * @event shaka.Player.StateChanged
 * @description Fired when player state is changed.
 * @property {string} type
 *   'statechanged'
 * @property {string} newstate
 *   The new state.
 * @exportDoc
 */


/**
 * @event shaka.Player.Started
 * @description Fires when the content starts playing.
 *     Only for VoD.
 * @property {string} type
 *   'started'
 * @exportDoc
 */


/**
 * @event shaka.Player.FirstQuartile
 * @description Fires when the content playhead crosses first quartile.
 *   Only for VoD.
 * @property {string} type
 *   'firstquartile'
 * @exportDoc
 */


/**
 * @event shaka.Player.Midpoint
 * @description Fires when the content playhead crosses midpoint.
 *   Only for VoD.
 * @property {string} type
 *   'midpoint'
 * @exportDoc
 */


/**
 * @event shaka.Player.ThirdQuartile
 * @description Fires when the content playhead crosses third quartile.
 *   Only for VoD.
 * @property {string} type
 *   'thirdquartile'
 * @exportDoc
 */


/**
 * @event shaka.Player.Complete
 * @description Fires when the content completes playing.
 *   Only for VoD.
 * @property {string} type
 *   'complete'
 * @exportDoc
 */


/**
 * @event shaka.Player.SpatialVideoInfoEvent
 * @description Fired when the video has spatial video info. If a previous
 *   event was fired, this include the new info.
 * @property {string} type
 *   'spatialvideoinfo'
 * @property {shaka.extern.SpatialVideoInfo} detail
 *   An object which contains the content of the emsg box.
 * @exportDoc
 */


/**
 * @event shaka.Player.NoSpatialVideoInfoEvent
 * @description Fired when the video no longer has spatial video information.
 *   For it to be fired, the shaka.Player.SpatialVideoInfoEvent event must
 *   have been previously fired.
 * @property {string} type
 *   'nospatialvideoinfo'
 * @exportDoc
 */


/**
 * @event shaka.Player.ProducerReferenceTimeEvent
 * @description Fired when the content includes ProducerReferenceTime (PRFT)
 *   info.
 * @property {string} type
 *   'prft'
 * @property {shaka.extern.ProducerReferenceTime} detail
 *   An object which contains the content of the PRFT box.
 * @exportDoc
 */


/**
 * @event shaka.Player.ProgramInformationEvent
 * @description Fired when the content includes ProgramInformation.
 * @property {string} type
 *   'programinformation'
 * @property {shaka.extern.xml.Node} detail
 *   The XML element that defines the ProgramInformation.
 * @exportDoc
 */


/**
 * @summary The main player object for Shaka Player.
 *
 * @implements {shaka.util.IDestroyable}
 * @export
 */
shaka.Player = class extends shaka.util.FakeEventTarget {
  /**
   * @param {HTMLMediaElement=} mediaElement
   *    When provided, the player will attach to <code>mediaElement</code>,
   *    similar to calling <code>attach</code>. When not provided, the player
   *    will remain detached.
   * @param {HTMLElement=} videoContainer
   *    The videoContainer to construct UITextDisplayer
   * @param {function(shaka.Player)=} dependencyInjector Optional callback
   *   which is called to inject mocks into the Player.  Used for testing.
   */
  constructor(mediaElement, videoContainer = null, dependencyInjector) {
    super();

    /** @private {shaka.Player.LoadMode} */
    this.loadMode_ = shaka.Player.LoadMode.NOT_LOADED;

    /** @private {HTMLMediaElement} */
    this.video_ = null;

    /** @private {HTMLElement} */
    this.videoContainer_ = videoContainer;

    /**
     * Since we may not always have a text displayer created (e.g. before |load|
     * is called), we need to track what text visibility SHOULD be so that we
     * can ensure that when we create the text displayer. When we create our
     * text displayer, we will use this to show (or not show) text as per the
     * user's requests.
     *
     * @private {boolean}
     */
    this.isTextVisible_ = false;

    /**
     * For listeners scoped to the lifetime of the Player instance.
     * @private {shaka.util.EventManager}
     */
    this.globalEventManager_ = new shaka.util.EventManager();

    /**
     * For listeners scoped to the lifetime of the media element attachment.
     * @private {shaka.util.EventManager}
     */
    this.attachEventManager_ = new shaka.util.EventManager();

    /**
     * For listeners scoped to the lifetime of the loaded content.
     * @private {shaka.util.EventManager}
     */
    this.loadEventManager_ = new shaka.util.EventManager();

    /**
     * For listeners scoped to the lifetime of the loaded content.
     * @private {shaka.util.EventManager}
     */
    this.trickPlayEventManager_ = new shaka.util.EventManager();

    /**
     * For listeners scoped to the lifetime of the ad manager.
     * @private {shaka.util.EventManager}
     */
    this.adManagerEventManager_ = new shaka.util.EventManager();

    /** @private {shaka.net.NetworkingEngine} */
    this.networkingEngine_ = null;

    /** @private {shaka.drm.DrmEngine} */
    this.drmEngine_ = null;

    /** @private {shaka.media.MediaSourceEngine} */
    this.mediaSourceEngine_ = null;

    /** @private {shaka.media.Playhead} */
    this.playhead_ = null;

    /**
     * Incremented whenever a top-level operation (load, attach, etc) is
     * performed.
     * Used to determine if a load operation has been interrupted.
     * @private {number}
     */
    this.operationId_ = 0;

    /** @private {!shaka.util.Mutex} */
    this.mutex_ = new shaka.util.Mutex();

    /**
     * The playhead observers are used to monitor the position of the playhead
     * and some other source of data (e.g. buffered content), and raise events.
     *
     * @private {shaka.media.PlayheadObserverManager}
     */
    this.playheadObservers_ = null;

    /**
     * This is our control over the playback rate of the media element. This
     * provides the missing functionality that we need to provide trick play,
     * for example a negative playback rate.
     *
     * @private {shaka.media.PlayRateController}
     */
    this.playRateController_ = null;

    // We use the buffering observer and timer to track when we move from having
    // enough buffered content to not enough. They only exist when content has
    // been loaded and are not re-used between loads.
    /** @private {shaka.util.Timer} */
    this.bufferPoller_ = null;

    /** @private {shaka.media.BufferingObserver} */
    this.bufferObserver_ = null;

    /**
     * @private {shaka.media.RegionTimeline<
     *     shaka.extern.TimelineRegionInfo>}
     */
    this.regionTimeline_ = null;

    /**
     * @private {shaka.media.RegionTimeline<
     *     shaka.extern.MetadataTimelineRegionInfo>}
     */
    this.metadataRegionTimeline_ = null;

    /**
     * @private {shaka.media.RegionTimeline<
     *     shaka.extern.EmsgTimelineRegionInfo>}
     */
    this.emsgRegionTimeline_ = null;

    /** @private {shaka.util.CmcdManager} */
    this.cmcdManager_ = null;

    /** @private {shaka.util.CmsdManager} */
    this.cmsdManager_ = null;

    // This is the canvas element that will be used for rendering LCEVC
    // enhanced frames.
    /** @private {?HTMLCanvasElement} */
    this.lcevcCanvas_ = null;

    // This is the LCEVC Decoder object to decode LCEVC.
    /** @private {?shaka.lcevc.Dec} */
    this.lcevcDec_ = null;

    /** @private {shaka.media.QualityObserver} */
    this.qualityObserver_ = null;

    /** @private {shaka.media.StreamingEngine} */
    this.streamingEngine_ = null;

    /** @private {shaka.extern.ManifestParser} */
    this.parser_ = null;

    /** @private {?shaka.extern.ManifestParser.Factory} */
    this.parserFactory_ = null;

    /** @private {?shaka.extern.Manifest} */
    this.manifest_ = null;

    /** @private {?string} */
    this.assetUri_ = null;

    /** @private {?string} */
    this.mimeType_ = null;

    /** @private {?number|Date} */
    this.startTime_ = null;

    /** @private {boolean} */
    this.fullyLoaded_ = false;

    /** @private {shaka.extern.AbrManager} */
    this.abrManager_ = null;

    /**
     * The factory that was used to create the abrManager_ instance.
     * @private {?shaka.extern.AbrManager.Factory}
     */
    this.abrManagerFactory_ = null;

    /**
     * Contains an ID for use with creating streams.  The manifest parser should
     * start with small IDs, so this starts with a large one.
     * @private {number}
     */
    this.nextExternalStreamId_ = 1e9;

    /** @private {!Array<shaka.extern.Stream>} */
    this.externalSrcEqualsThumbnailsStreams_ = [];

    /** @private {!Map<shaka.extern.Stream, shaka.util.Timer>} */
    this.deferredCloseSegmentIndex_ = new Map();

    /** @private {!Array<shaka.extern.Stream>} */
    this.externalChaptersStreams_ = [];

    /** @private {number} */
    this.completionPercent_ = -1;

    /** @private {?shaka.extern.PlayerConfiguration} */
    this.config_ = this.defaultConfig_();

    /** @private {!Object} */
    this.lowLatencyConfig_ =
        shaka.util.PlayerConfiguration.createDefaultForLL();

    /** @private {?number} */
    this.currentTargetLatency_ = null;

    /** @private {number} */
    this.rebufferingCount_ = -1;

    /** @private {?number} */
    this.targetLatencyReached_ = null;

    /**
     * The TextDisplayerFactory that was last used to make a text displayer.
     * Stored so that we can tell if a new type of text displayer is desired.
     * @private {?shaka.extern.TextDisplayer.Factory}
     */
    this.lastTextFactory_;

    /** @private {shaka.extern.Resolution} */
    this.maxHwRes_ = {width: Infinity, height: Infinity};

    /** @private {!shaka.media.ManifestFilterer} */
    this.manifestFilterer_ = new shaka.media.ManifestFilterer(
        this.config_, this.maxHwRes_, null);

    /** @private {!Array<shaka.media.PreloadManager>} */
    this.createdPreloadManagers_ = [];

    /** @private {shaka.util.Stats} */
    this.stats_ = null;

    /** @private {!shaka.extern.AdaptationSetCriteria} */
    this.currentAdaptationSetCriteria_ =
        this.config_.adaptationSetCriteriaFactory();
    this.currentAdaptationSetCriteria_.configure({
      language: this.config_.preferredAudioLanguage,
      role: this.config_.preferredAudioRole,
      videoRole: this.config_.preferredVideoRole,
      channelCount: 0,
      hdrLevel: this.config_.preferredVideoHdrLevel,
      spatialAudio: this.config_.preferSpatialAudio,
      videoLayout: this.config_.preferredVideoLayout,
      audioLabel: this.config_.preferredAudioLabel,
      videoLabel: this.config_.preferredVideoLabel,
      codecSwitchingStrategy:
          this.config_.mediaSource.codecSwitchingStrategy,
      audioCodec: '',
      activeAudioCodec: '',
      activeAudioChannelCount: 0,
      preferredAudioCodecs: this.config_.preferredAudioCodecs,
      preferredAudioChannelCount: this.config_.preferredAudioChannelCount,
    });

    /** @private {string} */
    this.currentTextLanguage_ = this.config_.preferredTextLanguage;

    /** @private {string} */
    this.currentTextRole_ = this.config_.preferredTextRole;

    /** @private {boolean} */
    this.currentTextForced_ = this.config_.preferForcedSubs;

    /** @private {!Array<function(): (!Promise | undefined)>} */
    this.cleanupOnUnload_ = [];

    if (dependencyInjector) {
      dependencyInjector(this);
    }


    // Create the CMCD manager so client data can be attached to all requests
    this.cmcdManager_ = this.createCmcd_();

    this.cmsdManager_ = this.createCmsd_();

    this.networkingEngine_ = this.createNetworkingEngine();

    /** @private {shaka.extern.IAdManager} */
    this.adManager_ = null;

    /** @private {shaka.extern.IQueueManager} */
    this.queueManager_ = null;

    /** @private {?shaka.media.PreloadManager} */
    this.preloadDueAdManager_ = null;

    /** @private {HTMLMediaElement} */
    this.preloadDueAdManagerVideo_ = null;

    /** @private {boolean} */
    this.preloadDueAdManagerVideoEnded_ = false;

    /** @private {!Array<HTMLTrackElement>} */
    this.externalSrcEqualsTextTracks_ = [];

    /** @private {shaka.util.Timer} */
    this.preloadDueAdManagerTimer_ = new shaka.util.Timer(async () => {
      if (this.preloadDueAdManager_) {
        goog.asserts.assert(this.preloadDueAdManagerVideo_, 'Must have video');
        await this.attach(
            this.preloadDueAdManagerVideo_, /* initializeMediaSource= */ true);
        await this.load(this.preloadDueAdManager_);
        if (!this.preloadDueAdManagerVideoEnded_) {
          this.preloadDueAdManagerVideo_.play();
        } else {
          this.preloadDueAdManagerVideo_.pause();
        }
        this.preloadDueAdManager_ = null;
        this.preloadDueAdManagerVideoEnded_ = false;
      }
    });

    if (shaka.Player.adManagerFactory_) {
      this.adManager_ = shaka.Player.adManagerFactory_(this);
      this.adManager_.configure(this.config_.ads);

      // Note: we don't use shaka.ads.Utils.AD_CONTENT_PAUSE_REQUESTED to
      // avoid add a optional module in the player.
      this.adManagerEventManager_.listen(
          this.adManager_, 'ad-content-pause-requested', async (e) => {
            this.preloadDueAdManagerTimer_.stop();
            if (!this.preloadDueAdManager_) {
              this.preloadDueAdManagerVideo_ = this.video_;
              this.preloadDueAdManagerVideoEnded_ = this.isEnded();
              const saveLivePosition = /** @type {boolean} */(
                e['saveLivePosition']) || false;
              this.preloadDueAdManager_ = await this.detachAndSavePreload(
                  /* keepAdManager= */ true, saveLivePosition);
            }
          });

      // Note: we don't use shaka.ads.Utils.AD_CONTENT_RESUME_REQUESTED to
      // avoid add a optional module in the player.
      this.adManagerEventManager_.listen(
          this.adManager_, 'ad-content-resume-requested', (e) => {
            const offset = /** @type {number} */(e['offset']) || 0;
            if (this.preloadDueAdManager_) {
              this.preloadDueAdManager_.setOffsetToStartTime(offset);
            }
            this.preloadDueAdManagerTimer_.tickAfter(0.1);
          });

      // Note: we don't use shaka.ads.Utils.AD_CONTENT_ATTACH_REQUESTED to
      // avoid add a optional module in the player.
      this.adManagerEventManager_.listen(
          this.adManager_, 'ad-content-attach-requested', async (e) => {
            if (!this.video_ && this.preloadDueAdManagerVideo_) {
              goog.asserts.assert(this.preloadDueAdManagerVideo_,
                  'Must have video');
              await this.attach(this.preloadDueAdManagerVideo_,
                  /* initializeMediaSource= */ true);
            }
          });
    }

    if (shaka.Player.queueManagerFactory_) {
      this.queueManager_ = shaka.Player.queueManagerFactory_(this);
      this.queueManager_.configure(this.config_.queue);
    }

    // If the browser comes back online after being offline, then try to play
    // again.
    this.globalEventManager_.listen(window, 'online', () => {
      this.restoreDisabledVariants_();
      this.retryStreaming();
    });

    /** @private {shaka.util.Timer} */
    this.checkVariantsTimer_ =
        new shaka.util.Timer(() => this.checkVariants_());

    /** @private {?shaka.media.PreloadManager} */
    this.preloadNextUrl_ = null;

    /** @private {?shaka.extern.TextDisplayer} */
    this.textDisplayer_ = null;

    /** @private {?shaka.text.SpeechToText} */
    this.speechToText_ = null;
  }

  /**
   * Create a shaka.lcevc.Dec object
   * @param {shaka.extern.LcevcConfiguration} config
   * @param {boolean} isDualTrack
   * @private
   */
  createLcevcDec_(config, isDualTrack) {
    if (this.lcevcDec_ == null) {
      this.lcevcDec_ = new shaka.lcevc.Dec(
          /** @type {HTMLVideoElement} */ (this.video_),
          this.lcevcCanvas_,
          config,
          isDualTrack,
      );
      if (this.mediaSourceEngine_) {
        this.mediaSourceEngine_.updateLcevcDec(this.lcevcDec_);
      }
    }
  }

  /**
   * Close a shaka.lcevc.Dec object if present and hide the canvas.
   * @private
   */
  closeLcevcDec_() {
    if (this.lcevcDec_ != null) {
      this.lcevcDec_.hideCanvas();
      this.lcevcDec_.release();
      this.lcevcDec_ = null;
    }
  }

  /**
   * Setup shaka.lcevc.Dec object
   * @param {?shaka.extern.PlayerConfiguration} config
   * @param {boolean} isDualTrack
   * @private
   */
  setupLcevc_(config, isDualTrack) {
    if (isDualTrack || config.lcevc.enabled) {
      this.closeLcevcDec_();
      this.createLcevcDec_(config.lcevc, isDualTrack);
    } else {
      this.closeLcevcDec_();
    }
  }

  /**
   * @param {!shaka.util.FakeEvent.EventName} name
   * @param {Map<string, Object>=} data
   * @return {!shaka.util.FakeEvent}
   * @private
   */
  static makeEvent_(name, data) {
    return new shaka.util.FakeEvent(name, data);
  }

  /**
   * After destruction, a Player object cannot be used again.
   *
   * @override
   * @export
   */
  async destroy() {
    // Make sure we only execute the destroy logic once.
    if (this.loadMode_ == shaka.Player.LoadMode.DESTROYED) {
      return;
    }

    // If LCEVC Decoder exists close it.
    this.closeLcevcDec_();

    const detachPromise = this.detach();

    // Mark as "dead". This should stop external-facing calls from changing our
    // internal state any more. This will stop calls to |attach|, |detach|, etc.
    // from interrupting our final move to the detached state.
    this.loadMode_ = shaka.Player.LoadMode.DESTROYED;

    await detachPromise;

    // A PreloadManager can only be used with the Player instance that created
    // it, so all PreloadManagers this Player has created are now useless.
    // Destroy any remaining managers now, to help prevent memory leaks.
    await this.destroyAllPreloads();

    // Tear-down the event managers to ensure handlers stop firing.
    if (this.globalEventManager_) {
      this.globalEventManager_.release();
      this.globalEventManager_ = null;
    }
    if (this.attachEventManager_) {
      this.attachEventManager_.release();
      this.attachEventManager_ = null;
    }
    if (this.loadEventManager_) {
      this.loadEventManager_.release();
      this.loadEventManager_ = null;
    }
    if (this.trickPlayEventManager_) {
      this.trickPlayEventManager_.release();
      this.trickPlayEventManager_ = null;
    }
    if (this.adManagerEventManager_) {
      this.adManagerEventManager_.release();
      this.adManagerEventManager_ = null;
    }

    this.abrManagerFactory_ = null;
    this.config_ = null;
    this.stats_ = null;
    this.videoContainer_ = null;
    this.cmcdManager_ = null;
    this.cmsdManager_ = null;

    if (this.networkingEngine_) {
      await this.networkingEngine_.destroy();
      this.networkingEngine_ = null;
    }

    if (this.abrManager_) {
      this.abrManager_.release();
      this.abrManager_ = null;
    }

    if (this.queueManager_) {
      this.queueManager_.destroy();
      this.queueManager_ = null;
    }

    if (this.speechToText_) {
      this.speechToText_.release();
      this.speechToText_ = null;
    }

    // FakeEventTarget implements IReleasable
    super.release();
  }

  /**
   * Registers a plugin callback that will be called with
   * <code>support()</code>.  The callback will return the value that will be
   * stored in the return value from <code>support()</code>.
   *
   * @param {string} name
   * @param {function():*} callback
   * @export
   */
  static registerSupportPlugin(name, callback) {
    shaka.Player.supportPlugins_.set(name, callback);
  }

  /**
   * Set a factory to create an ad manager during player construction time.
   * This method needs to be called before instantiating the Player class.
   *
   * @param {!shaka.extern.IAdManager.Factory} factory
   * @export
   */
  static setAdManagerFactory(factory) {
    shaka.Player.adManagerFactory_ = factory;
  }


  /**
   * Set a factory to create an queue manager during player construction time.
   * This method needs to be called before instantiating the Player class.
   *
   * @param {!shaka.extern.IQueueManager.Factory} factory
   * @export
   */
  static setQueueManagerFactory(factory) {
    shaka.Player.queueManagerFactory_ = factory;
  }

  /**
   * Return whether the browser provides basic support.  If this returns false,
   * Shaka Player cannot be used at all.  In this case, do not construct a
   * Player instance and do not use the library.
   *
   * @return {boolean}
   * @export
   */
  static isBrowserSupported() {
    if (!window.Promise) {
      shaka.log.alwaysWarn('A Promise implementation or polyfill is required');
    }

    // Basic features needed for the library to be usable.
    const basicSupport = !!window.Promise && !!window.Uint8Array &&
                         // eslint-disable-next-line no-restricted-syntax
                         !!Array.prototype.forEach;
    if (!basicSupport) {
      return false;
    }

    // We do not support IE
    const userAgent = navigator.userAgent || '';
    if (userAgent.includes('Trident/')) {
      return false;
    }

    // If we have MediaSource (MSE) support, we should be able to use Shaka.
    const device = shaka.device.DeviceFactory.getDevice();
    if (device.supportsMediaSource()) {
      return true;
    }

    // If we don't have MSE, we _may_ be able to use Shaka.  Look for native HLS
    // support, and call this platform usable if we have it.
    return device.supportsMediaType('application/x-mpegurl');
  }

  /**
   * Probes the browser to determine what features are supported.  This makes a
   * number of requests to EME/MSE/etc which may result in user prompts.  This
   * should only be used for diagnostics.
   *
   * <p>
   * NOTE: This may show a request to the user for permission.
   *
   * @see https://bit.ly/2ywccmH
   * @param {boolean=} promptsOkay
   * @return {!Promise<shaka.extern.SupportType>}
   * @export
   */
  static async probeSupport(promptsOkay=true) {
    goog.asserts.assert(shaka.Player.isBrowserSupported(),
        'Must have basic support');
    let drm = {};
    if (promptsOkay) {
      drm = await shaka.drm.DrmEngine.probeSupport();
    }
    const manifest = shaka.media.ManifestParser.probeSupport();
    const media = shaka.media.MediaSourceEngine.probeSupport();
    const device = shaka.device.DeviceFactory.getDevice();
    goog.asserts.assert(device, 'device must be non-null');
    const hardwareResolution = await device.detectMaxHardwareResolution();

    /** @type {shaka.extern.SupportType} */
    const ret = {
      manifest,
      media,
      drm,
      hardwareResolution,
    };

    const plugins = shaka.Player.supportPlugins_;
    plugins.forEach((value, key) => {
      ret[key] = value();
    });

    return ret;
  }

  /**
   * Makes a fires an event corresponding to entering a state of the loading
   * process.
   * @param {string} nodeName
   * @private
   */
  makeStateChangeEvent_(nodeName) {
    this.dispatchEvent(shaka.Player.makeEvent_(
        /* name= */ shaka.util.FakeEvent.EventName.OnStateChange,
        /* data= */ (new Map()).set('state', nodeName)));
  }

  /**
   * Attaches the player to a media element.
   * If the player was already attached to a media element, first detaches from
   * that media element.
   *
   * @param {!HTMLMediaElement} mediaElement
   * @param {boolean=} initializeMediaSource
   * @return {!Promise}
   * @export
   */
  async attach(mediaElement, initializeMediaSource = true) {
    // Do not allow the player to be used after |destroy| is called.
    if (this.loadMode_ == shaka.Player.LoadMode.DESTROYED) {
      throw this.createAbortLoadError_();
    }

    const noop = this.video_ && this.video_ == mediaElement;

    if (this.video_ && this.video_ != mediaElement) {
      await this.detach();
    }

    if (await this.atomicOperationAcquireMutex_('attach')) {
      return;
    }

    try {
      if (!noop) {
        this.makeStateChangeEvent_('attach');

        const onError = (error) => this.onVideoError_(error);
        this.attachEventManager_.listen(mediaElement, 'error', onError);
        this.video_ = mediaElement;
        if (this.cmcdManager_) {
          this.cmcdManager_.setMediaElement(mediaElement);
        }
      }

      // Only initialize media source if the platform supports it.
      const device = shaka.device.DeviceFactory.getDevice();
      if (initializeMediaSource && device.supportsMediaSource() &&
          !this.mediaSourceEngine_) {
        await this.initializeMediaSourceEngineInner_();
      }
    } catch (error) {
      await this.detach();
      throw error;
    } finally {
      this.mutex_.release();
    }
  }


  /**
   * Calling <code>attachCanvas</code> will tell the player to set canvas
   * element for LCEVC decoding.
   *
   * @param {HTMLCanvasElement} canvas
   * @export
   */
  attachCanvas(canvas) {
    this.lcevcCanvas_ = canvas;
  }

  /**
   * Detach the player from the current media element. Leaves the player in a
   * state where it cannot play media, until it has been attached to something
   * else.
   *
   * @param {boolean=} keepAdManager
   *
   * @return {!Promise}
   * @export
   */
  async detach(keepAdManager = false) {
    // Do not allow the player to be used after |destroy| is called.
    if (this.loadMode_ == shaka.Player.LoadMode.DESTROYED) {
      throw this.createAbortLoadError_();
    }

    await this.unload(/* initializeMediaSource= */ false, keepAdManager);

    if (await this.atomicOperationAcquireMutex_('detach')) {
      return;
    }

    try {
      // If we were going from "detached" to "detached" we wouldn't have
      // a media element to detach from.
      if (this.video_) {
        this.attachEventManager_.removeAll();
        this.video_ = null;
      }

      this.makeStateChangeEvent_('detach');

      if (this.adManager_ && !keepAdManager) {
        // The ad manager is specific to the video, so detach it too.
        this.adManager_.release();
      }
    } finally {
      this.mutex_.release();
    }
  }

  /**
   * Tries to acquire the mutex, and then returns if the operation should end
   * early due to someone else starting a mutex-acquiring operation.
   * Meant for operations that can't be interrupted midway through (e.g.
   * everything but load).
   * @param {string} mutexIdentifier
   * @return {!Promise<boolean>} endEarly If false, the calling context will
   *   need to release the mutex.
   * @private
   */
  async atomicOperationAcquireMutex_(mutexIdentifier) {
    const operationId = ++this.operationId_;
    await this.mutex_.acquire(mutexIdentifier);
    if (operationId != this.operationId_) {
      this.mutex_.release();
      return true;
    }
    return false;
  }

  /**
   * Unloads the currently playing stream, if any.
   *
   * @param {boolean=} initializeMediaSource
   * @param {boolean=} keepAdManager
   * @return {!Promise}
   * @export
   */
  async unload(initializeMediaSource = true, keepAdManager = false) {
    // Set the load mode to unload right away so that all the public methods
    // will stop using the internal components. We need to make sure that we
    // are not overriding the destroyed state because we will unload when we are
    // destroying the player.
    if (this.loadMode_ != shaka.Player.LoadMode.DESTROYED) {
      this.loadMode_ = shaka.Player.LoadMode.NOT_LOADED;
    }

    if (await this.atomicOperationAcquireMutex_('unload')) {
      return;
    }

    try {
      this.fullyLoaded_ = false;
      this.makeStateChangeEvent_('unload');

      // If LCEVC Decoder exists close it.
      this.closeLcevcDec_();

      // Run any general cleanup tasks now.  This should be here at the top,
      // right after setting loadMode_, so that internal components still exist
      // as they did when the cleanup tasks were registered in the array.
      const cleanupTasks = this.cleanupOnUnload_.map((cb) => cb());
      this.cleanupOnUnload_ = [];
      await Promise.all(cleanupTasks);

      // Dispatch the unloading event.
      this.dispatchEvent(
          shaka.Player.makeEvent_(shaka.util.FakeEvent.EventName.Unloading));

      // Release the region timeline, which is created when parsing the
      // manifest.
      if (this.regionTimeline_) {
        this.regionTimeline_.release();
        this.regionTimeline_ = null;
      }
      if (this.metadataRegionTimeline_) {
        this.metadataRegionTimeline_.release();
        this.metadataRegionTimeline_ = null;
      }
      if (this.emsgRegionTimeline_) {
        this.emsgRegionTimeline_.release();
        this.emsgRegionTimeline_ = null;
      }

      // In most cases we should have a media element. The one exception would
      // be if there was an error and we, by chance, did not have a media
      // element.
      if (this.video_) {
        this.loadEventManager_.removeAll();
        this.trickPlayEventManager_.removeAll();
      }

      // Stop the variant checker timer
      this.checkVariantsTimer_.stop();

      // Some observers use some playback components, shutting down the
      // observers first ensures that they don't try to use the playback
      // components mid-destroy.
      if (this.playheadObservers_) {
        this.playheadObservers_.release();
        this.playheadObservers_ = null;
      }

      if (this.bufferPoller_) {
        this.bufferPoller_.stop();
        this.bufferPoller_ = null;
      }

      // Stop the parser early. Since it is at the start of the pipeline, it
      // should be start early to avoid is pushing new data downstream.
      if (this.parser_) {
        await this.parser_.stop();
        this.parser_ = null;
        this.parserFactory_ = null;
      }

      // Abr Manager will tell streaming engine what to do, so we need to stop
      // it before we destroy streaming engine. Unlike with the other
      // components, we do not release the instance, we will reuse it in later
      // loads.
      if (this.abrManager_) {
        this.abrManager_.stop();
      }

      // Streaming engine will push new data to media source engine, so we need
      // to shut it down before destroy media source engine.
      if (this.streamingEngine_) {
        await this.streamingEngine_.destroy();
        this.streamingEngine_ = null;
      }

      if (this.playRateController_) {
        this.playRateController_.release();
        this.playRateController_ = null;
      }

      // Playhead is used by StreamingEngine, so we can't destroy this until
      // after StreamingEngine has stopped.
      if (this.playhead_) {
        this.playhead_.release();
        this.playhead_ = null;
      }

      // EME v0.1b requires the media element to clear the MediaKeys
      if (shaka.drm.DrmUtils.isMediaKeysPolyfilled('webkit') &&
          this.drmEngine_) {
        await this.drmEngine_.destroy();
        this.drmEngine_ = null;
      }

      // Media source engine holds onto the media element, and in order to
      // detach the media keys (with drm engine), we need to break the
      // connection between media source engine and the media element.
      if (this.mediaSourceEngine_) {
        await this.mediaSourceEngine_.destroy();
        this.mediaSourceEngine_ = null;
      }

      if (this.adManager_ && !keepAdManager) {
        this.adManager_.onAssetUnload();
      }

      if (this.preloadDueAdManager_ && !keepAdManager) {
        this.preloadDueAdManager_.destroy();
        this.preloadDueAdManager_ = null;
      }

      if (!keepAdManager) {
        this.preloadDueAdManagerTimer_.stop();
      }

      if (this.cmcdManager_) {
        this.cmcdManager_.reset();
      }

      if (this.cmsdManager_) {
        this.cmsdManager_.reset();
      }

      if (this.textDisplayer_) {
        await this.textDisplayer_.destroy();
        this.textDisplayer_ = null;
      }
      this.isTextVisible_ = false;

      if (this.speechToText_) {
        this.speechToText_.disable();
      }

      if (this.video_) {
        // The life cycle of tracks that created by addTextTrackAsync() and
        // their associated resources should be the same as the loaded video.
        for (const trackNode of this.externalSrcEqualsTextTracks_) {
          if (trackNode.src.startsWith('blob:')) {
            URL.revokeObjectURL(trackNode.src);
          }
          trackNode.remove();
        }
        this.externalSrcEqualsTextTracks_ = [];

        // In order to unload a media element, we need to remove the src
        // attribute and then load again. When we destroy media source engine,
        // this will be done for us, but for src=, we need to do it here.
        //
        // DrmEngine requires this to be done before we destroy DrmEngine
        // itself.
        if (shaka.util.Dom.clearSourceFromVideo(this.video_)) {
          this.video_.load();
        }
      }

      if (this.drmEngine_) {
        await this.drmEngine_.destroy();
        this.drmEngine_ = null;
      }

      if (this.preloadNextUrl_ &&
          this.assetUri_ != this.preloadNextUrl_.getAssetUri()) {
        if (!this.preloadNextUrl_.isDestroyed()) {
          this.preloadNextUrl_.destroy();
        }
        this.preloadNextUrl_ = null;
      }

      this.assetUri_ = null;
      this.mimeType_ = null;
      this.bufferObserver_ = null;

      if (this.manifest_) {
        for (const variant of this.manifest_.variants) {
          for (const stream of [variant.audio, variant.video]) {
            if (stream && stream.segmentIndex) {
              stream.segmentIndex.release();
            }
          }
        }
        for (const stream of this.manifest_.textStreams) {
          if (stream.segmentIndex) {
            stream.segmentIndex.release();
          }
        }
      }

      // On some devices, cached MediaKeySystemAccess objects may corrupt
      // after several playbacks, and they are not able anymore to properly
      // create MediaKeys objects. To prevent it, clear the cache after
      // each playback.
      if (this.config_ && this.config_.streaming.clearDecodingCache) {
        shaka.util.StreamUtils.clearDecodingConfigCache();
        shaka.drm.DrmUtils.clearMediaKeySystemAccessMap();
      }

      this.manifest_ = null;
      this.stats_ = new shaka.util.Stats(); // Replace with a clean object.
      this.lastTextFactory_ = null;

      this.targetLatencyReached_ = null;
      this.currentTargetLatency_ = null;
      this.rebufferingCount_ = -1;

      this.externalSrcEqualsThumbnailsStreams_ = [];

      for (const timer of this.deferredCloseSegmentIndex_.values()) {
        timer.stop();
      }
      this.deferredCloseSegmentIndex_.clear();

      this.externalChaptersStreams_ = [];

      this.completionPercent_ = -1;

      if (this.networkingEngine_) {
        this.networkingEngine_.clearCommonAccessTokenMap();
      }

      // Make sure that the app knows of the new buffering state.
      this.updateBufferState_();
    } finally {
      this.mutex_.release();
    }

    const device = shaka.device.DeviceFactory.getDevice();
    if (initializeMediaSource && device.supportsMediaSource() &&
        !this.mediaSourceEngine_ && this.video_) {
      await this.initializeMediaSourceEngineInner_();
    }
  }

  /**
   * Provides a way to update the stream start position during the media loading
   * process. Can for example be called from the <code>manifestparsed</code>
   * event handler to update the start position based on information in the
   * manifest.
   *
   * @param {number|Date} startTime
   * @export
   */
  updateStartTime(startTime) {
    this.startTime_ = startTime;
  }

  /**
   * Loads a new stream.
   * If another stream was already playing, first unloads that stream.
   *
   * @param {string|shaka.media.PreloadManager} assetUriOrPreloader
   * @param {?number|Date=} startTime
   *    When <code>startTime</code> is <code>null</code> or
   *    <code>undefined</code>, playback will start at the default start time (0
   *    for VOD and liveEdge for LIVE).
   * @param {?string=} mimeType
   * @return {!Promise}
   * @export
   */
  async load(assetUriOrPreloader, startTime = null, mimeType) {
    // Do not allow the player to be used after |destroy| is called.
    if (this.loadMode_ == shaka.Player.LoadMode.DESTROYED) {
      throw this.createAbortLoadError_();
    }

    /** @type {?shaka.media.PreloadManager} */
    let preloadManager = null;
    let assetUri = '';
    if (assetUriOrPreloader instanceof shaka.media.PreloadManager) {
      if (assetUriOrPreloader.isDestroyed()) {
        throw new shaka.util.Error(
            shaka.util.Error.Severity.CRITICAL,
            shaka.util.Error.Category.PLAYER,
            shaka.util.Error.Code.PRELOAD_DESTROYED);
      }
      preloadManager = assetUriOrPreloader;
      assetUri = preloadManager.getAssetUri() || '';
    } else {
      assetUri = assetUriOrPreloader || '';
    }

    // Quickly acquire the mutex, so this will wait for other top-level
    // operations.
    await this.mutex_.acquire('load');
    this.mutex_.release();

    if (!this.video_) {
      throw new shaka.util.Error(
          shaka.util.Error.Severity.CRITICAL,
          shaka.util.Error.Category.PLAYER,
          shaka.util.Error.Code.NO_VIDEO_ELEMENT);
    }

    if (this.assetUri_) {
      // Note: This is used to avoid the destruction of the nextUrl
      // preloadManager that can be the current one.
      this.assetUri_ = assetUri;
      await this.unload(/* initializeMediaSource= */ false);
    }

    // Add a mechanism to detect if the load process has been interrupted by a
    // call to another top-level operation (unload, load, etc).
    const operationId = ++this.operationId_;
    const detectInterruption = async () => {
      if (this.operationId_ != operationId) {
        if (preloadManager) {
          await preloadManager.destroy();
        }
        throw this.createAbortLoadError_();
      }
    };

    /**
     * Wraps a given operation with mutex.acquire and mutex.release, along with
     * calls to detectInterruption, to catch any other top-level calls happening
     * while waiting for the mutex.
     * @param {function():!Promise} operation
     * @param {string} mutexIdentifier
     * @return {!Promise}
     */
    const mutexWrapOperation = async (operation, mutexIdentifier) => {
      try {
        await this.mutex_.acquire(mutexIdentifier);
        await detectInterruption();
        await operation();
        await detectInterruption();
        if (preloadManager && this.config_) {
          preloadManager.reconfigure(this.config_);
        }
      } finally {
        this.mutex_.release();
      }
    };

    try {
      if (startTime == null && preloadManager) {
        startTime = preloadManager.getStartTime();
      }
      this.startTime_ = startTime;
      this.fullyLoaded_ = false;

      // We dispatch the loading event when someone calls |load| because we want
      // to surface the user intent.
      this.dispatchEvent(shaka.Player.makeEvent_(
          shaka.util.FakeEvent.EventName.Loading));

      if (preloadManager) {
        mimeType = preloadManager.getMimeType();
      } else if (!mimeType) {
        await mutexWrapOperation(async () => {
          mimeType = await this.guessMimeType_(assetUri);
        }, 'guessMimeType_');
      }

      const wasPreloaded = !!preloadManager;
      if (!preloadManager) {
        // For simplicity, if an asset is NOT preloaded, start an internal
        // "preload" here without prefetch.
        // That way, both a preload and normal load can follow the same code
        // paths.
        // NOTE: await preloadInner_ can be outside the mutex because it should
        // not mutate "this".
        preloadManager = await this.preloadInner_(
            assetUri, startTime, mimeType, /* standardLoad= */ true,
            this.config_);
        if (preloadManager) {
          preloadManager.markIsLoad();
          preloadManager.setEventHandoffTarget(this);
          this.stats_ = preloadManager.getStats();
          preloadManager.start();
          // Silence "uncaught error" warnings from this. Unless we are
          // interrupted, we will check the result of this process and respond
          // appropriately. If we are interrupted, we can ignore any error
          // there.
          preloadManager.waitForFinish().catch(() => {});
        } else {
          this.stats_ = new shaka.util.Stats();
        }
      } else {
        // Hook up events, so any events emitted by the preloadManager will
        // instead be emitted by the player.
        preloadManager.setEventHandoffTarget(this);
        this.stats_ = preloadManager.getStats();
      }
      // Now, if there is no preload manager, that means that this is a src=
      // asset.
      const shouldUseSrcEquals = !preloadManager;

      const startTimeOfLoad = Date.now() / 1000;

      // Stats are for a single playback/load session. Stats must be initialized
      // before we allow calls to |updateStateHistory|.
      this.stats_ =
          preloadManager ? preloadManager.getStats() : new shaka.util.Stats();

      this.assetUri_ = assetUri;
      this.mimeType_ = mimeType || null;

      // Make sure that the app knows of the new buffering state.
      this.updateBufferState_();

      const bufferRange = () => {
        const buffered = this.video_ ? this.video_.buffered : null;
        return {
          start: shaka.media.TimeRangesUtils.bufferStart(buffered) || 0,
          end: shaka.media.TimeRangesUtils.bufferEnd(buffered) || 0,
        };
      };

      this.metadataRegionTimeline_ =
          new shaka.media.RegionTimeline(bufferRange);
      this.metadataRegionTimeline_.addEventListener('regionadd', (event) => {
        /** @type {shaka.extern.MetadataTimelineRegionInfo} */
        const region = event['region'];
        this.dispatchMetadataEvent_(region,
            shaka.util.FakeEvent.EventName.MetadataAdded);
      });

      if (shouldUseSrcEquals) {
        await mutexWrapOperation(async () => {
          goog.asserts.assert(mimeType, 'We should know the mimeType by now!');
          await this.initializeSrcEqualsDrmInner_(mimeType);
        }, 'initializeSrcEqualsDrmInner_');
        await mutexWrapOperation(async () => {
          goog.asserts.assert(mimeType, 'We should know the mimeType by now!');
          await this.srcEqualsInner_(startTimeOfLoad, mimeType);
        }, 'srcEqualsInner_');
      } else {
        this.emsgRegionTimeline_ =
            new shaka.media.RegionTimeline(bufferRange);
        // Wait for the manifest to be parsed.
        await mutexWrapOperation(async () => {
          await preloadManager.waitForManifest();
          // Retrieve the manifest. This is specifically put before the media
          // source engine is initialized, for the benefit of event handlers.
          this.parserFactory_ = preloadManager.getParserFactory();
          this.parser_ = preloadManager.receiveParser();
          this.manifest_ = preloadManager.getManifest();
        }, 'waitForFinish');

        if (!this.mediaSourceEngine_) {
          await mutexWrapOperation(async () => {
            await this.initializeMediaSourceEngineInner_();
          }, 'initializeMediaSourceEngineInner_');
        }

        if (this.manifest_ && this.manifest_.textStreams.length) {
          this.textDisplayer_.enableTextDisplayer();
        }

        // Wait for the preload manager to do all of the loading it can do.
        await mutexWrapOperation(async () => {
          await preloadManager.waitForFinish();
        }, 'waitForFinish');

        // Get manifest and associated values from preloader.
        this.config_ = preloadManager.getConfiguration();
        this.manifestFilterer_ = preloadManager.getManifestFilterer();
        if (this.parser_ && this.parser_.setMediaElement && this.video_) {
          this.parser_.setMediaElement(this.video_);
        }
        this.regionTimeline_ = preloadManager.receiveRegionTimeline();
        this.qualityObserver_ = preloadManager.getQualityObserver();
        const currentAdaptationSetCriteria =
            preloadManager.getCurrentAdaptationSetCriteria();
        if (currentAdaptationSetCriteria) {
          this.currentAdaptationSetCriteria_ = currentAdaptationSetCriteria;
        }
        if (wasPreloaded && this.video_ && this.video_.nodeName === 'AUDIO') {
          // Filter the variants to be audio-only after the fact.
          // As, when preloading, we don't know if we are going to be attached
          // to a video or audio element when we load, we have to do the auto
          // audio-only filtering here, post-facto.
          this.makeManifestAudioOnly_();
          // And continue to do so in the future.
          this.configure('manifest.disableVideo', true);
        }

        // Init DRM engine if it's not created yet (happens on polyfilled EME).
        if (!preloadManager.getDrmEngine()) {
          await mutexWrapOperation(async () => {
            await preloadManager.initializeDrm(this.video_);
          }, 'drmEngine_.init');
        }

        // Get drm engine from preloader, then finalize it.
        this.drmEngine_ = preloadManager.receiveDrmEngine();
        await mutexWrapOperation(async () => {
          await this.drmEngine_.attach(this.video_);
        }, 'drmEngine_.attach');


        const abrFactory = this.config_.abrFactory;
        if (!this.abrManager_ || this.abrManagerFactory_ != abrFactory) {
          this.abrManagerFactory_ = abrFactory;
          if (this.abrManager_) {
            this.abrManager_.release();
          }
          this.abrManager_ = abrFactory();
          this.abrManager_.configure(this.config_.abr);
        }

        // Load the asset.
        const segmentPrefetchById =
              preloadManager.receiveSegmentPrefetchesById();
        const prefetchedVariant = preloadManager.getPrefetchedVariant();
        await mutexWrapOperation(async () => {
          await this.loadInner_(
              startTimeOfLoad, prefetchedVariant, segmentPrefetchById);
        }, 'loadInner_');
        preloadManager.stopQueuingLatePhaseQueuedOperations();

        if (this.mimeType_ &&
            shaka.device.DeviceFactory.getDevice().supportsAirPlay() &&
            shaka.util.MimeUtils.isHlsType(this.mimeType_)) {
          this.mediaSourceEngine_.addSecondarySource(
              this.assetUri_, this.mimeType_);
        }
      }
      this.dispatchEvent(shaka.Player.makeEvent_(
          shaka.util.FakeEvent.EventName.Loaded));
    } catch (error) {
      if (error && error.code != shaka.util.Error.Code.LOAD_INTERRUPTED) {
        await this.unload(/* initializeMediaSource= */ false);
      }
      throw error;
    } finally {
      if (preloadManager) {
        // This will cause any resources that were generated but not used to be
        // properly destroyed or released.
        await preloadManager.destroy();
      }
      this.preloadNextUrl_ = null;
    }
  }

  /**
   * Modifies the current manifest so that it is audio-only.
   * @private
   */
  makeManifestAudioOnly_() {
    for (const variant of this.manifest_.variants) {
      if (variant.video) {
        variant.video.closeSegmentIndex();
        variant.video = null;
      }
      if (variant.audio && variant.audio.bandwidth) {
        variant.bandwidth = variant.audio.bandwidth;
      } else {
        variant.bandwidth = 0;
      }
    }
    this.manifest_.variants = this.manifest_.variants.filter((v) => {
      return v.audio;
    });
  }

  /**
   * Unloads the currently playing stream, if any, and returns a PreloadManager
   * that contains the loaded manifest of that asset, if any.
   * Allows for the asset to be re-loaded by this player faster, in the future.
   * When in src= mode, this unloads but does not make a PreloadManager.
   *
   * @param {boolean=} initializeMediaSource
   * @param {boolean=} keepAdManager
   * @return {!Promise<?shaka.media.PreloadManager>}
   * @export
   */
  async unloadAndSavePreload(
      initializeMediaSource = true, keepAdManager = false) {
    const preloadManager = await this.savePreload_();
    await this.unload(initializeMediaSource, keepAdManager);
    return preloadManager;
  }

  /**
   * Detach the player from the current media element, if any, and returns a
   * PreloadManager that contains the loaded manifest of that asset, if any.
   * Allows for the asset to be re-loaded by this player faster, in the future.
   * When in src= mode, this detach but does not make a PreloadManager.
   * Leaves the player in a state where it cannot play media, until it has been
   * attached to something else.
   *
   * @param {boolean=} keepAdManager
   * @param {boolean=} saveLivePosition
   * @return {!Promise<?shaka.media.PreloadManager>}
   * @export
   */
  async detachAndSavePreload(keepAdManager = false, saveLivePosition = false) {
    const preloadManager = await this.savePreload_(saveLivePosition);
    await this.detach(keepAdManager);
    return preloadManager;
  }

  /**
   * @param {boolean=} saveLivePosition
   * @return {!Promise<?shaka.media.PreloadManager>}
   * @private
   */
  async savePreload_(saveLivePosition = false) {
    let preloadManager = null;
    if (this.manifest_ && this.parser_ && this.parserFactory_ &&
        this.assetUri_ && this.config_) {
      let startTime = this.video_.currentTime;
      if (this.isLive() && !saveLivePosition) {
        startTime = null;
      }
      // We have enough information to make a PreloadManager!
      preloadManager = await this.makePreloadManager_(
          this.assetUri_,
          startTime,
          this.mimeType_,
          this.config_,
          /* allowPrefetch= */ true,
          /* disableVideo= */ false);
      this.createdPreloadManagers_.push(preloadManager);
      if (this.parser_ && this.parser_.setMediaElement) {
        this.parser_.setMediaElement(/* mediaElement= */ null);
      }
      const currentVariant = this.streamingEngine_ ?
          this.streamingEngine_.getCurrentVariant() : null;
      if (currentVariant) {
        preloadManager.setPrefetchVariant(currentVariant);
      }
      preloadManager.attachManifest(
          this.manifest_, this.parser_, this.parserFactory_);
      preloadManager.attachAdaptationSetCriteria(
          this.currentAdaptationSetCriteria_);
      preloadManager.start();
      // Null the manifest and manifestParser, so that they won't be shut down
      // during unload and will continue to live inside the preloadManager.
      this.manifest_ = null;
      this.parser_ = null;
      this.parserFactory_ = null;
      // Null the abrManager and abrManagerFactory, so that they won't be shut
      // down during unload and will continue to live inside the preloadManager.
      this.abrManager_ = null;
      this.abrManagerFactory_ = null;
    }
    return preloadManager;
  }

  /**
   * Starts to preload a given asset, and returns a PreloadManager object that
   * represents that preloading process.
   * The PreloadManager will load the manifest for that asset, as well as the
   * initialization segment. It will not preload anything more than that;
   * this feature is intended for reducing start-time latency, not for fully
   * downloading assets before playing them (for that, use
   * |shaka.offline.Storage|).
   * You can pass that PreloadManager object in to the |load| method on this
   * Player instance to finish loading that particular asset, or you can call
   * the |destroy| method on the manager if the preload is no longer necessary.
   * If this returns null rather than a PreloadManager, that indicates that the
   * asset must be played with src=, which cannot be preloaded.
   *
   * @param {string} assetUri
   * @param {?number|Date=} startTime
   *    When <code>startTime</code> is <code>null</code> or
   *    <code>undefined</code>, playback will start at the default start time (0
   *    for VOD and liveEdge for LIVE).
   * @param {?string=} mimeType
   * @param {?shaka.extern.PlayerConfiguration=} config
   * @return {!Promise<?shaka.media.PreloadManager>}
   * @export
   */
  async preload(assetUri, startTime = null, mimeType, config) {
    goog.asserts.assert(this.config_, 'Config must not be null!');
    const preloadConfig = this.defaultConfig_();
    shaka.util.PlayerConfiguration.mergeConfigObjects(
        preloadConfig, config || this.config_, this.defaultConfig_());
    const preloadManager = await this.preloadInner_(
        assetUri, startTime, mimeType, /* standardLoad= */ false,
        preloadConfig);
    if (!preloadManager) {
      this.onError_(new shaka.util.Error(
          shaka.util.Error.Severity.CRITICAL,
          shaka.util.Error.Category.PLAYER,
          shaka.util.Error.Code.SRC_EQUALS_PRELOAD_NOT_SUPPORTED));
    } else {
      preloadManager.start();
    }
    return preloadManager;
  }

  /**
   * Calls |destroy| on each PreloadManager object this player has created.
   * @export
   */
  async destroyAllPreloads() {
    const preloadManagerDestroys = [];
    for (const preloadManager of this.createdPreloadManagers_) {
      if (!preloadManager.isDestroyed()) {
        preloadManagerDestroys.push(preloadManager.destroy());
      }
    }
    this.createdPreloadManagers_ = [];
    await Promise.all(preloadManagerDestroys);
  }

  /**
   * @param {string} assetUri
   * @param {?number|Date} startTime
   * @param {?string=} mimeType
   * @param {boolean=} standardLoad
   * @param {?shaka.extern.PlayerConfiguration=} config
   * @return {!Promise<?shaka.media.PreloadManager>}
   * @private
   */
  async preloadInner_(assetUri, startTime, mimeType, standardLoad = false,
      config) {
    goog.asserts.assert(this.networkingEngine_, 'Should have a net engine!');
    goog.asserts.assert(this.config_, 'Config must not be null!');
    if (!mimeType) {
      mimeType = await this.guessMimeType_(assetUri);
    }
    const shouldUseSrcEquals = this.shouldUseSrcEquals_(assetUri, mimeType);
    if (shouldUseSrcEquals) {
      // We cannot preload src= content.
      return null;
    }
    const preloadConfig = config || this.config_;
    let disableVideo = false;
    if (standardLoad && this.video_ && this.video_.nodeName === 'AUDIO') {
      disableVideo = true;
    }
    let preloadManagerPromise = this.makePreloadManager_(
        assetUri, startTime, mimeType || null, preloadConfig,
        /* allowPrefetch= */ !standardLoad, disableVideo);
    if (!standardLoad) {
      // We only need to track the PreloadManager if it is not part of a
      // standard load. If it is, the load() method will handle destroying it.
      // Adding a standard load PreloadManager to the createdPreloadManagers_
      // array runs the risk that the user will call destroyAllPreloads and
      // destroy that PreloadManager mid-load.
      preloadManagerPromise = preloadManagerPromise.then((preloadManager) => {
        this.createdPreloadManagers_.push(preloadManager);
        return preloadManager;
      });
    } else {
      preloadManagerPromise = preloadManagerPromise.then((preloadManager) => {
        preloadManager.markIsLoad();
        return preloadManager;
      });
    }
    return preloadManagerPromise;
  }

  /**
   * @param {string} assetUri
   * @param {?number|Date} startTime
   * @param {?string} mimeType
   * @param {shaka.extern.PlayerConfiguration} preloadConfig
   * @param {boolean=} allowPrefetch
   * @param {boolean=} disableVideo
   * @return {!Promise<!shaka.media.PreloadManager>}
   * @private
   */
  async makePreloadManager_(assetUri, startTime, mimeType, preloadConfig,
      allowPrefetch = true, disableVideo = false) {
    goog.asserts.assert(this.networkingEngine_, 'Must have net engine');
    /** @type {?shaka.media.PreloadManager} */
    let preloadManager = null;

    const config = shaka.util.ObjectUtils.cloneObject(preloadConfig);
    if (disableVideo) {
      config.manifest.disableVideo = true;
    }

    const getPreloadManager = () => {
      goog.asserts.assert(preloadManager, 'Must have preload manager');
      if (preloadManager.hasBeenAttached() && preloadManager.isDestroyed()) {
        return null;
      }
      return preloadManager;
    };

    const getConfig = () => {
      if (getPreloadManager()) {
        return getPreloadManager().getConfiguration();
      } else {
        return this.config_;
      }
    };

    // Avoid having to detect the resolution again if it has already been
    // detected or set
    if (this.maxHwRes_.width == Infinity &&
        this.maxHwRes_.height == Infinity &&
        !this.config_.ignoreHardwareResolution) {
      const device = shaka.device.DeviceFactory.getDevice();
      goog.asserts.assert(device, 'device must be non-null');
      const maxResolution = await device.detectMaxHardwareResolution();
      this.maxHwRes_.width = maxResolution.width;
      this.maxHwRes_.height = maxResolution.height;
    }
    const manifestFilterer = new shaka.media.ManifestFilterer(
        config, this.maxHwRes_, null);
    const manifestPlayerInterface = {
      networkingEngine: this.networkingEngine_,
      filter: async (manifest) => {
        const tracksChanged = await manifestFilterer.filterManifest(manifest);
        if (tracksChanged) {
          // Delay the 'trackschanged' event so StreamingEngine has time to
          // absorb the changes before the user tries to query it.
          const event = shaka.Player.makeEvent_(
              shaka.util.FakeEvent.EventName.TracksChanged);
          await Promise.resolve();
          preloadManager.dispatchEvent(event);
        }
      },
      makeTextStreamsForClosedCaptions: (manifest) => {
        return this.makeTextStreamsForClosedCaptions_(manifest);
      },

      // Called when the parser finds a timeline region. This can be called
      // before we start playback or during playback (live/in-progress
      // manifest).
      onTimelineRegionAdded: (region) => {
        preloadManager.getRegionTimeline().addRegion(region);
      },

      onEvent: (event) => preloadManager.dispatchEvent(event),
      onError: (error) => preloadManager.onError(error),
      isLowLatencyMode: () => getConfig().streaming.lowLatencyMode,
      updateDuration: () => {
        if (this.streamingEngine_ && preloadManager.hasBeenAttached()) {
          this.streamingEngine_.updateDuration();
        }
      },
      newDrmInfo: (stream) => {
        // We may need to create new sessions for any new init data.
        const drmEngine = preloadManager.getDrmEngine();
        const currentDrmInfo = drmEngine ? drmEngine.getDrmInfo() : null;
        // DrmEngine.newInitData() requires mediaKeys to be available.
        if (currentDrmInfo && drmEngine.getMediaKeys()) {
          manifestFilterer.processDrmInfos(currentDrmInfo.keySystem, stream);
        }
      },
      onManifestUpdated: () => {
        const eventName = shaka.util.FakeEvent.EventName.ManifestUpdated;
        const data = (new Map()).set('isLive', this.isLive());
        preloadManager.dispatchEvent(shaka.Player.makeEvent_(eventName, data));

        preloadManager.addQueuedOperation(false, () => {
          if (this.adManager_) {
            this.adManager_.onManifestUpdated(this.isLive());
          }
        });
      },
      getBandwidthEstimate: () => this.abrManager_.getBandwidthEstimate(),
      onMetadata: (type, startTime, endTime, values) => {
        let metadataType = type;
        if (type == 'com.apple.hls.interstitial' ||
            type == 'com.apple.hls.overlay') {
          metadataType = 'com.apple.quicktime.HLS';
        }
        /** @type {shaka.extern.HLSMetadata} */
        const metadata = {
          type: metadataType,
          startTime,
          endTime,
          values,
        };
        let waitForPromise = false;
        const promise = new Promise((resolve) => {
          preloadManager.addQueuedOperation(false, async () => {
            if (this.adManager_) {
              waitForPromise = true;
              goog.asserts.assert(this.video_, 'Must have video');
              try {
                await this.adManager_.onHLSMetadata(
                    this, this.video_, metadata);
              } catch (e) {
                // Ignore errors.
              }
              resolve();
            }
          });
        });
        for (const payload of values) {
          if (payload.name == 'ID') {
            continue;
          }
          preloadManager.addQueuedOperation(false, () => {
            this.addMetadataToRegionTimeline_(
                startTime, endTime, metadataType, payload);
          });
        }
        if (waitForPromise) {
          return promise;
        }
        return Promise.resolve();
      },
      disableStream: (stream) => this.disableStream(
          stream, this.config_.streaming.maxDisabledTime),
      addFont: (name, url) => this.addFont(name, url),
    };
    const regionTimeline =
        new shaka.media.RegionTimeline(() => this.seekRange());
    regionTimeline.addEventListener('regionadd', (event) => {
      /** @type {shaka.extern.TimelineRegionInfo} */
      const region = event['region'];
      this.onRegionEvent_(
          shaka.util.FakeEvent.EventName.TimelineRegionAdded, region,
          preloadManager);

      preloadManager.addQueuedOperation(false, () => {
        if (this.adManager_) {
          this.adManager_.onDashTimedMetadata(region);
          goog.asserts.assert(this.video_, 'Must have video');
          this.adManager_.onDASHMetadata(
              this, this.video_, region);
        }
      });
    });
    let qualityObserver = null;
    if (config.streaming.observeQualityChanges) {
      qualityObserver = new shaka.media.QualityObserver(
          () => this.getBufferedInfo());

      qualityObserver.addEventListener('qualitychange', (event) => {
        /** @type {shaka.extern.MediaQualityInfo} */
        const mediaQualityInfo = event['quality'];
        /** @type {number} */
        const position = event['position'];
        this.onMediaQualityChange_(mediaQualityInfo, position);
      });

      qualityObserver.addEventListener('audiotrackchange', (event) => {
        /** @type {shaka.extern.MediaQualityInfo} */
        const mediaQualityInfo = event['quality'];
        /** @type {number} */
        const position = event['position'];
        this.onMediaQualityChange_(mediaQualityInfo, position,
            /* audioTrackChanged= */ true);
      });
    }
    let firstEvent = true;
    const drmPlayerInterface = {
      netEngine: this.networkingEngine_,
      onError: (e) => preloadManager.onError(e),
      onKeyStatus: (map) => {
        preloadManager.addQueuedOperation(true, () => {
          if (this.drmEngine_) {
            this.onKeyStatus_(map);
          }
        });
      },
      onExpirationUpdated: (id, expiration) => {
        const event = shaka.Player.makeEvent_(
            shaka.util.FakeEvent.EventName.ExpirationUpdated);
        preloadManager.dispatchEvent(event);
        const parser = preloadManager.getParser();
        if (parser && parser.onExpirationUpdated) {
          parser.onExpirationUpdated(id, expiration);
        }
      },
      onEvent: (e) => {
        preloadManager.dispatchEvent(e);
        if (e.type == shaka.util.FakeEvent.EventName.DrmSessionUpdate &&
            firstEvent) {
          firstEvent = false;
          const now = Date.now() / 1000;
          const delta = now - preloadManager.getStartTimeOfDRM();
          const stats = this.stats_ || preloadManager.getStats();
          stats.setDrmTime(delta);
          // LCEVC data by itself is not encrypted in DRM protected streams
          // and can therefore be accessed and decoded as normal. However,
          // the LCEVC decoder needs access to the VideoElement output in
          // order to apply the enhancement. In DRM contexts where the
          // browser CDM restricts access from our decoder, the enhancement
          // cannot be applied and therefore the LCEVC output canvas is
          // hidden accordingly.
          if (this.lcevcDec_) {
            this.lcevcDec_.hideCanvas();
          }
        }
      },
    };

    // Sadly, as the network engine creation code must be replaceable by tests,
    // it cannot be made and use the utilities defined in this function.
    const networkingEngine = this.createNetworkingEngine(getPreloadManager);
    this.networkingEngine_.copyFiltersInto(networkingEngine);

    /** @return {!shaka.drm.DrmEngine} */
    const createDrmEngine = () => {
      return this.createDrmEngine(drmPlayerInterface);
    };
    /** @type {!shaka.media.PreloadManager.PlayerInterface} */
    const playerInterface = {
      config,
      manifestPlayerInterface,
      regionTimeline,
      qualityObserver,
      createDrmEngine,
      manifestFilterer,
      networkingEngine,
      allowPrefetch,
    };
    preloadManager = new shaka.media.PreloadManager(
        assetUri, mimeType, startTime, playerInterface);
    return preloadManager;
  }

  /**
   * Determines the mimeType of the given asset, if we are not told that inside
   * the loading process.
   *
   * @param {string} assetUri
   * @return {!Promise<?string>} mimeType
   * @private
   */
  async guessMimeType_(assetUri) {
    // If no MIME type is provided, and we can't base it on extension, make a
    // HEAD request to determine it.
    goog.asserts.assert(this.networkingEngine_, 'Should have a net engine!');
    const retryParams = this.config_.manifest.retryParameters;
    let mimeType = await shaka.net.NetworkingUtils.getMimeType(
        assetUri, this.networkingEngine_, retryParams);
    if (mimeType == 'application/x-mpegurl') {
      const device = shaka.device.DeviceFactory.getDevice();
      if (device.getBrowserEngine() ===
          shaka.device.IDevice.BrowserEngine.WEBKIT) {
        mimeType = 'application/vnd.apple.mpegurl';
      }
    }
    if (mimeType == 'video/quicktime') {
      const device = shaka.device.DeviceFactory.getDevice();
      if (device.getBrowserEngine() ===
          shaka.device.IDevice.BrowserEngine.CHROMIUM) {
        mimeType = 'video/mp4';
      }
    }
    return mimeType;
  }

  /**
   * Determines if we should use src equals, based on the the mimeType (if
   * known), the URI, and platform information.
   *
   * @param {string} assetUri
   * @param {?string=} mimeType
   * @return {boolean}
   *    |true| if the content should be loaded with src=, |false| if the content
   *    should be loaded with MediaSource.
   * @private
   */
  shouldUseSrcEquals_(assetUri, mimeType) {
    const MimeUtils = shaka.util.MimeUtils;

    // If we are using a platform that does not support media source, we will
    // fall back to src= to handle all playback.
    const device = shaka.device.DeviceFactory.getDevice();
    if (!device.supportsMediaSource()) {
      return true;
    }

    if (mimeType) {
      // If we have a MIME type, check if the browser can play it natively.
      // This will cover both single files and native HLS.
      const mediaElement = this.video_ || shaka.util.Dom.anyMediaElement();
      const canPlayNatively = mediaElement.canPlayType(mimeType) != '';

      // If we can't play natively, then src= isn't an option.
      if (!canPlayNatively) {
        return false;
      }

      const canPlayMediaSource =
          shaka.media.ManifestParser.isSupported(mimeType);

      // If MediaSource isn't an option, the native option is our only chance.
      if (!canPlayMediaSource) {
        return true;
      }

      // If we land here, both are feasible.
      goog.asserts.assert(canPlayNatively && canPlayMediaSource,
          'Both native and MSE playback should be possible!');

      // We would prefer MediaSource in some cases, and src= in others.  For
      // example, Android has native HLS, but we'd prefer our own MediaSource
      // version there.
      if (MimeUtils.isHlsType(mimeType)) {
        // Native FairPlay HLS can be preferred on Apple platforms.
        const device = shaka.device.DeviceFactory.getDevice();
        if (device.getBrowserEngine() ===
            shaka.device.IDevice.BrowserEngine.WEBKIT &&
            (this.config_.drm.servers['com.apple.fps'] ||
            this.config_.drm.servers['com.apple.fps.1_0'])) {
          return this.config_.streaming.useNativeHlsForFairPlay;
        }

        // Native HLS can be preferred on any platform via this flag:
        return this.config_.streaming.preferNativeHls;
      }

      if (MimeUtils.isDashType(mimeType)) {
        // Native DASH can be preferred on any platform via this flag:
        return this.config_.streaming.preferNativeDash;
      }

      // In all other cases, we prefer MediaSource.
      return false;
    }

    // Unless there are good reasons to use src= (single-file playback or native
    // HLS), we prefer MediaSource.  So the final return value for choosing src=
    // is false.
    return false;
  }

  /**
   * @param {boolean=} force
   *
   * @private
   */
  createAndConfigureTextDisplayer_(force = false) {
    // When changing text visibility we need to update both the text displayer
    // and streaming engine because we don't always stream text. To ensure
    // that the text displayer and streaming engine are always in sync, wait
    // until they are both initialized before setting the initial value.
    const textDisplayerFactory = this.config_.textDisplayFactory;
    if (this.lastTextFactory_ !== textDisplayerFactory || force) {
      const oldDisplayer = this.textDisplayer_;
      this.textDisplayer_ = textDisplayerFactory();
      this.textDisplayer_.configure(this.config_.textDisplayer);
      if (oldDisplayer) {
        this.textDisplayer_.setTextVisibility(oldDisplayer.isTextVisible());
        oldDisplayer.destroy().catch(() => {});
      } else {
        this.textDisplayer_.setTextVisibility(this.isTextVisible_);
      }
      if (this.mediaSourceEngine_) {
        this.mediaSourceEngine_.setTextDisplayer(this.textDisplayer_);
      }
      this.lastTextFactory_ = textDisplayerFactory;

      if (this.streamingEngine_) {
        // Reload the text stream, so the cues will load again.
        this.streamingEngine_.reloadTextStream();
      }
    } else {
      if (this.textDisplayer_) {
        this.textDisplayer_.configure(this.config_.textDisplayer);
      }
    }
  }

  /**
   * Initializes the media source engine.
   *
   * @return {!Promise}
   * @private
   */
  async initializeMediaSourceEngineInner_() {
    const device = shaka.device.DeviceFactory.getDevice();
    goog.asserts.assert(device.supportsMediaSource(),
        'We should not be initializing media source on a platform that ' +
            'does not support media source.');
    goog.asserts.assert(
        this.video_,
        'We should have a media element when initializing media source.');
    goog.asserts.assert(
        this.mediaSourceEngine_ == null,
        'We should not have a media source engine yet.');

    this.makeStateChangeEvent_('media-source');

    // Remove children if we had any, i.e. from previously used src= mode.
    if (this.config_.mediaSource.useSourceElements) {
      shaka.util.Dom.clearSourceFromVideo(this.video_);
    }

    this.createAndConfigureTextDisplayer_();
    goog.asserts.assert(this.textDisplayer_,
        'Text displayer should be created already');
    const mediaSourceEngine = this.createMediaSourceEngine(
        this.video_,
        this.textDisplayer_,
        {
          getKeySystem: () => this.keySystem(),
          onMetadata: (metadata, offset, endTime) => {
            this.processTimedMetadataMediaSrc_(metadata, offset, endTime);
          },
          onEmsg: (emsg) => {
            this.addEmsgToRegionTimeline_(emsg);
          },
          onEvent: (event) => this.dispatchEvent(event),
          onManifestUpdate: () => this.onManifestUpdate_(),
        },
        this.lcevcDec_,
        this.config_.mediaSource);
    const {segmentRelativeVttTiming} = this.config_.manifest;
    mediaSourceEngine.setSegmentRelativeVttTiming(segmentRelativeVttTiming);

    // Wait for media source engine to finish opening. This promise should
    // NEVER be rejected as per the media source engine implementation.
    await mediaSourceEngine.open();

    // Wait until it is ready to actually store the reference.
    this.mediaSourceEngine_ = mediaSourceEngine;
  }

  /**
   * Adds the basic media listeners
   *
   * @param {HTMLMediaElement} mediaElement
   * @param {number} startTimeOfLoad
   * @private
   */
  addBasicMediaListeners_(mediaElement, startTimeOfLoad) {
    const updateStateHistory = () => this.updateStateHistory_();
    const onRateChange = () => this.onRateChange_();
    this.loadEventManager_.listen(mediaElement, 'playing', updateStateHistory);
    this.loadEventManager_.listen(mediaElement, 'pause', updateStateHistory);
    this.loadEventManager_.listen(mediaElement, 'ended', updateStateHistory);
    this.loadEventManager_.listen(mediaElement, 'ratechange', onRateChange);
    if (mediaElement.remote) {
      this.loadEventManager_.listen(mediaElement.remote, 'connect', () => {
        if (this.streamingEngine_ &&
            mediaElement.remote.state == 'connected') {
          this.onTextChanged_();
        }
        this.onTracksChanged_();
      });
      this.loadEventManager_.listen(mediaElement.remote, 'connecting',
          () => this.onTracksChanged_());
      this.loadEventManager_.listen(mediaElement.remote, 'disconnect',
          async () => {
            if (this.streamingEngine_ &&
                mediaElement.remote.state == 'disconnected') {
              await this.streamingEngine_.resetMediaSource();
              this.onTextChanged_();
            }
            this.onTracksChanged_();
          });
    }
    if (mediaElement.audioTracks) {
      this.loadEventManager_.listen(mediaElement.audioTracks, 'addtrack',
          () => this.onTracksChanged_());
      this.loadEventManager_.listen(mediaElement.audioTracks, 'removetrack',
          () => this.onTracksChanged_());
      this.loadEventManager_.listen(mediaElement.audioTracks, 'change',
          () => this.onTracksChanged_());
    }
    if (mediaElement.videoTracks) {
      this.loadEventManager_.listen(mediaElement.videoTracks, 'addtrack',
          () => this.onTracksChanged_());
      this.loadEventManager_.listen(mediaElement.videoTracks, 'removetrack',
          () => this.onTracksChanged_());
      this.loadEventManager_.listen(mediaElement.videoTracks, 'change',
          () => this.onTracksChanged_());
    }
    const video = /** @type {HTMLVideoElement} */(mediaElement);
    if (video.webkitPresentationMode ||
        video.webkitSupportsFullscreen) {
      this.loadEventManager_.listen(video,
          'webkitpresentationmodechanged', () => {
            if (this.videoContainer_) {
              this.createAndConfigureTextDisplayer_(/* force= */ true);
            }
          });
    }

    if (mediaElement.textTracks) {
      const trackChange = () => {
        if (this.loadMode_ === shaka.Player.LoadMode.SRC_EQUALS &&
            this.textDisplayer_ instanceof shaka.text.NativeTextDisplayer) {
          this.onTextChanged_();
        }
        this.onTracksChanged_();
      };
      this.loadEventManager_.listen(
          mediaElement.textTracks, 'addtrack', (e) => {
            const trackEvent = /** @type {!TrackEvent} */(e);
            if (trackEvent.track) {
              const track = trackEvent.track;
              goog.asserts.assert(
                  track instanceof TextTrack, 'Wrong track type!');

              switch (track.kind) {
                case 'metadata':
                  this.processTimedMetadataSrcEquals_(track);
                  break;

                case 'chapters':
                  this.activateChaptersTrack_(track);
                  break;

                default:
                  trackChange();
                  break;
              }
            }
          });
      this.loadEventManager_.listen(mediaElement.textTracks, 'removetrack',
          trackChange);
      this.loadEventManager_.listen(mediaElement.textTracks, 'change',
          trackChange);
    }

    // Wait for the 'loadedmetadata' event to measure load() latency, but only
    // if preload is set in a way that would result in this event firing
    // automatically.
    // See https://github.com/shaka-project/shaka-player/issues/2483
    if (mediaElement.preload != 'none') {
      this.loadEventManager_.listenOnce(
          mediaElement, 'loadedmetadata', () => {
            const now = Date.now() / 1000;
            const delta = now - startTimeOfLoad;
            this.stats_.setLoadLatency(delta);
          });
    }
  }

  /**
   * Starts loading the content described by the parsed manifest.
   *
   * @param {number} startTimeOfLoad
   * @param {?shaka.extern.Variant} prefetchedVariant
   * @param {!Map<number, shaka.media.SegmentPrefetch>} segmentPrefetchById
   * @return {!Promise}
   * @private
   */
  async loadInner_(startTimeOfLoad, prefetchedVariant, segmentPrefetchById) {
    goog.asserts.assert(
        this.video_, 'We should have a media element by now.');
    goog.asserts.assert(
        this.manifest_, 'The manifest should already be parsed.');
    goog.asserts.assert(
        this.assetUri_, 'We should have an asset uri by now.');
    goog.asserts.assert(
        this.abrManager_, 'We should have an abr manager by now.');

    this.makeStateChangeEvent_('load');

    const mediaElement = this.video_;
    this.playRateController_ = new shaka.media.PlayRateController({
      getRate: () => mediaElement.playbackRate,
      getDefaultRate: () => mediaElement.defaultPlaybackRate,
      setRate: (rate) => { mediaElement.playbackRate = rate; },
      movePlayhead: (delta) => { mediaElement.currentTime += delta; },
    });

    // Add all media element listeners.
    this.addBasicMediaListeners_(mediaElement, startTimeOfLoad);

    if ('onchange' in window.screen) {
      this.loadEventManager_.listen(
          /** @type {EventTarget} */(window.screen), 'change', () => {
            if (this.currentAdaptationSetCriteria_.getConfiguration) {
              const config =
                  this.currentAdaptationSetCriteria_.getConfiguration();
              if (config.hdrLevel == 'AUTO') {
                this.updateAbrManagerVariants_();
              } else if (this.config_.preferredVideoHdrLevel == 'AUTO' &&
                  this.config_.abr.enabled) {
                config.hdrLevel = 'AUTO';
                this.currentAdaptationSetCriteria_.configure(config);
                this.updateAbrManagerVariants_();
              }
            }
          });
    }

    let isLcevcDualTrack = false;
    for (const variant of this.manifest_.variants) {
      const dependencyStream = variant.video && variant.video.dependencyStream;
      if (dependencyStream) {
        isLcevcDualTrack = shaka.lcevc.Dec.isStreamSupported(dependencyStream);
      }
    }

    // Check the status of the LCEVC Dec Object. Reset, create, or close
    // depending on the config.
    this.setupLcevc_(this.config_, isLcevcDualTrack);

    this.currentTextLanguage_ = this.config_.preferredTextLanguage;
    this.currentTextRole_ = this.config_.preferredTextRole;
    this.currentTextForced_ = this.config_.preferForcedSubs;

    shaka.Player.applyPlayRange_(this.manifest_.presentationTimeline,
        this.config_.playRangeStart,
        this.config_.playRangeEnd);

    this.abrManager_.init((variant, clearBuffer, safeMargin) => {
      return this.switch_(variant, clearBuffer, safeMargin);
    });
    this.abrManager_.setMediaElement(mediaElement);
    this.abrManager_.setCmsdManager(this.cmsdManager_);

    this.streamingEngine_ = this.createStreamingEngine();
    this.streamingEngine_.configure(this.config_.streaming);

    // Set the load mode to "loaded with media source" as late as possible so
    // that public methods won't try to access internal components until
    // they're all initialized. We MUST switch to loaded before calling
    // "streaming" so that they can access internal information.
    this.loadMode_ = shaka.Player.LoadMode.MEDIA_SOURCE;

    // The event must be fired after we filter by restrictions but before the
    // active stream is picked to allow those listening for the "streaming"
    // event to make changes before streaming starts.
    this.dispatchEvent(shaka.Player.makeEvent_(
        shaka.util.FakeEvent.EventName.Streaming));

    // Pick the initial streams to play.
    // Unless the user has already picked a variant, anyway, by calling
    // selectVariantTrack before this loading stage.
    let initialVariant = prefetchedVariant;
    let toLazyLoad;
    let activeVariant;
    do {
      activeVariant = this.streamingEngine_.getCurrentVariant();
      if (!activeVariant && !initialVariant) {
        initialVariant = this.chooseVariant_(/* initialSelection= */ true);
        goog.asserts.assert(initialVariant, 'Must choose an initial variant!');
      }

      // Lazy-load the stream, so we will have enough info to make the playhead.
      const createSegmentIndexPromises = [];
      toLazyLoad = activeVariant || initialVariant;
      for (const stream of [toLazyLoad.video, toLazyLoad.audio]) {
        if (stream && !stream.segmentIndex) {
          createSegmentIndexPromises.push(stream.createSegmentIndex());
          if (stream.dependencyStream) {
            createSegmentIndexPromises.push(
                stream.dependencyStream.createSegmentIndex());
          }
        }
      }
      if (createSegmentIndexPromises.length > 0) {
        // eslint-disable-next-line no-await-in-loop
        await Promise.all(createSegmentIndexPromises);
      }
    } while (!toLazyLoad || toLazyLoad.disabledUntilTime != 0);

    if (this.parser_ && this.parser_.onInitialVariantChosen) {
      this.parser_.onInitialVariantChosen(toLazyLoad);
    }

    if (this.manifest_.isLowLatency) {
      if (this.config_.streaming.lowLatencyMode) {
        this.configure(this.lowLatencyConfig_);
      } else {
        shaka.log.alwaysWarn('Low-latency live stream detected, but ' +
            'low-latency streaming mode is not enabled in Shaka Player. ' +
            'Set streaming.lowLatencyMode configuration to true, and see ' +
            'https://bit.ly/3clctcj for details.');
      }
    }

    if (this.cmcdManager_) {
      this.cmcdManager_.setLowLatency(
          this.manifest_.isLowLatency && this.config_.streaming.lowLatencyMode);
      this.cmcdManager_.setStartTimeOfLoad(startTimeOfLoad * 1000);
    }

    shaka.Player.applyPlayRange_(this.manifest_.presentationTimeline,
        this.config_.playRangeStart,
        this.config_.playRangeEnd);

    this.streamingEngine_.applyPlayRange(
        this.config_.playRangeStart, this.config_.playRangeEnd);

    this.fullyLoaded_ = true;

    this.dispatchEvent(shaka.Player.makeEvent_(
        shaka.util.FakeEvent.EventName.CanUpdateStartTime));

    const setupPlayhead = (startTime) => {
      this.playhead_ = this.createPlayhead(startTime);
      this.playheadObservers_ =
          this.createPlayheadObserversForMSE_(startTime);

      this.startBufferManagement_(mediaElement, /* srcEquals= */ false);
    };

    if (!this.config_.streaming.startAtSegmentBoundary) {
      let startTime = this.startTime_;
      if (startTime == null && this.manifest_.startTime) {
        startTime = this.manifest_.startTime;
      }
      setupPlayhead(startTime);
    }

    // Now we can switch to the initial variant.
    if (!activeVariant) {
      goog.asserts.assert(initialVariant,
          'Must have chosen an initial variant!');

      // Now that we have initial streams, we may adjust the start time to
      // align to a segment boundary.
      if (this.config_.streaming.startAtSegmentBoundary) {
        const timeline = this.manifest_.presentationTimeline;
        let initialTime;
        if (this.startTime_ instanceof Date) {
          const presentationStartTime = timeline.getInitialProgramDateTime() ||
              timeline.getPresentationStartTime();
          goog.asserts.assert(presentationStartTime != null,
              'Presentation start time should not be null!');
          const time = (this.startTime_.getTime() / 1000.0) -
              presentationStartTime;
          if (time != null) {
            initialTime = time;
          }
        }
        if (initialTime == null) {
          initialTime = typeof this.startTime_ === 'number' ? this.startTime_ :
              this.video_.currentTime;
        }
        if (this.startTime_ == null && this.manifest_.startTime) {
          initialTime = this.manifest_.startTime;
        }
        const seekRangeStart = timeline.getSeekRangeStart();
        const seekRangeEnd = timeline.getSeekRangeEnd();
        if (initialTime < seekRangeStart) {
          initialTime = seekRangeStart;
        } else if (initialTime > seekRangeEnd) {
          initialTime = seekRangeEnd;
        }
        const startTime = await this.adjustStartTime_(
            initialVariant, initialTime);
        setupPlayhead(startTime);
      }

      this.switchVariant_(initialVariant, /* fromAdaptation= */ true,
          /* clearBuffer= */ false, /* safeMargin= */ 0);
    }

    this.playhead_.ready();

    // Decide if text should be shown automatically.
    // similar to video/audio track, we would skip switch initial text track
    // if user already pick text track (via selectTextTrack api)
    const activeTextTrack = this.getTextTracks().find((t) => t.active);

    if (!activeTextTrack) {
      const initialTextStream = this.chooseTextStream_();

      if (initialTextStream) {
        this.addTextStreamToSwitchHistory_(
            initialTextStream, /* fromAdaptation= */ true);
      }

      if (initialVariant) {
        this.setInitialTextState_(initialVariant, initialTextStream);
      }

      // Don't initialize with a text stream unless we should be streaming
      // text.
      if (initialTextStream && this.isTextVisible_) {
        this.streamingEngine_.switchTextStream(initialTextStream);
        this.setTextDisplayerLanguage_();
      }
    }


    // Start streaming content. This will start the flow of content down to
    // media source.
    await this.streamingEngine_.start(segmentPrefetchById);

    if (this.config_.abr.enabled) {
      this.abrManager_.enable();
      this.onAbrStatusChanged_();
    }

    // Dispatch a 'trackschanged' event now that all initial filtering is
    // done.
    this.onTracksChanged_();

    const hasPrimary = this.manifest_.variants.some((v) => v.primary);
    if (!this.config_.preferredAudioLanguage && !hasPrimary) {
      shaka.log.warning('No preferred audio language set.  ' +
          'We have chosen an arbitrary language initially');
    }

    const isLive = this.isLive();

    if ((isLive && ((this.config_.streaming.liveSync &&
        this.config_.streaming.liveSync.enabled) ||
        this.manifest_.serviceDescription ||
        this.config_.streaming.liveSync.panicMode)) ||
        this.config_.streaming.vodDynamicPlaybackRate) {
      const onTimeUpdate = () => this.onTimeUpdate_();
      this.loadEventManager_.listen(mediaElement, 'timeupdate', onTimeUpdate);
    }
    if (!isLive) {
      const onVideoProgress = () => this.onVideoProgress_();
      this.loadEventManager_.listen(
          mediaElement, 'timeupdate', onVideoProgress);
      this.onVideoProgress_();
      if (this.manifest_.nextUrl) {
        if (this.config_.streaming.preloadNextUrlWindow > 0) {
          const onTimeUpdate = async () => {
            const timeToEnd = this.seekRange().end - this.video_.currentTime;
            if (!isNaN(timeToEnd)) {
              if (timeToEnd <= this.config_.streaming.preloadNextUrlWindow) {
                this.loadEventManager_.unlisten(
                    mediaElement, 'timeupdate', onTimeUpdate);
                goog.asserts.assert(this.manifest_.nextUrl,
                    'this.manifest_.nextUrl should be valid.');
                this.preloadNextUrl_ =
                    await this.preload(this.manifest_.nextUrl);
              }
            }
          };
          this.loadEventManager_.listen(
              mediaElement, 'timeupdate', onTimeUpdate);
        }
        this.loadEventManager_.listen(mediaElement, 'ended', () => {
          this.load(this.preloadNextUrl_ || this.manifest_.nextUrl);
        });
      }
    }

    if (this.adManager_) {
      this.adManager_.onManifestUpdated(isLive);
    }
  }

  /**
   * Initializes the DRM engine for use by src equals.
   *
   * @param {string} mimeType
   * @return {!Promise}
   * @private
   */
  async initializeSrcEqualsDrmInner_(mimeType) {
    goog.asserts.assert(
        this.networkingEngine_,
        '|onInitializeSrcEqualsDrm_| should never be called after |destroy|');
    goog.asserts.assert(
        this.config_,
        '|onInitializeSrcEqualsDrm_| should never be called after |destroy|');

    const startTime = Date.now() / 1000;
    let firstEvent = true;

    this.drmEngine_ = this.createDrmEngine({
      netEngine: this.networkingEngine_,
      onError: (e) => {
        this.onError_(e);
      },
      onKeyStatus: (map) => {
        // According to this.onKeyStatus_, we can't even use this information
        // in src= mode, so this is just a no-op.
      },
      onExpirationUpdated: (id, expiration) => {
        const event = shaka.Player.makeEvent_(
            shaka.util.FakeEvent.EventName.ExpirationUpdated);
        this.dispatchEvent(event);
      },
      onEvent: (e) => {
        this.dispatchEvent(e);
        if (e.type == shaka.util.FakeEvent.EventName.DrmSessionUpdate &&
            firstEvent) {
          firstEvent = false;
          const now = Date.now() / 1000;
          const delta = now - startTime;
          this.stats_.setDrmTime(delta);
        }
      },
    });

    this.drmEngine_.configure(this.config_.drm);
    const variant = shaka.util.StreamUtils.createEmptyVariant([mimeType]);

    this.drmEngine_.setSrcEquals(/* srcEquals= */ true);
    await this.drmEngine_.initForPlayback(
        [variant], /* offlineSessionIds= */ []);
    await this.drmEngine_.attach(this.video_);
  }

  /**
   * Passes the asset URI along to the media element, so it can be played src
   * equals style.
   *
   * @param {number} startTimeOfLoad
   * @param {string} mimeType
   * @return {!Promise}
   *
   * @private
   */
  async srcEqualsInner_(startTimeOfLoad, mimeType) {
    this.makeStateChangeEvent_('src-equals');

    goog.asserts.assert(
        this.video_, 'We should have a media element when loading.');
    goog.asserts.assert(
        this.assetUri_, 'We should have a valid uri when loading.');

    const mediaElement = this.video_;

    this.playhead_ = new shaka.media.SrcEqualsPlayhead(mediaElement);

    // This flag is used below in the language preference setup to check if
    // this load was canceled before the necessary awaits completed.
    let unloaded = false;
    this.cleanupOnUnload_.push(() => {
      unloaded = true;
    });

    this.dispatchEvent(shaka.Player.makeEvent_(
        shaka.util.FakeEvent.EventName.CanUpdateStartTime));

    if (this.startTime_ != null) {
      this.playhead_.setStartTime(this.startTime_);
    }

    this.playheadObservers_ =
        this.createPlayheadObserversForSrcEquals_(this.startTime_ || 0);

    this.playRateController_ = new shaka.media.PlayRateController({
      getRate: () => mediaElement.playbackRate,
      getDefaultRate: () => mediaElement.defaultPlaybackRate,
      setRate: (rate) => { mediaElement.playbackRate = rate; },
      movePlayhead: (delta) => { mediaElement.currentTime += delta; },
    });

    this.startBufferManagement_(mediaElement, /* srcEquals= */ true);

    if (mediaElement.textTracks) {
      this.createAndConfigureTextDisplayer_();
      const setMode = (showing) => {
        if (!(this.textDisplayer_ instanceof shaka.text.NativeTextDisplayer)) {
          const track = this.getFilteredTextTracks_()
              .find((t) => t.mode !== 'disabled');
          if (track) {
            track.mode = showing ? 'showing' : 'hidden';
          }
        }
      };
      this.loadEventManager_.listen(mediaElement, 'enterpictureinpicture',
          () => setMode(true));
      this.loadEventManager_.listen(mediaElement, 'leavepictureinpicture',
          () => setMode(false));
      if (mediaElement.remote) {
        this.loadEventManager_.listen(mediaElement.remote, 'connect',
            () => setMode(false));
        this.loadEventManager_.listen(mediaElement.remote, 'connecting',
            () => setMode(false));
        this.loadEventManager_.listen(mediaElement.remote, 'disconnect',
            () => setMode(false));
      } else if ('webkitCurrentPlaybackTargetIsWireless' in mediaElement) {
        this.loadEventManager_.listen(mediaElement,
            'webkitcurrentplaybacktargetiswirelesschanged',
            () => setMode(false));
      }
      const video = /** @type {HTMLVideoElement} */(mediaElement);
      if (video.webkitPresentationMode || video.webkitSupportsFullscreen) {
        this.loadEventManager_.listen(video, 'webkitpresentationmodechanged',
            () => {
              if (video.webkitPresentationMode) {
                setMode(video.webkitPresentationMode !== 'inline');
              } else if (video.webkitSupportsFullscreen) {
                setMode(video.webkitDisplayingFullscreen);
              }
            });
      }
    }
    // Add all media element listeners.
    this.addBasicMediaListeners_(mediaElement, startTimeOfLoad);

    // By setting |src| we are done "loading" with src=. We don't need to set
    // the current time because |playhead| will do that for us.
    let playbackUri = this.cmcdManager_.appendSrcData(this.assetUri_, mimeType);
    // Apply temporal clipping using playRangeStart and playRangeEnd based
    // in https://www.w3.org/TR/media-frags/
    if (!playbackUri.includes('#t=') &&
        (this.config_.playRangeStart > 0 ||
        isFinite(this.config_.playRangeEnd))) {
      playbackUri += '#t=';
      if (this.config_.playRangeStart > 0) {
        playbackUri += this.config_.playRangeStart;
      }
      if (isFinite(this.config_.playRangeEnd)) {
        playbackUri += ',' + this.config_.playRangeEnd;
      }
    }

    if (this.mediaSourceEngine_ ) {
      await this.mediaSourceEngine_.destroy();
      this.mediaSourceEngine_ = null;
    }
    shaka.util.Dom.clearSourceFromVideo(mediaElement);

    mediaElement.src = playbackUri;

    const device = shaka.device.DeviceFactory.getDevice();

    // Tizen 3 / WebOS won't load anything unless you call load() explicitly,
    // no matter the value of the preload attribute.  This is harmful on some
    // other platforms by triggering unbounded loading of media data, but is
    // necessary here.
    if (device.getDeviceType() == shaka.device.IDevice.DeviceType.TV) {
      mediaElement.load();
    }

    // In Safari using HLS won't load anything unless you call load()
    // explicitly, no matter the value of the preload attribute.
    // Note: this only happens when there are not autoplay.
    if (mediaElement.preload != 'none' && !mediaElement.autoplay &&
        shaka.util.MimeUtils.isHlsType(mimeType) &&
        device.getBrowserEngine() ===
          shaka.device.IDevice.BrowserEngine.WEBKIT) {
      mediaElement.load();
    }

    // Set the load mode last so that we know that all our components are
    // initialized.
    this.loadMode_ = shaka.Player.LoadMode.SRC_EQUALS;

    // The event doesn't mean as much for src= playback, since we don't
    // control streaming.  But we should fire it in this path anyway since
    // some applications may be expecting it as a life-cycle event.
    this.dispatchEvent(shaka.Player.makeEvent_(
        shaka.util.FakeEvent.EventName.Streaming));

    // The "load" Promise is resolved when we have loaded the metadata.  If we
    // wait for the full data, that won't happen on Safari until the play
    // button is hit.
    const fullyLoaded = new shaka.util.PublicPromise();
    shaka.util.MediaReadyState.waitForReadyState(mediaElement,
        HTMLMediaElement.HAVE_METADATA,
        this.loadEventManager_,
        () => {
          this.playhead_.ready();
          // We don't consider native HLS playback "fully loaded" until
          // we have loaded the first frame. This gives the browser time
          // to load caption information.
          if (!this.mimeType_ ||
              !shaka.util.MimeUtils.isHlsType(this.mimeType_)) {
            fullyLoaded.resolve();
          }
        });

    const waitForNativeTracks = () => {
      return new Promise((resolve) => {
        const GRACE_PERIOD = 0.5;
        const timer = new shaka.util.Timer(resolve);
        // Applying the text preference too soon can result in it being
        // reverted.  Wait for native HLS to pick something first.
        this.loadEventManager_.listen(mediaElement.textTracks,
            'change', () => timer.tickAfter(GRACE_PERIOD));
        timer.tickAfter(GRACE_PERIOD);
      });
    };

    // We can't switch to preferred languages, though, until the data is
    // loaded.
    shaka.util.MediaReadyState.waitForReadyState(mediaElement,
        HTMLMediaElement.HAVE_CURRENT_DATA,
        this.loadEventManager_,
        async () => {
          await waitForNativeTracks();
          // If we have moved on to another piece of content while waiting for
          // the above event/timer, we should not change tracks here.
          if (unloaded) {
            return;
          }

          this.setupPreferredAudioOnSrc_();

          const textTracks = this.getFilteredTextTracks_();
          // If Safari native picked one for us, we'll set text visible.
          if (textTracks.some((t) => t.mode === 'showing')) {
            this.isTextVisible_ = true;
            this.textDisplayer_.setTextVisibility(true);
          }

          if (
            !(this.textDisplayer_ instanceof shaka.text.NativeTextDisplayer)
          ) {
            if (textTracks.length) {
              this.textDisplayer_.enableTextDisplayer();
            }

            let enabledNativeTrack = false;
            for (const track of textTracks) {
              if (track.mode !== 'disabled') {
                if (!enabledNativeTrack) {
                  this.enableNativeTrack_(track);
                  enabledNativeTrack = true;
                } else {
                  track.mode = 'disabled';
                  shaka.log.alwaysWarn(
                      'Found more than one enabled text track, disabling it',
                      track);
                }
              }
            }
          }

          this.setupPreferredTextOnSrc_();

          if (this.mimeType_ &&
              shaka.util.MimeUtils.isHlsType(this.mimeType_)) {
            fullyLoaded.resolve();
          }
        });

    if (mediaElement.error) {
      // Already failed!
      fullyLoaded.reject(this.videoErrorToShakaError_());
    } else if (mediaElement.preload == 'none') {
      shaka.log.alwaysWarn(
          'With <video preload="none">, the browser will not load anything ' +
          'until play() is called. We are unable to measure load latency ' +
          'in a meaningful way, and we cannot provide track info yet. ' +
          'Please do not use preload="none" with Shaka Player.');
      // We can't wait for an event load loadedmetadata, since that will be
      // blocked until a user interaction.  So resolve the Promise now.
      fullyLoaded.resolve();
    }

    this.loadEventManager_.listenOnce(mediaElement, 'error', () => {
      fullyLoaded.reject(this.videoErrorToShakaError_());
    });

    await shaka.util.Functional.promiseWithTimeout(
        this.config_.streaming.loadTimeout, fullyLoaded);

    const isLive = this.isLive();

    if ((isLive && ((this.config_.streaming.liveSync &&
        this.config_.streaming.liveSync.enabled) ||
        this.config_.streaming.liveSync.panicMode)) ||
        this.config_.streaming.vodDynamicPlaybackRate) {
      const onTimeUpdate = () => this.onTimeUpdate_();
      this.loadEventManager_.listen(mediaElement, 'timeupdate', onTimeUpdate);
    }
    if (!isLive) {
      const onVideoProgress = () => this.onVideoProgress_();
      this.loadEventManager_.listen(
          mediaElement, 'timeupdate', onVideoProgress);
      this.onVideoProgress_();
    }

    if (this.adManager_) {
      this.adManager_.onManifestUpdated(isLive);
      // There is no good way to detect when the manifest has been updated,
      // so we use seekRange().end so we can tell when it has been updated.
      if (isLive) {
        let prevSeekRangeEnd = this.seekRange().end;
        this.loadEventManager_.listen(mediaElement, 'progress', () => {
          const newSeekRangeEnd = this.seekRange().end;
          if (prevSeekRangeEnd != newSeekRangeEnd) {
            this.adManager_.onManifestUpdated(this.isLive());
            prevSeekRangeEnd = newSeekRangeEnd;
          }
        });
      }
    }

    this.fullyLoaded_ = true;
  }

  /**
   * This method setup the preferred audio using src=..
   *
   * @private
   */
  setupPreferredAudioOnSrc_() {
    const preferredAudioLanguage = this.config_.preferredAudioLanguage;

    // If the user has not selected a preference, the browser preference is
    // left.
    if (preferredAudioLanguage == '') {
      return;
    }

    if (this.video_ && this.video_.audioTracks) {
      const track = shaka.util.StreamUtils.filterStreamsByLanguageAndRole(
          this.getVariantTracks(),
          preferredAudioLanguage,
          this.config_.preferredAudioRole,
          false)[0];
      if (track) {
        this.selectVariantTrack(track);
      }
    }
  }

  /**
   * This method setup the preferred text using src=.
   *
   * @private
   */
  setupPreferredTextOnSrc_() {
    const preferredTextLanguage = this.config_.preferredTextLanguage;

    // If the user has not selected a preference, the browser preference is
    // left.
    if (preferredTextLanguage == '') {
      return;
    }

    const track = shaka.util.StreamUtils.filterStreamsByLanguageAndRole(
        this.getTextTracks(),
        preferredTextLanguage,
        this.config_.preferredTextRole,
        this.config_.preferForcedSubs)[0];
    if (track) {
      this.selectTextTrack(track);
    }
  }

  /**
   * We're looking for metadata tracks to process id3 tags. One of the uses is
   * for ad info on LIVE streams
   *
   * @param {!TextTrack} track
   * @private
   */
  processTimedMetadataSrcEquals_(track) {
    if (track.kind != 'metadata') {
      return;
    }

    // Hidden mode is required for the cuechange event to launch correctly
    track.mode = 'hidden';
    this.loadEventManager_.listen(track, 'cuechange', () => {
      if (track.activeCues) {
        for (const cue of track.activeCues) {
          this.addMetadataToRegionTimeline_(cue.startTime, cue.endTime,
              cue.type, cue.value);

          if (this.adManager_) {
            this.adManager_.onCueMetadataChange(cue.value);
          }
        }
      }

      if (track.cues) {
        /** @type {!Array<shaka.extern.HLSMetadata>} */
        const metadatas = [];

        for (const cue of track.cues) {
          if ( cue.startTime != null) {
            let metadata = metadatas.find((i) => {
              return i.startTime == cue.startTime && i.endTime == cue.endTime;
            });
            if (!metadata) {
              metadata = /** @type {shaka.extern.HLSMetadata} */ ({
                type: cue.type,
                startTime: cue.startTime,
                endTime: cue.endTime,
                values: [],
              });
              metadatas.push(metadata);
            }
            metadata.values.push(cue.value);
          }
        }
        for (const metadata of metadatas) {
          if (this.adManager_) {
            const isValidInterstitial = metadata.values.some((value) => {
              return value.key == 'X-ASSET-URI' || value.key == 'X-ASSET-LIST';
            });
            if (isValidInterstitial) {
              const isPreRoll = metadata.startTime == 0 && !this.isLive();
              // It seems that CUE is natively omitted, by default we use
              // CUE=ONCE to avoid repeating them.
              metadata.values.push({
                key: 'CUE',
                description: '',
                data: isPreRoll ? 'ONCE,PRE' : 'ONCE',
                mimeType: null,
                pictureType: null,
              });
            }
            goog.asserts.assert(this.video_, 'Must have video');
            this.adManager_.onHLSMetadata(this, this.video_, metadata);
          }
        }
      }
    });

    // In Safari the initial assignment does not always work, so we schedule
    // this process to be repeated several times to ensure that it has been put
    // in the correct mode.
    const timer = new shaka.util.Timer(() => {
      const textTracks = this.getMetadataTracks_();
      for (const textTrack of textTracks) {
        textTrack.mode = 'hidden';
      }
    }).tickNow().tickAfter(0.5);

    this.cleanupOnUnload_.push(() => {
      timer.stop();
    });
  }


  /**
   * @param {!Array<shaka.extern.ID3Metadata>} metadata
   * @param {number} offset
   * @param {?number} segmentEndTime
   * @private
   */
  processTimedMetadataMediaSrc_(metadata, offset, segmentEndTime) {
    for (const sample of metadata) {
      if (sample.data && typeof(sample.cueTime) == 'number' && sample.frames) {
        const start = sample.cueTime + offset;
        let end = segmentEndTime;
        // This can happen when the ID3 info arrives in a previous segment.
        if (end && start > end) {
          end = start;
        }
        const metadataType = 'org.id3';
        for (const frame of sample.frames) {
          const payload = frame;
          this.addMetadataToRegionTimeline_(start, end, metadataType, payload);
        }

        if (this.adManager_) {
          this.adManager_.onHlsTimedMetadata(sample, start);
        }
      }
    }
  }

  /**
   * Construct and fire metadata event of given name
   *
   * @param {shaka.extern.MetadataTimelineRegionInfo} region
   * @param {shaka.util.FakeEvent.EventName<string>} eventName
   * @private
   */
  dispatchMetadataEvent_(region, eventName) {
    const data = new Map()
        .set('startTime', region.startTime)
        .set('endTime', region.endTime)
        .set('metadataType', region.schemeIdUri)
        .set('payload', region.payload);
    this.dispatchEvent(shaka.Player.makeEvent_(eventName, data));
  }


  /**
   * Add metadata to region timeline
   *
   * @param {number} startTime
   * @param {?number} endTime
   * @param {string} metadataType
   * @param {shaka.extern.MetadataFrame} payload
   * @private
   */
  addMetadataToRegionTimeline_(startTime, endTime, metadataType, payload) {
    if (!this.metadataRegionTimeline_) {
      return;
    }
    goog.asserts.assert(!endTime || startTime <= endTime,
        'Metadata start time should be less or equal to the end time!');
    /** @type {shaka.extern.MetadataTimelineRegionInfo} */
    const region = {
      schemeIdUri: metadataType,
      startTime,
      endTime: endTime || Infinity,
      id: '',
      payload,
    };
    // JSON stringify produces a good ID in this case.
    region.id = JSON.stringify(region);
    this.metadataRegionTimeline_.addRegion(region);
  }

  /**
   * Construct and fire a Player.EMSG event
   *
   * @param {shaka.extern.EmsgTimelineRegionInfo} region
   * @private
   */
  dispatchEmsgEvent_(region) {
    const eventName = shaka.util.FakeEvent.EventName.Emsg;
    const emsg = region.emsg;
    const data = new Map().set('detail', emsg);
    this.dispatchEvent(shaka.Player.makeEvent_(eventName, data));
  }


  /**
   * Add EMSG to region timeline
   *
   * @param {!shaka.extern.EmsgInfo} emsg
   * @private
   */
  addEmsgToRegionTimeline_(emsg) {
    if (!this.emsgRegionTimeline_) {
      return;
    }
    /** @type {shaka.extern.EmsgTimelineRegionInfo} */
    const region = {
      schemeIdUri: emsg.schemeIdUri,
      startTime: emsg.startTime,
      endTime: emsg.endTime,
      id: String(emsg.id),
      emsg,
    };
    this.emsgRegionTimeline_.addRegion(region);
  }

  /**
   * Set the mode on a chapters track so that it loads.
   *
   * @param {?TextTrack} track
   * @private
   */
  activateChaptersTrack_(track) {
    if (!track || track.kind != 'chapters') {
      return;
    }

    // Hidden mode is required for the cuechange event to launch correctly and
    // get the cues and the activeCues
    track.mode = 'hidden';

    // In Safari the initial assignment does not always work, so we schedule
    // this process to be repeated several times to ensure that it has been put
    // in the correct mode.
    const timer = new shaka.util.Timer(() => {
      track.mode = 'hidden';
    }).tickNow().tickAfter(0.5);

    this.cleanupOnUnload_.push(() => {
      timer.stop();
    });
  }

  /**
   * Releases all of the mutexes of the player. Meant for use by the tests.
   * @export
   */
  releaseAllMutexes() {
    this.mutex_.releaseAll();
  }

  /**
   * Create a new DrmEngine instance. This may be replaced by tests to create
   * fake instances. Configuration and initialization will be handled after
   * |createDrmEngine|.
   *
   * @param {shaka.drm.DrmEngine.PlayerInterface} playerInterface
   * @return {!shaka.drm.DrmEngine}
   */
  createDrmEngine(playerInterface) {
    return new shaka.drm.DrmEngine(playerInterface);
  }

  /**
   * Creates a new instance of NetworkingEngine.  This can be replaced by tests
   * to create fake instances instead.
   *
   * @param {(function():?shaka.media.PreloadManager)=} getPreloadManager
   * @return {!shaka.net.NetworkingEngine}
   */
  createNetworkingEngine(getPreloadManager) {
    if (!getPreloadManager) {
      getPreloadManager = () => null;
    }

    const getParser = () => {
      if (getPreloadManager()) {
        return getPreloadManager().getParser();
      } else {
        return this.parser_;
      }
    };
    const lateQueue = (fn) => {
      if (getPreloadManager()) {
        getPreloadManager().addQueuedOperation(true, fn);
      } else {
        fn();
      }
    };
    const dispatchEvent = (event) => {
      if (getPreloadManager()) {
        getPreloadManager().dispatchEvent(event);
      } else {
        this.dispatchEvent(event);
      }
    };
    const getStats = () => {
      if (getPreloadManager()) {
        return getPreloadManager().getStats();
      } else {
        return this.stats_;
      }
    };
    /** @type {shaka.net.NetworkingEngine.onProgressUpdated} */
    const onProgressUpdated_ = (deltaTimeMs,
        bytesDownloaded, allowSwitch, request, context) => {
      lateQueue(() => {
        if (this.abrManager_) {
          this.abrManager_.segmentDownloaded(deltaTimeMs, bytesDownloaded,
              allowSwitch, request, context);
        }
      });
    };
    /** @type {shaka.net.NetworkingEngine.OnHeadersReceived} */
    const onHeadersReceived_ = (headers, request, requestType) => {
      // Release a 'downloadheadersreceived' event.
      const name = shaka.util.FakeEvent.EventName.DownloadHeadersReceived;
      const data = new Map()
          .set('headers', headers)
          .set('request', request)
          .set('requestType', requestType);
      dispatchEvent(shaka.Player.makeEvent_(name, data));
      lateQueue(() => {
        if (this.cmsdManager_) {
          this.cmsdManager_.processHeaders(headers);
        }
      });
    };
    /** @type {shaka.net.NetworkingEngine.OnDownloadCompleted} */
    const onDownloadCompleted_ = (request, response) => {
      // Release a 'downloadcompleted' event.
      const name = shaka.util.FakeEvent.EventName.DownloadCompleted;
      const data = new Map()
          .set('request', request)
          .set('response', response);
      dispatchEvent(shaka.Player.makeEvent_(name, data));
    };
    /** @type {shaka.net.NetworkingEngine.OnDownloadFailed} */
    const onDownloadFailed_ = (request, error, httpResponseCode, aborted) => {
      // Release a 'downloadfailed' event.
      const name = shaka.util.FakeEvent.EventName.DownloadFailed;
      const data = new Map()
          .set('request', request)
          .set('error', error)
          .set('httpResponseCode', httpResponseCode)
          .set('aborted', aborted);
      dispatchEvent(shaka.Player.makeEvent_(name, data));
    };
    /** @type {shaka.net.NetworkingEngine.OnRequest} */
    const onRequest_ = (type, request, context) => {
      lateQueue(() => {
        if (this.cmcdManager_) {
          this.cmcdManager_.applyRequestData(type, request, context);
        }
      });
    };

    /** @type {shaka.net.NetworkingEngine.OnRetry} */
    const onRetry_ = (type, context, newUrl, oldUrl) => {
      const parser = getParser();
      if (parser && parser.banLocation) {
        parser.banLocation(oldUrl);
      }
    };

    /** @type {shaka.net.NetworkingEngine.OnResponse} */
    const onResponse_ = (type, response, context) => {
      if (response.data) {
        const bytesDownloaded = response.data.byteLength;
        const stats = getStats();
        if (stats) {
          stats.addBytesDownloaded(bytesDownloaded);
          if (type === shaka.net.NetworkingEngine.RequestType.MANIFEST) {
            stats.setManifestSize(bytesDownloaded);
          }
        }

        this.cmcdManager_.applyResponseData(type, response, context);
      }
    };

    const networkingEngine = new shaka.net.NetworkingEngine(
        onProgressUpdated_, onHeadersReceived_, onDownloadCompleted_,
        onDownloadFailed_, onRequest_, onRetry_, onResponse_);
    networkingEngine.configure(this.config_.networking);
    return networkingEngine;
  }

  /**
   * Creates a new instance of Playhead.  This can be replaced by tests to
   * create fake instances instead.
   *
   * @param {?number|Date} startTime
   * @return {!shaka.media.Playhead}
   */
  createPlayhead(startTime) {
    goog.asserts.assert(this.manifest_, 'Must have manifest');
    goog.asserts.assert(this.video_, 'Must have video');
    return new shaka.media.MediaSourcePlayhead(
        this.video_,
        this.manifest_,
        this.config_.streaming,
        startTime,
        () => this.onSeek_(),
        (event) => this.dispatchEvent(event));
  }

  /**
   * Create the observers for MSE playback. These observers are responsible for
   * notifying the app and player of specific events during MSE playback.
   *
   * @param {number|Date} startTime
   * @return {!shaka.media.PlayheadObserverManager}
   * @private
   */
  createPlayheadObserversForMSE_(startTime) {
    goog.asserts.assert(this.manifest_, 'Must have manifest');
    goog.asserts.assert(this.regionTimeline_, 'Must have region timeline');
    goog.asserts.assert(this.metadataRegionTimeline_,
        'Must have metadata region timeline');
    goog.asserts.assert(this.emsgRegionTimeline_,
        'Must have emsg region timeline');
    goog.asserts.assert(this.video_, 'Must have video element');

    const startsPastZero = this.isLive() ||
        (typeof startTime === 'number' && startTime > 0);

    // Create the region observer. This will allow us to notify the app when we
    // move in and out of timeline regions.
    /** @type {!shaka.media.RegionObserver<shaka.extern.TimelineRegionInfo>} */
    const regionObserver = new shaka.media.RegionObserver(
        this.regionTimeline_, startsPastZero);

    regionObserver.addEventListener('enter', (event) => {
      /** @type {shaka.extern.TimelineRegionInfo} */
      const region = event['region'];
      this.onRegionEvent_(
          shaka.util.FakeEvent.EventName.TimelineRegionEnter, region);
    });

    regionObserver.addEventListener('exit', (event) => {
      /** @type {shaka.extern.TimelineRegionInfo} */
      const region = event['region'];
      this.onRegionEvent_(
          shaka.util.FakeEvent.EventName.TimelineRegionExit, region);
    });

    regionObserver.addEventListener('skip', (event) => {
      /** @type {shaka.extern.TimelineRegionInfo} */
      const region = event['region'];
      /** @type {boolean} */
      const seeking = event['seeking'];
      // If we are seeking, we don't want to surface the enter/exit events since
      // they didn't play through them.
      if (!seeking) {
        this.onRegionEvent_(
            shaka.util.FakeEvent.EventName.TimelineRegionEnter, region);
        this.onRegionEvent_(
            shaka.util.FakeEvent.EventName.TimelineRegionExit, region);
      }
    });

    /**
     * @type {!shaka.media.RegionObserver<
     *         shaka.extern.MetadataTimelineRegionInfo>}
     */
    const metadataRegionObserver = new shaka.media.RegionObserver(
        this.metadataRegionTimeline_, startsPastZero);

    metadataRegionObserver.addEventListener('enter', (event) => {
      /** @type {shaka.extern.MetadataTimelineRegionInfo} */
      const region = event['region'];
      this.dispatchMetadataEvent_(region,
          shaka.util.FakeEvent.EventName.Metadata);
    });

    /**
     * @type {!shaka.media.RegionObserver<shaka.extern.EmsgTimelineRegionInfo>}
     */
    const emsgRegionObserver = new shaka.media.RegionObserver(
        this.emsgRegionTimeline_, startsPastZero);

    emsgRegionObserver.addEventListener('enter', (event) => {
      /** @type {shaka.extern.EmsgTimelineRegionInfo} */
      const region = event['region'];
      this.dispatchEmsgEvent_(region);
    });

    // Now that we have all our observers, create a manager for them.
    const manager = new shaka.media.PlayheadObserverManager(this.video_);
    manager.manage(regionObserver);
    manager.manage(metadataRegionObserver);
    manager.manage(emsgRegionObserver);
    if (this.qualityObserver_) {
      manager.manage(this.qualityObserver_);
    }
    return manager;
  }

  /**
   * Create the observers for src equals playback. These observers are
   * responsible for notifying the app and player of specific events during src
   * equals playback.
   *
   * @param {number|!Date} startTime
   * @return {!shaka.media.PlayheadObserverManager}
   * @private
   */
  createPlayheadObserversForSrcEquals_(startTime) {
    goog.asserts.assert(this.metadataRegionTimeline_,
        'Must have metadata region timeline');
    goog.asserts.assert(this.video_, 'Must have video element');

    const startsPastZero = startTime instanceof Date || startTime > 0;

    /**
     * @type {!shaka.media.RegionObserver<
     *         shaka.extern.MetadataTimelineRegionInfo>}
     */
    const metadataRegionObserver = new shaka.media.RegionObserver(
        this.metadataRegionTimeline_, startsPastZero);

    metadataRegionObserver.addEventListener('enter', (event) => {
      /** @type {shaka.extern.MetadataTimelineRegionInfo} */
      const region = event['region'];
      this.dispatchMetadataEvent_(region,
          shaka.util.FakeEvent.EventName.Metadata);
    });

    // Now that we have all our observers, create a manager for them.
    const manager = new shaka.media.PlayheadObserverManager(this.video_);
    manager.manage(metadataRegionObserver);
    return manager;
  }

  /**
   * Initialize and start the buffering system (observer and timer) so that we
   * can monitor our buffer lead during playback.
   *
   * @param {!HTMLMediaElement} mediaElement
   * @param {boolean} srcEquals
   * @private
   */
  startBufferManagement_(mediaElement, srcEquals) {
    const Event = shaka.util.MediaElementEvent;
    goog.asserts.assert(
        !this.bufferObserver_,
        'No buffering observer should exist before initialization.');

    goog.asserts.assert(
        !this.bufferPoller_,
        'No buffer timer should exist before initialization.');

    // Give dummy values, will be updated below.
    this.bufferObserver_ = new shaka.media.BufferingObserver(1, 2);

    // Force us back to a buffering state. This ensure everything is starting in
    // the same state.
    this.bufferObserver_.setState(shaka.media.BufferingObserver.State.STARVING);
    this.updateBufferingSettings_();
    this.updateBufferState_();

    this.bufferPoller_ = new shaka.util.Timer(() => {
      this.pollBufferState_();
    });
    if (this.config_.streaming.rebufferingGoal) {
      this.bufferPoller_.tickEvery(/* seconds= */ 0.25);
    }
    this.loadEventManager_.listen(mediaElement, Event.WAITING,
        (e) => this.pollBufferState_(Event.WAITING));
    this.loadEventManager_.listen(mediaElement, Event.CAN_PLAY_THROUGH,
        (e) => this.pollBufferState_(Event.CAN_PLAY_THROUGH));
    this.loadEventManager_.listen(mediaElement, Event.PLAYING,
        (e) => this.pollBufferState_(Event.PLAYING));
    this.loadEventManager_.listen(mediaElement, Event.SEEKED,
        (e) => this.pollBufferState_(Event.SEEKED));
    if (srcEquals) {
      this.loadEventManager_.listen(mediaElement, Event.STALLED,
          (e) => this.pollBufferState_(Event.STALLED));
      this.loadEventManager_.listen(mediaElement, Event.PROGRESS,
          (e) => this.pollBufferState_(Event.PROGRESS));
      this.loadEventManager_.listen(mediaElement, Event.TIME_UPDATE,
          (e) => this.pollBufferState_(Event.TIME_UPDATE));
    }
  }

  /**
   * Updates the buffering thresholds based on the new rebuffering goal.
   *
   * @private
   */
  updateBufferingSettings_() {
    const rebufferingGoal = this.config_.streaming.rebufferingGoal;
    // The threshold to transition back to satisfied when starving.
    const starvingThreshold = rebufferingGoal;
    // The threshold to transition into starving when satisfied.
    // We use a "typical" threshold, unless the rebufferingGoal is unusually
    // low.
    // Then we force the value down to half the rebufferingGoal, since
    // starvingThreshold must be strictly larger than satisfiedThreshold for the
    // logic in BufferingObserver to work correctly.
    const satisfiedThreshold = Math.min(
        shaka.Player.TYPICAL_BUFFERING_THRESHOLD_, rebufferingGoal / 2);

    this.bufferObserver_.setThresholds(starvingThreshold, satisfiedThreshold);
  }

  /**
   * This method is called periodically to check what the buffering observer
   * says so that we can update the rest of the buffering behaviours.
   *
   * @param {!shaka.util.MediaElementEvent=} event
   * @private
   */
  pollBufferState_(event) {
    goog.asserts.assert(
        this.video_,
        'Need a media element to update the buffering observer');

    goog.asserts.assert(
        this.bufferObserver_,
        'Need a buffering observer to update');

    // If rebuffering goal is 0, rely solely on media element events.
    if (!this.config_.streaming.rebufferingGoal) {
      if (event) {
        const stateChanged = this.bufferObserver_.reportEvent(event);

        // If the state changed, we need to surface the event.
        if (stateChanged) {
          this.updateBufferState_();
        }
      }
      return;
    }

    // This means that MediaSource has buffered the final segment in all
    // SourceBuffers and is no longer accepting additional segments.
    const mseEnded = this.mediaSourceEngine_ ?
        this.mediaSourceEngine_.ended() : false;

    const bufferedToEnd = this.isEnded() || mseEnded ||
        this.playhead_.isBufferedToEnd();

    const bufferLead = shaka.media.TimeRangesUtils.bufferedAheadOf(
        this.video_.buffered,
        this.video_.currentTime);

    const stateChanged = this.bufferObserver_.update(bufferLead, bufferedToEnd);

    // If the state changed, we need to surface the event.
    if (stateChanged) {
      this.updateBufferState_();
    }
  }

  /**
   * Create a new media source engine. This will ONLY be replaced by tests as a
   * way to inject fake media source engine instances.
   *
   * @param {!HTMLMediaElement} mediaElement
   * @param {!shaka.extern.TextDisplayer} textDisplayer
   * @param {!shaka.media.MediaSourceEngine.PlayerInterface} playerInterface
   * @param {shaka.lcevc.Dec} lcevcDec
   * @param {shaka.extern.MediaSourceConfiguration} config
   *
   * @return {!shaka.media.MediaSourceEngine}
   */
  createMediaSourceEngine(mediaElement, textDisplayer, playerInterface,
      lcevcDec, config) {
    return new shaka.media.MediaSourceEngine(
        mediaElement,
        textDisplayer,
        playerInterface,
        config,
        lcevcDec);
  }

  /**
   * Create a new CMCD manager.
   *
   * @private
   */
  createCmcd_() {
    return new shaka.util.CmcdManager(this, this.config_.cmcd);
  }

  /**
   * Create a new CMSD manager.
   *
   * @private
   */
  createCmsd_() {
    return new shaka.util.CmsdManager(this.config_.cmsd);
  }

  /**
   * Creates a new instance of StreamingEngine.  This can be replaced by tests
   * to create fake instances instead.
   *
   * @return {!shaka.media.StreamingEngine}
   */
  createStreamingEngine() {
    goog.asserts.assert(
        this.abrManager_ && this.mediaSourceEngine_ && this.manifest_ &&
        this.video_,
        'Must not be destroyed');

    /** @type {shaka.media.StreamingEngine.PlayerInterface} */
    const playerInterface = {
      getPresentationTime: () => this.playhead_ ? this.playhead_.getTime() : 0,
      getBandwidthEstimate: () => this.abrManager_.getBandwidthEstimate(),
      getPlaybackRate: () => this.getPlaybackRate(),
      video: this.video_,
      mediaSourceEngine: this.mediaSourceEngine_,
      netEngine: this.networkingEngine_,
      onError: (error) => this.onError_(error),
      onEvent: (event) => this.dispatchEvent(event),
      onSegmentAppended: (reference, stream, isMuxed) => {
        this.onSegmentAppended_(
            reference.startTime, reference.endTime, stream.type, isMuxed);
        // When we are in an L3D stream we want to go to a non-L3D stream, for
        // this we need to inform the ABR that it should suggest new streams.
        if (this.abrManager_ && stream.fastSwitching &&
            reference.isPartial() && reference.isLastPartial()) {
          this.abrManager_.trySuggestStreams();
        }
      },
      onInitSegmentAppended: (position, initSegment) => {
        const mediaQuality = initSegment.getMediaQuality();
        if (mediaQuality && this.qualityObserver_) {
          this.qualityObserver_.addMediaQualityChange(mediaQuality, position);
        }
      },
      beforeAppendSegment: (contentType, segment) => {
        return this.drmEngine_.parseInbandPssh(contentType, segment);
      },
      disableStream: (stream, time) => this.disableStream(stream, time),
      shouldPrefetchNextSegment: (reference, stream) => {
        if (!this.config_.abr.enabled) {
          return true;
        }
        if (!stream.fastSwitching ||
            !reference.isPartial() || !reference.isLastPartial()) {
          return true;
        }
        return false;
      },
    };

    return new shaka.media.StreamingEngine(this.manifest_, playerInterface);
  }

  /**
   * Changes configuration settings on the Player.  This checks the names of
   * keys and the types of values to avoid coding errors.  If there are errors,
   * this logs them to the console and returns false.  Correct fields are still
   * applied even if there are other errors.  You can pass an explicit
   * <code>undefined</code> value to restore the default value.  This has two
   * modes of operation:
   *
   * <p>
   * First, this can be passed a single "plain" object.  This object should
   * follow the {@link shaka.extern.PlayerConfiguration} object.  Not all fields
   * need to be set; unset fields retain their old values.
   *
   * <p>
   * Second, this can be passed two arguments.  The first is the name of the key
   * to set.  This should be a '.' separated path to the key.  For example,
   * <code>'streaming.bufferBehind'</code>.  The second argument is the
   * value to set.
   *
   * @param {string|!Object} config This should either be a field name or an
   *   object.
   * @param {*=} value In the second mode, this is the value to set.
   * @return {boolean} True if the passed config object was valid, false if
   *   there were invalid entries.
   * @export
   */
  configure(config, value) {
    goog.asserts.assert(this.config_, 'Config must not be null!');
    goog.asserts.assert(typeof(config) == 'object' || arguments.length == 2,
        'String configs should have values!');

    const previousConfig = this.getConfiguration();

    // ('fieldName', value) format
    if (arguments.length == 2 && typeof(config) == 'string') {
      config = shaka.util.ConfigUtils.convertToConfigObject(config, value);
    }

    goog.asserts.assert(typeof(config) == 'object', 'Should be an object!');

    const ret = shaka.util.PlayerConfiguration.mergeConfigObjects(
        this.config_, config, this.defaultConfig_());

    this.applyConfig_(previousConfig);
    return ret;
  }

  /**
   * Changes low latency configuration settings on the Player.
   *
   * @param {!Object} config This object should follow the
   *    {@link shaka.extern.PlayerConfiguration} object.  Not all fields
   *    need to be set; unset fields retain their old values.
   * @export
   */
  configurationForLowLatency(config) {
    this.lowLatencyConfig_ = config;
  }

  /**
   * Apply config changes.
   * @param {!shaka.extern.PlayerConfiguration} prevConfig
   * @private
   */
  applyConfig_(prevConfig) {
    this.manifestFilterer_ = new shaka.media.ManifestFilterer(
        this.config_, this.maxHwRes_, this.drmEngine_);
    if (this.parser_) {
      const manifestConfig =
          shaka.util.ObjectUtils.cloneObject(this.config_.manifest);
      // Don't read video segments if the player is attached to an audio element
      if (this.video_ && this.video_.nodeName === 'AUDIO') {
        manifestConfig.disableVideo = true;
      }
      this.parser_.configure(manifestConfig);
    }
    if (this.drmEngine_) {
      this.drmEngine_.configure(this.config_.drm);
    }
    if (this.streamingEngine_) {
      this.streamingEngine_.configure(this.config_.streaming);

      // Need to apply the restrictions.
      // this.filterManifestWithRestrictions_() may throw.
      try {
        if (this.loadMode_ != shaka.Player.LoadMode.DESTROYED) {
          if (this.manifestFilterer_.filterManifestWithRestrictions(
              this.manifest_)) {
            this.onTracksChanged_();
          }
        }
      } catch (error) {
        this.onError_(error);
      }

      if (this.abrManager_) {
        // Update AbrManager variants to match these new settings.
        this.updateAbrManagerVariants_();
      }

      // If the streams we are playing are restricted, we need to switch.
      const activeVariant = this.streamingEngine_.getCurrentVariant();
      if (activeVariant) {
        if (!activeVariant.allowedByApplication ||
            !activeVariant.allowedByKeySystem) {
          shaka.log.debug('Choosing new variant after changing configuration');
          this.chooseVariantAndSwitch_();
        }
      }
    }
    if (this.networkingEngine_) {
      this.networkingEngine_.configure(this.config_.networking);
    }

    if (this.mediaSourceEngine_) {
      this.mediaSourceEngine_.configure(this.config_.mediaSource);
      const {segmentRelativeVttTiming} = this.config_.manifest;
      this.mediaSourceEngine_.setSegmentRelativeVttTiming(
          segmentRelativeVttTiming);
    }

    if (this.textDisplayer_) {
      this.createAndConfigureTextDisplayer_();
    }

    if (this.abrManager_) {
      this.abrManager_.configure(this.config_.abr);
      // Simply enable/disable ABR with each call, since multiple calls to these
      // methods have no effect.
      if (this.config_.abr.enabled) {
        this.abrManager_.enable();
      } else {
        this.abrManager_.disable();
      }

      this.onAbrStatusChanged_();
    }
    if (this.bufferObserver_) {
      this.updateBufferingSettings_();
    }
    if (this.bufferPoller_) {
      if (!this.config_.streaming.rebufferingGoal) {
        this.bufferPoller_.stop();
      } else {
        this.bufferPoller_.tickEvery(/* seconds= */ 0.25);
      }
    }

    if (this.manifest_) {
      shaka.Player.applyPlayRange_(this.manifest_.presentationTimeline,
          this.config_.playRangeStart,
          this.config_.playRangeEnd);
    }
    if (this.adManager_) {
      this.adManager_.configure(this.config_.ads);
    }
    if (this.cmcdManager_) {
      this.cmcdManager_.configure(this.config_.cmcd);
    }
    if (this.cmsdManager_) {
      this.cmsdManager_.configure(this.config_.cmsd);
    }
    if (this.queueManager_) {
      this.queueManager_.configure(this.config_.queue);
    }

    const loaded = this.loadMode_ == shaka.Player.LoadMode.MEDIA_SOURCE ||
                   this.loadMode_ == shaka.Player.LoadMode.SRC_EQUALS;
    if (this.config_.streaming.speechToText.enabled) {
      if (!this.speechToText_) {
        this.speechToText_ = new shaka.text.SpeechToText(this);
        this.speechToText_.configure(this.config_.streaming.speechToText);
        if (loaded) {
          this.onTextChanged_();
        }
      } else {
        this.speechToText_.configure(this.config_.streaming.speechToText);
      }
    } else {
      if (this.speechToText_) {
        this.speechToText_.release();
        this.speechToText_ = null;
        if (loaded) {
          this.onTextChanged_();
        }
      }
    }
    this.applyCriteriaConfigChanges_(prevConfig);
  }

  /**
   * Apply config changes to current adaptation set criteria.
   *
   * @param {!shaka.extern.PlayerConfiguration} prevConfig
   * @private
   */
  applyCriteriaConfigChanges_(prevConfig) {
    if (this.loadMode_ != shaka.Player.LoadMode.MEDIA_SOURCE ||
        !this.currentAdaptationSetCriteria_.getConfiguration) {
      return;
    }
    const criteriaConfig =
        this.currentAdaptationSetCriteria_.getConfiguration();
    goog.asserts.assert(criteriaConfig, 'criteriaConfig must not be null!');

    let updateCriteriaConfig = false;
    if (prevConfig.preferredVideoHdrLevel !=
        this.config_.preferredVideoHdrLevel) {
      if (criteriaConfig.hdrLevel != this.config_.preferredVideoHdrLevel) {
        criteriaConfig.hdrLevel = this.config_.preferredVideoHdrLevel;
        updateCriteriaConfig = true;
      }
    }
    if (prevConfig.preferredVideoLayout !=
        this.config_.preferredVideoLayout) {
      if (criteriaConfig.videoLayout != this.config_.preferredVideoLayout) {
        criteriaConfig.videoLayout = this.config_.preferredVideoLayout;
        updateCriteriaConfig = true;
      }
    }
    if (prevConfig.preferSpatialAudio != this.config_.preferSpatialAudio) {
      if (criteriaConfig.spatialAudio != this.config_.preferSpatialAudio) {
        criteriaConfig.spatialAudio = this.config_.preferSpatialAudio;
        updateCriteriaConfig = true;
      }
    }
    if (prevConfig.preferredVideoRole != this.config_.preferredVideoRole) {
      if (criteriaConfig.videoRole != this.config_.preferredVideoRole) {
        criteriaConfig.videoRole = this.config_.preferredVideoRole;
        updateCriteriaConfig = true;
      }
    }
    if (updateCriteriaConfig) {
      this.currentAdaptationSetCriteria_.configure(criteriaConfig);
      this.chooseVariantAndSwitch_();
    }
  }

  /**
   * Return a copy of the current configuration.  Modifications of the returned
   * value will not affect the Player's active configuration.  You must call
   * <code>player.configure()</code> to make changes.
   *
   * @return {shaka.extern.PlayerConfiguration}
   * @export
   */
  getConfiguration() {
    goog.asserts.assert(this.config_, 'Config must not be null!');

    const ret = this.defaultConfig_();
    shaka.util.PlayerConfiguration.mergeConfigObjects(
        ret, this.config_, this.defaultConfig_());
    return ret;
  }

  /**
   * Return a copy of the current configuration for low latency.
   *
   * @return {!Object}
   * @export
   */
  getConfigurationForLowLatency() {
    return this.lowLatencyConfig_;
  }

  /**
   * Return a copy of the current non default configuration.  Modifications of
   * the returned value will not affect the Player's active configuration.
   * You must call <code>player.configure()</code> to make changes.
   *
   * @return {!Object}
   * @export
   */
  getNonDefaultConfiguration() {
    goog.asserts.assert(this.config_, 'Config must not be null!');

    const ret = this.defaultConfig_();
    shaka.util.PlayerConfiguration.mergeConfigObjects(
        ret, this.config_, this.defaultConfig_());
    return shaka.util.ConfigUtils.getDifferenceFromConfigObjects(
        this.config_, this.defaultConfig_());
  }

  /**
   * Return a reference to the current configuration. Modifications to the
   * returned value will affect the Player's active configuration. This method
   * is not exported as sharing configuration with external objects is not
   * supported.
   *
   * @return {shaka.extern.PlayerConfiguration}
   */
  getSharedConfiguration() {
    goog.asserts.assert(
        this.config_, 'Cannot call getSharedConfiguration after call destroy!');
    return this.config_;
  }

  /**
   * Returns the ratio of video length buffered compared to buffering Goal
   * @return {number}
   * @export
   */
  getBufferFullness() {
    if (this.video_) {
      const bufferedLength = this.video_.buffered.length;
      const bufferedEnd =
          bufferedLength ? this.video_.buffered.end(bufferedLength - 1) : 0;
      const bufferingGoal = this.getConfiguration().streaming.bufferingGoal;
      const lengthToBeBuffered = Math.min(this.video_.currentTime +
          bufferingGoal, this.seekRange().end);

      if (bufferedEnd >= lengthToBeBuffered) {
        return 1;
      } else if (bufferedEnd <= this.video_.currentTime) {
        return 0;
      } else if (bufferedEnd < lengthToBeBuffered) {
        return ((bufferedEnd - this.video_.currentTime) /
            (lengthToBeBuffered - this.video_.currentTime));
      }
    }
    return 0;
  }

  /**
   * Reset configuration to default.
   * @export
   */
  resetConfiguration() {
    goog.asserts.assert(this.config_, 'Cannot be destroyed');

    const previousConfig = this.getConfiguration();

    // Remove the old keys so we remove open-ended dictionaries like drm.servers
    // but keeps the same object reference.
    for (const key in this.config_) {
      delete this.config_[key];
    }

    shaka.util.PlayerConfiguration.mergeConfigObjects(
        this.config_, this.defaultConfig_(), this.defaultConfig_());
    this.applyConfig_(previousConfig);
  }

  /**
   * Get the current load mode.
   *
   * @return {shaka.Player.LoadMode}
   * @export
   */
  getLoadMode() {
    return this.loadMode_;
  }

  /**
   * Get the current manifest type.
   *
   * @return {?string}
   * @export
   */
  getManifestType() {
    if (!this.manifest_) {
      return null;
    }
    return this.manifest_.type;
  }

  /**
   * Get the media element that the player is currently using to play loaded
   * content. If the player has not loaded content, this will return
   * <code>null</code>.
   *
   * @return {HTMLMediaElement}
   * @export
   */
  getMediaElement() {
    return this.video_;
  }

  /**
   * @return {shaka.net.NetworkingEngine} A reference to the Player's networking
   *     engine.  Applications may use this to make requests through Shaka's
   *     networking plugins.
   * @export
   */
  getNetworkingEngine() {
    return this.networkingEngine_;
  }

  /**
   * Get the uri to the asset that the player has loaded. If the player has not
   * loaded content, this will return <code>null</code>.
   *
   * @return {?string}
   * @export
   */
  getAssetUri() {
    return this.assetUri_;
  }

  /**
   * Returns a shaka.ads.AdManager instance, responsible for Dynamic
   * Ad Insertion functionality.
   *
   * @return {shaka.extern.IAdManager}
   * @export
   */
  getAdManager() {
    // NOTE: this clause is redundant, but it keeps the compiler from
    // inlining this function. Inlining leads to setting the adManager
    // not taking effect in the compiled build.
    // Closure has a @noinline flag, but apparently not all cases are
    // supported by it, and ours isn't.
    // If they expand support, we might be able to get rid of this
    // clause.
    if (!this.adManager_) {
      return null;
    }

    return this.adManager_;
  }

  /**
   * Returns a shaka.queue.QueueManager instance, responsible for queue
   * management.
   *
   * @return {shaka.extern.IQueueManager}
   * @export
   */
  getQueueManager() {
    // NOTE: this clause is redundant, but it keeps the compiler from
    // inlining this function. Inlining leads to setting the queueManager
    // not taking effect in the compiled build.
    // Closure has a @noinline flag, but apparently not all cases are
    // supported by it, and ours isn't.
    // If they expand support, we might be able to get rid of this
    // clause.
    if (!this.queueManager_) {
      return null;
    }

    return this.queueManager_;
  }

  /**
   * Get if the player is playing live content. If the player has not loaded
   * content, this will return <code>false</code>.
   *
   * @return {boolean}
   * @export
   */
  isLive() {
    if (this.manifest_ && !this.isRemotePlayback()) {
      return this.manifest_.presentationTimeline.isLive();
    }

    // For native HLS, the duration for live streams seems to be Infinity.
    if (this.video_ && (this.video_.src || this.isRemotePlayback())) {
      return this.video_.duration == Infinity;
    }

    return false;
  }

  /**
   * Get if the player is playing in-progress content. If the player has not
   * loaded content, this will return <code>false</code>.
   *
   * @return {boolean}
   * @export
   */
  isInProgress() {
    return this.manifest_ ?
           this.manifest_.presentationTimeline.isInProgress() :
           false;
  }

  /**
   * Check if the manifest contains only audio-only content. If the player has
   * not loaded content, this will return <code>false</code>.
   *
   * <p>
   * The player does not support content that contain more than one type of
   * variants (i.e. mixing audio-only, video-only, audio-video). Content will be
   * filtered to only contain one type of variant.
   *
   * @return {boolean}
   * @export
   */
  isAudioOnly() {
    if (this.manifest_ && !this.isRemotePlayback()) {
      const variants = this.manifest_.variants;
      if (!variants.length) {
        return false;
      }

      // Note that if there are some audio-only variants and some audio-video
      // variants, the audio-only variants are removed during filtering.
      // Therefore if the first variant has no video, that's sufficient to say
      // it is audio-only content.
      return !variants[0].video;
    } else if (this.video_ && (this.video_.src || this.isRemotePlayback())) {
      // If we have video track info, use that.  It will be the least
      // error-prone way with native HLS.  In contrast, videoHeight might be
      // unset until the first frame is loaded.  Since isAudioOnly is queried
      // by the UI on the 'trackschanged' event, the videoTracks info should be
      // up-to-date.
      if (this.video_.videoTracks) {
        return this.video_.videoTracks.length == 0;
      }

      // We cast to the more specific HTMLVideoElement to access videoHeight.
      // This might be an audio element, though, in which case videoHeight will
      // be undefined at runtime.  For audio elements, this will always return
      // true.
      const video = /** @type {HTMLVideoElement} */(this.video_);
      return video.videoHeight == 0;
    } else {
      return false;
    }
  }

  /**
   * Check if the manifest contains only video-only content. If the player has
   * not loaded content, this will return <code>false</code>.
   *
   * <p>
   * The player does not support content that contain more than one type of
   * variants (i.e. mixing audio-only, video-only, audio-video). Content will be
   * filtered to only contain one type of variant.
   *
   * @return {boolean}
   * @export
   */
  isVideoOnly() {
    if (this.manifest_ && !this.isRemotePlayback()) {
      const variants = this.manifest_.variants;
      if (!variants.length) {
        return false;
      }

      const firstVariant = variants[0];
      if (firstVariant.audio || !firstVariant.video) {
        return false;
      }
      return !firstVariant.video.codecs.includes(',');
    } else if (this.video_ && (this.video_.src || this.isRemotePlayback())) {
      if (this.video_.audioTracks) {
        return this.video_.audioTracks.length == 0;
      }
    }
    return false;
  }

  /**
   * Get the range of time (in seconds) that seeking is allowed. If the player
   * has not loaded content and the manifest is HLS, this will return a range
   * from 0 to 0.
   *
   * @return {{start: number, end: number}}
   * @export
   */
  seekRange() {
    if (this.manifest_ && !this.isRemotePlayback()) {
      // With HLS lazy-loading, there were some situations where the manifest
      // had partially loaded, enough to move onto further load stages, but no
      // segments had been loaded, so the timeline is still unknown.
      // See: https://github.com/shaka-project/shaka-player/pull/4590
      if (!this.fullyLoaded_ &&
          this.manifest_.type == shaka.media.ManifestParser.HLS) {
        return {'start': 0, 'end': 0};
      }
      const timeline = this.manifest_.presentationTimeline;

      return {
        'start': timeline.getSeekRangeStart(),
        'end': timeline.getSeekRangeEnd(),
      };
    }

    // If we have loaded content with src=, we ask the video element for its
    // seekable range.  This covers both plain mp4s and native HLS playbacks.
    if (this.video_ && (this.video_.src || this.isRemotePlayback())) {
      const seekable = this.video_.seekable;
      if (seekable && seekable.length) {
        const playRangeStart =
            this.config_ ? this.config_.playRangeStart : 0;
        const start = Math.max(seekable.start(0), playRangeStart);
        const playRangeEnd =
            this.config_ ? this.config_.playRangeEnd : Infinity;
        const end = Math.min(seekable.end(seekable.length - 1), playRangeEnd);
        return {
          'start': start,
          'end': end,
        };
      }
    }

    return {'start': 0, 'end': 0};
  }

  /**
   * Go to live in a live stream.
   *
   * @export
   */
  goToLive() {
    if (this.isLive()) {
      this.video_.currentTime = this.seekRange().end;
    } else {
      shaka.log.warning('goToLive is for live streams!');
    }
  }

  /**
   * Indicates if the player has fully loaded the stream.
   *
   * @return {boolean}
   * @export
   */
  isFullyLoaded() {
    return this.fullyLoaded_;
  }

  /**
   * Get the key system currently used by EME. If EME is not being used, this
   * will return an empty string. If the player has not loaded content, this
   * will return an empty string.
   *
   * @return {string}
   * @export
   */
  keySystem() {
    return shaka.drm.DrmUtils.keySystem(this.drmInfo());
  }

  /**
   * Get the drm info used to initialize EME. If EME is not being used, this
   * will return <code>null</code>. If the player is idle or has not initialized
   * EME yet, this will return <code>null</code>.
   *
   * @return {?shaka.extern.DrmInfo}
   * @export
   */
  drmInfo() {
    return this.drmEngine_ ? this.drmEngine_.getDrmInfo() : null;
  }


  /**
   * Get the drm engine.
   * This method should only be used for testing. Applications SHOULD NOT
   * use this in production.
   *
   * @return {?shaka.drm.DrmEngine}
   */
  getDrmEngine() {
    return this.drmEngine_;
  }


  /**
   * Get the next known expiration time for any EME session. If the session
   * never expires, this will return <code>Infinity</code>. If there are no EME
   * sessions, this will return <code>Infinity</code>. If the player has not
   * loaded content, this will return <code>Infinity</code>.
   *
   * @return {number}
   * @export
   */
  getExpiration() {
    return this.drmEngine_ ? this.drmEngine_.getExpiration() : Infinity;
  }

  /**
   * Returns the active sessions metadata
   *
   * @return {!Array<shaka.extern.DrmSessionMetadata>}
   * @export
   */
  getActiveSessionsMetadata() {
    return this.drmEngine_ ? this.drmEngine_.getActiveSessionsMetadata() : [];
  }

  /**
   * Gets a map of EME key ID to the current key status.
   *
   * @return {!Object<string, string>}
   * @export
   */
  getKeyStatuses() {
    return this.drmEngine_ ? this.drmEngine_.getKeyStatuses() : {};
  }

  /**
   * Check if the player is currently in a buffering state (has too little
   * content to play smoothly). If the player has not loaded content, this will
   * return <code>false</code>.
   *
   * @return {boolean}
   * @export
   */
  isBuffering() {
    const State = shaka.media.BufferingObserver.State;
    return this.bufferObserver_ ?
           this.bufferObserver_.getState() == State.STARVING :
           !!this.assetUri_;
  }

  /**
   * Get the playback rate of what is playing right now. If we are using trick
   * play, this will return the trick play rate.
   * If no content is playing, this will return 0.
   * If content is buffering, this will return the expected playback rate once
   * the video starts playing.
   *
   * <p>
   * If the player has not loaded content, this will return a playback rate of
   * 0.
   *
   * @return {number}
   * @export
   */
  getPlaybackRate() {
    if (!this.video_) {
      return 0;
    }
    return this.playRateController_ ?
           this.playRateController_.getRealRate() :
           1;
  }

  /**
   * Enable or disable trick play track if the currently loaded content
   * has it.
   *
   * @param {boolean} on
   * @export
   */
  useTrickPlayTrackIfAvailable(on) {
    if (this.loadMode_ == shaka.Player.LoadMode.MEDIA_SOURCE &&
        this.streamingEngine_) {
      this.streamingEngine_.setTrickPlay(on);
    }
  }

  /**
   * Enable trick play to skip through content without playing by repeatedly
   * seeking. For example, a rate of 2.5 would result in 2.5 seconds of content
   * being skipped every second. A negative rate will result in moving
   * backwards.
   *
   * <p>
   * If the player has not loaded content or is still loading content this will
   * be a no-op. Wait until <code>load</code> has completed before calling.
   *
   * <p>
   * Trick play will be canceled automatically if the playhead hits the
   * beginning or end of the seekable range for the content.
   *
   * @param {number} rate
   * @param {boolean=} useTrickPlayTrack
   * @export
   */
  trickPlay(rate, useTrickPlayTrack = true) {
    // A playbackRate of 0 is used internally when we are in a buffering state,
    // and doesn't make sense for trick play.  If you set a rate of 0 for trick
    // play, we will reject it and issue a warning.  If it happens during a
    // test, we will fail the test through this assertion.
    goog.asserts.assert(rate != 0, 'Should never set a trick play rate of 0!');
    if (rate == 0) {
      shaka.log.alwaysWarn('A trick play rate of 0 is unsupported!');
      return;
    }

    this.playRateController_.set(rate);

    if (this.loadMode_ == shaka.Player.LoadMode.MEDIA_SOURCE) {
      this.abrManager_.playbackRateChanged(rate);
      this.useTrickPlayTrackIfAvailable(useTrickPlayTrack && rate != 1);
    }
    this.setupTrickPlayEventListeners_(rate);
  }

  /**
   * Cancel trick-play. If the player has not loaded content or is still loading
   * content this will be a no-op.
   *
   * @export
   */
  cancelTrickPlay() {
    const defaultPlaybackRate = this.playRateController_.getDefaultRate();
    if (this.loadMode_ == shaka.Player.LoadMode.SRC_EQUALS) {
      this.playRateController_.set(defaultPlaybackRate);
    }

    if (this.loadMode_ == shaka.Player.LoadMode.MEDIA_SOURCE) {
      this.playRateController_.set(defaultPlaybackRate);
      this.abrManager_.playbackRateChanged(defaultPlaybackRate);
      this.useTrickPlayTrackIfAvailable(false);
    }
    this.trickPlayEventManager_.removeAll();
  }

  /**
   * Return a list of variant tracks that can be switched to.
   *
   * <p>
   * If the player has not loaded content, this will return an empty list.
   *
   * @return {!Array<shaka.extern.Track>}
   * @export
   */
  getVariantTracks() {
    if (this.manifest_ && !this.isRemotePlayback()) {
      const currentVariant = this.streamingEngine_ ?
          this.streamingEngine_.getCurrentVariant() : null;

      const tracks = [];

      let activeTracks = 0;

      // Convert each variant to a track.
      for (const variant of this.manifest_.variants) {
        if (!shaka.util.StreamUtils.isPlayable(variant)) {
          continue;
        }

        const track = shaka.util.StreamUtils.variantToTrack(variant);
        track.active = variant == currentVariant;
        if (!track.active && activeTracks != 1 && currentVariant != null &&
          variant.video == currentVariant.video &&
          variant.audio == currentVariant.audio) {
          track.active = true;
        }

        if (track.active) {
          activeTracks++;
        }

        tracks.push(track);
      }

      goog.asserts.assert(activeTracks <= 1,
          'It should only have one active track');

      return tracks;
    } else if (this.video_ && this.video_.audioTracks) {
      const videoTrack = this.getActiveHtml5VideoTrack_();
      // Safari's native HLS always shows a single element in videoTracks.
      // You can't use that API to change resolutions.  But we can use
      // audioTracks to generate a variant list that is usable for changing
      // languages.
      const audioTracks = Array.from(this.video_.audioTracks);
      if (audioTracks.length) {
        return audioTracks.map((audio) =>
          shaka.util.StreamUtils.html5TrackToShakaTrack(audio, videoTrack));
      } else if (videoTrack) {
        return [
          shaka.util.StreamUtils.html5TrackToShakaTrack(null, videoTrack),
        ];
      } else {
        return [];
      }
    } else {
      return [];
    }
  }

  /**
   * Return a list of text tracks that can be switched to.
   *
   * <p>
   * If the player has not loaded content, this will return an empty list.
   *
   * @return {!Array<shaka.extern.TextTrack>}
   * @export
   */
  getTextTracks() {
    if (this.manifest_) {
      if (this.isRemotePlayback()) {
        return [];
      } else {
        const currentTextStream = this.streamingEngine_ ?
          this.streamingEngine_.getCurrentTextStream() : null;
        const tracks = [];

        // Convert all selectable text streams to tracks.
        for (const text of this.manifest_.textStreams) {
          const track = shaka.util.StreamUtils.textStreamToTrack(text);
          track.active = text == currentTextStream;

          tracks.push(track);
        }
        if (this.speechToText_) {
          tracks.push(...this.speechToText_.getTextTracks());
        }
        return tracks;
      }
    } else if (this.video_ && this.video_.src && this.video_.textTracks) {
      const textTracks = this.getFilteredTextTracks_();
      const StreamUtils = shaka.util.StreamUtils;
      const tracks =
          textTracks.map((text) => StreamUtils.html5TextTrackToTrack(text));
      if (this.speechToText_) {
        tracks.push(...this.speechToText_.getTextTracks());
      }
      return tracks;
    } else {
      return [];
    }
  }

  /**
   * Return a list of image tracks that can be switched to.
   *
   * If the player has not loaded content, this will return an empty list.
   *
   * @return {!Array<shaka.extern.ImageTrack>}
   * @export
   */
  getImageTracks() {
    const StreamUtils = shaka.util.StreamUtils;
    let imageStreams = this.externalSrcEqualsThumbnailsStreams_;
    if (this.manifest_) {
      imageStreams = this.manifest_.imageStreams;
    }
    return imageStreams.map((image) => StreamUtils.imageStreamToTrack(image));
  }

  /**
   * Returns Thumbnail objects for each thumbnail.
   *
   * If the player has not loaded content, this will return a null.
   *
   * @param {?number=} trackId
   * @return {!Promise<?Array<!shaka.extern.Thumbnail>>}
   * @export
   */
  async getAllThumbnails(trackId) {
    const imageStream = await this.getBestImageStream_(trackId);
    if (!imageStream) {
      return null;
    }
    const thumbnails = [];
    imageStream.segmentIndex.forEachTopLevelReference((reference) => {
      const dimensions = this.parseTilesLayout_(
          reference.getTilesLayout() || imageStream.tilesLayout);
      if (dimensions) {
        const numThumbnails = dimensions.rows * dimensions.columns;
        const duration = reference.trueEndTime - reference.startTime;
        for (let i = 0; i < numThumbnails; i++) {
          const sampleTime = reference.startTime + duration * i / numThumbnails;
          const thumbnail = this.getThumbnailByReference_(reference,
              /** @type {shaka.extern.Stream} */ (imageStream), sampleTime,
              dimensions);
          thumbnails.push(thumbnail);
        }
      }
    });
    if (imageStream.closeSegmentIndex) {
      imageStream.closeSegmentIndex();
    }
    return thumbnails;
  }

  /**
   * Parses a tiles layout.
   *
   * @param {string|undefined} tilesLayout
   * @return {?{
   *   columns: number,
   *   rows: number,
   * }}
   * @private
   */
  parseTilesLayout_(tilesLayout) {
    if (!tilesLayout) {
      return null;
    }
    // This expression is used to detect one or more numbers (0-9) followed
    // by an x and after one or more numbers (0-9)
    const match = /(\d+)x(\d+)/.exec(tilesLayout);
    if (!match) {
      shaka.log.warning('Tiles layout does not contain a valid format ' +
          ' (columns x rows)');
      return null;
    }
    const columns = parseInt(match[1], 10);
    const rows = parseInt(match[2], 10);
    return {columns, rows};
  }

  /**
   * Return a Thumbnail object from a time.
   *
   * If the player has not loaded content, this will return a null.
   *
   * @param {?number} trackId
   * @param {number} time
   * @return {!Promise<?shaka.extern.Thumbnail>}
   * @export
   */
  async getThumbnails(trackId, time) {
    const imageStream = await this.getBestImageStream_(trackId);
    if (!imageStream) {
      return null;
    }
    if (imageStream.closeSegmentIndex) {
      if (!this.deferredCloseSegmentIndex_.has(imageStream)) {
        const timer = new shaka.util.Timer(() => {
          imageStream.closeSegmentIndex();
          this.deferredCloseSegmentIndex_.delete(imageStream);
        });
        this.deferredCloseSegmentIndex_.set(imageStream, timer);
      }
      const closeSegmentIndexTimer =
          this.deferredCloseSegmentIndex_.get(imageStream);
      closeSegmentIndexTimer.tickAfter(/* seconds= */ 5);
    }
    const referencePosition = imageStream.segmentIndex.find(time);
    if (referencePosition == null) {
      return null;
    }
    const reference = imageStream.segmentIndex.get(referencePosition);
    const dimensions = this.parseTilesLayout_(
        reference.getTilesLayout() || imageStream.tilesLayout);
    if (!dimensions) {
      return null;
    }
    return this.getThumbnailByReference_(reference, imageStream, time,
        dimensions);
  }

  /**
   * Return a the best image stream from an optional trackId.
   *
   * If the player has not loaded content, this will return a null.
   *
   * @param {?number=} trackId
   * @return {!Promise<?shaka.extern.Stream>}
   * @private
   */
  async getBestImageStream_(trackId) {
    if (this.loadMode_ != shaka.Player.LoadMode.MEDIA_SOURCE &&
        this.loadMode_ != shaka.Player.LoadMode.SRC_EQUALS) {
      return null;
    }
    let imageStreams = this.externalSrcEqualsThumbnailsStreams_;
    if (this.manifest_) {
      imageStreams = this.manifest_.imageStreams;
    }
    let imageStream = imageStreams[0];
    if (!imageStream) {
      return null;
    }
    if (trackId != null) {
      imageStream = imageStreams.find(
          (stream) => stream.id == trackId);
    }
    if (!imageStream) {
      return null;
    }
    if (!imageStream.segmentIndex) {
      await imageStream.createSegmentIndex();
    }
    return imageStream;
  }

  /**
   * Return a Thumbnail object from a reference.
   *
   * @param {shaka.media.SegmentReference} reference
   * @param {shaka.extern.Stream} imageStream
   * @param {number} time
   * @param {{columns: number, rows: number}} dimensions
   * @return {!shaka.extern.Thumbnail}
   * @private
   */
  getThumbnailByReference_(reference, imageStream, time, dimensions) {
    const fullImageWidth = imageStream.width || 0;
    const fullImageHeight = imageStream.height || 0;
    let width = fullImageWidth / dimensions.columns;
    let height = fullImageHeight / dimensions.rows;
    const totalImages = dimensions.columns * dimensions.rows;
    const segmentDuration = reference.trueEndTime - reference.startTime;
    const thumbnailDuration =
        reference.getTileDuration() || (segmentDuration / totalImages);
    let thumbnailTime = reference.startTime;
    let positionX = 0;
    let positionY = 0;
    // If the number of images in the segment is greater than 1, we have to
    // find the correct image. For that we will return to the app the
    // coordinates of the position of the correct image.
    // Image search is always from left to right and top to bottom.
    // Note: The time between images within the segment is always
    // equidistant.
    //
    // Eg: Total images 5, tileLayout 5x1, segmentDuration 5, thumbnailTime 2
    // positionX = 0.4 * fullImageWidth
    // positionY = 0
    if (totalImages > 1) {
      const thumbnailPosition =
          Math.floor((time - reference.startTime) / thumbnailDuration);
      thumbnailTime = reference.startTime +
          (thumbnailPosition * thumbnailDuration);
      positionX = (thumbnailPosition % dimensions.columns) * width;
      positionY = Math.floor(thumbnailPosition / dimensions.columns) * height;
    }
    let sprite = false;
    const thumbnailSprite = reference.getThumbnailSprite();
    if (thumbnailSprite) {
      sprite = true;
      height = thumbnailSprite.height;
      positionX = thumbnailSprite.positionX;
      positionY = thumbnailSprite.positionY;
      width = thumbnailSprite.width;
    }
    return {
      segment: reference,
      imageHeight: fullImageHeight,
      imageWidth: fullImageWidth,
      height: height,
      positionX: positionX,
      positionY: positionY,
      startTime: thumbnailTime,
      duration: thumbnailDuration,
      uris: reference.getUris(),
      startByte: reference.getStartByte(),
      endByte: reference.getEndByte(),
      width: width,
      sprite: sprite,
      mimeType: reference.mimeType || imageStream.mimeType,
      codecs: reference.codecs || imageStream.codecs,
    };
  }

  /**
   * Select a specific text track. <code>track</code> should come from a call to
   * <code>getTextTracks</code>. If the track is not found, this will be a
   * no-op. If the player has not loaded content, this will be a no-op.
   * If you want to unload an active text track, provide `null`.
   *
   * <p>
   * Note that <code>AdaptationEvents</code> are not fired for manual track
   * selections.
   *
   * @param {(?shaka.extern.TextTrack|undefined)=} track
   * @export
   */
  selectTextTrack(track) {
    let isSpeechToText = false;
    if (this.speechToText_ && track) {
      const speechToTextTracks = this.speechToText_.getTextTracks();
      isSpeechToText = speechToTextTracks.includes(track);
    }
    if (this.speechToText_ && !isSpeechToText) {
      this.speechToText_.disable();
    }
    if (!track || isSpeechToText) {
      if (this.speechToText_ && isSpeechToText && track) {
        this.speechToText_.enable(track);
      }
      this.onTextChanged_();
      this.setTextTrackVisibility(false);
      return;
    }
    const selectMediaSourceMode = () => {
      const stream = this.manifest_.textStreams.find(
          (stream) => stream.id == track.id);

      if (!stream) {
        if (!this.isRemotePlayback()) {
          shaka.log.error('No stream with id', track.id);
        }
        return;
      }

      if (stream == this.streamingEngine_.getCurrentTextStream()) {
        shaka.log.debug('Text track already selected.');
        return;
      }

      // Add entries to the history.
      this.addTextStreamToSwitchHistory_(stream, /* fromAdaptation= */ false);
      this.streamingEngine_.switchTextStream(stream);
      this.onTextChanged_();
      this.setTextDisplayerLanguage_();

      // Workaround for
      // https://github.com/shaka-project/shaka-player/issues/1299
      // When track is selected, back-propagate the language to
      // currentTextLanguage_.
      this.currentTextLanguage_ = stream.language;
      this.setTextTrackVisibility(true);
    };
    const selectSrcEqualsMode = () => {
      if (this.video_ && this.video_.textTracks) {
        const textTracks = this.getFilteredTextTracks_();
        const newTrack = textTracks.find((textTrack) =>
          shaka.util.StreamUtils.html5TrackId(textTrack) === track.id);
        if (!newTrack) {
          shaka.log.error('No track with id', track.id);
          return;
        }
        if (this.textDisplayer_ instanceof shaka.text.NativeTextDisplayer) {
          for (const texTrack of textTracks) {
            const mode = texTrack === newTrack ?
                this.isTextVisible_ ? 'showing' : 'hidden' :
                'disabled';
            if (texTrack.mode !== mode) {
              texTrack.mode = mode;
            }
          }
        } else {
          const oldTrack = textTracks.find((textTrack) =>
            textTrack.mode !== 'disabled');
          if (oldTrack !== newTrack) {
            if (oldTrack) {
              oldTrack.mode = 'disabled';
              this.loadEventManager_.unlisten(oldTrack, 'cuechange');
              this.textDisplayer_.remove(0, Infinity);
            }
            if (newTrack) {
              this.enableNativeTrack_(newTrack);
            }
          }
        }
        this.onTextChanged_();
        this.setTextDisplayerLanguage_();
        this.setTextTrackVisibility(true);
      }
    };
    if (this.manifest_ && this.playhead_) {
      selectMediaSourceMode();
      // When using MSE + remote we need to set tracks for both MSE and native
      // apis so that synchronization is maintained.
      if (!this.isRemotePlayback()) {
        return;
      }
    }
    selectSrcEqualsMode();
  }

  /**
   * @param {!TextTrack} track
   * @private
   */
  enableNativeTrack_(track) {
    this.loadEventManager_.listen(track, 'cuechange', () => {
      // Always remove cues from the past to avoid memory grow.
      const removeEnd = Math.max(0,
          this.video_.currentTime - this.config_.streaming.bufferBehind);
      this.textDisplayer_.remove(0, removeEnd);
      const time = {
        periodStart: 0,
        segmentStart: 0,
        segmentEnd: this.video_.duration,
        vttOffset: 0,
      };
      /** @type {!Array<shaka.text.Cue>} */
      const allCues = [];
      const nativeCues = Array.from(track.activeCues || []);
      for (const nativeCue of nativeCues) {
        const cue = shaka.text.Utils.mapNativeCueToShakaCue(nativeCue);
        if (cue) {
          const modifyCueCallback = this.config_.mediaSource.modifyCueCallback;
          // Closure compiler removes the call to modifyCueCallback for reasons
          // unknown to us.
          // See https://github.com/shaka-project/shaka-player/pull/8261
          // We'll want to revisit this condition once we migrated to TS.
          // See https://github.com/shaka-project/shaka-player/issues/8262 for TS.
          if (modifyCueCallback) {
            modifyCueCallback(cue, null, time);
          }
          allCues.push(cue);
        }
      }
      this.textDisplayer_.append(allCues);
    });
    track.mode = document.pictureInPictureElement ? 'showing' : 'hidden';
  }

  /**
   * Select a specific variant track to play.  <code>track</code> should come
   * from a call to <code>getVariantTracks</code>. If <code>track</code> cannot
   * be found, this will be a no-op. If the player has not loaded content, this
   * will be a no-op.
   *
   * <p>
   * Changing variants will take effect once the currently buffered content has
   * been played. To force the change to happen sooner, use
   * <code>clearBuffer</code> with <code>safeMargin</code>. Setting
   * <code>clearBuffer</code> to <code>true</code> will clear all buffered
   * content after <code>safeMargin</code>, allowing the new variant to start
   * playing sooner.
   *
   * <p>
   * Note that <code>AdaptationEvents</code> are not fired for manual track
   * selections.
   *
   * @param {shaka.extern.Track} track
   * @param {boolean=} clearBuffer
   * @param {number=} safeMargin Optional amount of buffer (in seconds) to
   *   retain when clearing the buffer. Useful for switching variant quickly
   *   without causing a buffering event. Defaults to 0 if not provided. Ignored
   *   if clearBuffer is false. Can cause hiccups on some browsers if chosen too
   *   small, e.g. The amount of two segments is a fair minimum to consider as
   *   safeMargin value.
   * @export
   */
  selectVariantTrack(track, clearBuffer = false, safeMargin = 0) {
    const selectMediaSourceMode = () => {
      const variant = this.manifest_.variants.find(
          (variant) => variant.id == track.id);
      if (!variant) {
        if (!this.isRemotePlayback()) {
          shaka.log.error('No variant with id', track.id);
        }
        return;
      }

      // Double check that the track is allowed to be played. The track list
      // should only contain playable variants, but if restrictions change and
      // |selectVariantTrack| is called before the track list is updated, we
      // could get a now-restricted variant.
      if (!shaka.util.StreamUtils.isPlayable(variant)) {
        shaka.log.error('Unable to switch to restricted track', track.id);
        return;
      }

      const active = this.streamingEngine_.getCurrentVariant();
      if (this.config_.abr.enabled && (active.video != variant.video ||
          (active.audio && variant.audio &&
          active.audio.language == variant.audio.language &&
          active.audio.channelsCount == variant.audio.channelsCount &&
          active.audio.label == variant.audio.label))) {
        shaka.log.alwaysWarn('Changing tracks while abr manager is enabled ' +
                             'will likely result in the selected track ' +
                             'being overridden. Consider disabling abr ' +
                             'before calling selectVariantTrack().');
      }

      if (this.isRemotePlayback()) {
        this.switchVariant_(
            variant, /* fromAdaptation= */ false,
            /* clearBuffer= */ false, /* safeMargin= */ 0);
      } else {
        this.switchVariant_(
            variant, /* fromAdaptation= */ false,
            clearBuffer || false, safeMargin || 0);
      }

      // Workaround for
      // https://github.com/shaka-project/shaka-player/issues/1299
      // When track is selected, back-propagate the language to
      // currentAudioLanguage_.
      this.currentAdaptationSetCriteria_.configure({
        language: variant.language,
        role: (variant.audio && variant.audio.roles &&
          variant.audio.roles[0]) || '',
        videoRole: (variant.video && variant.video.roles &&
          variant.video.roles[0]) || '',
        channelCount: variant.audio && variant.audio.channelsCount ?
          variant.audio.channelsCount : 0,
        hdrLevel: variant.video && variant.video.hdr ? variant.video.hdr : '',
        spatialAudio: variant.audio && variant.audio.spatialAudio ?
          variant.audio.spatialAudio : false,
        videoLayout: variant.video && variant.video.videoLayout ?
          variant.video.videoLayout : '',
        audioLabel: variant.audio && variant.audio.label ?
          variant.audio.label : '',
        videoLabel: variant.video && variant.video.label ?
          variant.video.label : '',
        codecSwitchingStrategy: this.config_.mediaSource.codecSwitchingStrategy,
        audioCodec: variant.audio && variant.audio.codecs ?
          variant.audio.codecs : '',
        activeAudioCodec: active.audio && active.audio.codecs ?
          active.audio.codecs : '',
        activeAudioChannelCount: active.audio && active.audio.channelsCount ?
          active.audio.channelsCount : 0,
        preferredAudioCodecs: this.config_.preferredAudioCodecs,
        preferredAudioChannelCount: this.config_.preferredAudioChannelCount,
      });

      // Update AbrManager variants to match these new settings.
      this.updateAbrManagerVariants_();
    };
    const selectSrcEqualsMode = () => {
      if (!track.originalAudioId) {
        return;
      }
      if (this.video_ && this.video_.audioTracks) {
        // Safari's native HLS won't let you choose an explicit variant, though
        // you can choose audio languages this way.
        const audioTracks = Array.from(this.video_.audioTracks);
        for (const audioTrack of audioTracks) {
          if (shaka.util.StreamUtils.html5TrackId(audioTrack) == track.id) {
            // This will reset the "enabled" of other tracks to false.
            this.switchHtml5Track_(audioTrack);
            return;
          }
        }
      }
    };
    if (this.manifest_ && this.playhead_) {
      selectMediaSourceMode();
      // When using MSE + remote we need to set tracks for both MSE and native
      // apis so that synchronization is maintained.
      if (!this.isRemotePlayback()) {
        return;
      }
    }
    selectSrcEqualsMode();
  }

  /**
   * Select an audio track compatible with the current video track.
   * If the player has not loaded any content, this will be a no-op.
   *
   * @param {shaka.extern.AudioTrack} audioTrack
   * @param {number=} safeMargin Optional amount of buffer (in seconds) to
   *   retain when clearing the buffer. Useful for switching quickly
   *   without causing a buffering event. Defaults to 0 if not provided. Can
   *   cause hiccups on some browsers if chosen too small, e.g. The amount of
   *   two segments is a fair minimum to consider as safeMargin value.
   * @export
   */
  selectAudioTrack(audioTrack, safeMargin = 0) {
    const selectMediaSourceMode = () => {
      const config =
          this.currentAdaptationSetCriteria_.getConfiguration();
      config.audioCodec = audioTrack.codecs || '';
      config.audioLabel = audioTrack.label || '';
      config.channelCount = audioTrack.channelsCount || 0;
      config.language = audioTrack.language;
      config.role = audioTrack.roles[0] || '';
      config.spatialAudio = audioTrack.spatialAudio;
      this.currentAdaptationSetCriteria_.configure(config);
      this.chooseVariantAndSwitch_(
          /* clearBuffer= */ true, /* safeMargin= */ safeMargin,
          /* force= */ false, /* fromAdaptation= */ false);
    };
    const selectSrcEqualsMode = () => {
      if (this.video_ && this.video_.audioTracks) {
        const LanguageUtils = shaka.util.LanguageUtils;
        const inputLanguage = LanguageUtils.normalize(audioTrack.language);
        const audioTracks = Array.from(this.video_.audioTracks);
        let trackMatch = null;
        for (const track of audioTracks) {
          const trackLanguage = track.language || 'und';
          if (track.label == audioTrack.label &&
              LanguageUtils.normalize(trackLanguage) == inputLanguage &&
              track.kind == audioTrack.roles[0]) {
            trackMatch = track;
            break;
          }
        }
        if (trackMatch) {
          this.switchHtml5Track_(trackMatch);
        }
      }
    };
    if (this.manifest_ && this.playhead_) {
      selectMediaSourceMode();
      // When using MSE + remote we need to set tracks for both MSE and native
      // apis so that synchronization is maintained.
      if (!this.isRemotePlayback()) {
        return;
      }
    }
    selectSrcEqualsMode();
  }


  /**
   * Return a list of audio tracks compatible with the current video track.
   *
   * @return {!Array<shaka.extern.AudioTrack>}
   * @export
   */
  getAudioTracks() {
    if (this.manifest_ && !this.isRemotePlayback()) {
      const variants = this.getVariantTracks();
      if (!variants.length) {
        return [];
      }
      const active = variants.find((t) => t.active);
      if (!active) {
        return [];
      }
      let filteredTracks = variants;
      if (this.loadMode_ == shaka.Player.LoadMode.MEDIA_SOURCE &&
          !this.isRemotePlayback()) {
        // Filter by current videoId and has audio.
        filteredTracks = variants.filter((t) => {
          return t.originalVideoId === active.originalVideoId &&
              (t.audioCodec ||
              shaka.util.MimeUtils.RAW_FORMATS.includes(t.audioMimeType || ''));
        });
      }
      if (!filteredTracks.length) {
        return [];
      }

      /** @type {!Map<string, shaka.extern.AudioTrack>} */
      const audioTracksMap = new Map();
      for (const track of filteredTracks) {
        let id = track.originalAudioId;
        if (!id && track.audioId != null) {
          id = String(track.audioId);
        }
        if (!id && track.codecs.includes(',') && track.audioCodec) {
          id = 'muxed-in-video';
        }
        if (!id) {
          continue;
        }
        id += [
          track.language,
          track.label,
          track.channelsCount,
          track.spatialAudio,
          track.audioCodec || '',
        ].join('_');
        /** @type {shaka.extern.AudioTrack} */
        const audioTrack = {
          active: track.active,
          language: track.language,
          label: track.label,
          mimeType: track.audioMimeType,
          codecs: track.audioCodec,
          primary: track.primary,
          roles: track.audioRoles || [],
          accessibilityPurpose: track.accessibilityPurpose,
          channelsCount: track.channelsCount,
          audioSamplingRate: track.audioSamplingRate,
          spatialAudio: track.spatialAudio,
          originalLanguage: track.originalLanguage,
        };
        audioTracksMap.set(id, audioTrack);
      }
      return Array.from(audioTracksMap.values());
    } else if (this.video_ && this.video_.audioTracks) {
      return Array.from(this.video_.audioTracks).map((audio) =>
        shaka.util.StreamUtils.html5AudioTrackToTrack(audio));
    } else {
      return [];
    }
  }


  /**
   * Select a video track compatible with the current audio track.
   * If the player has not loaded any content, this will be a no-op.
   *
   * @param {shaka.extern.VideoTrack} videoTrack
   * @param {boolean=} clearBuffer
   * @param {number=} safeMargin Optional amount of buffer (in seconds) to
   *   retain when clearing the buffer. Useful for switching quickly
   *   without causing a buffering event. Defaults to 0 if not provided. Can
   *   cause hiccups on some browsers if chosen too small, e.g. The amount of
   *   two segments is a fair minimum to consider as safeMargin value.
   * @export
   */
  selectVideoTrack(videoTrack, clearBuffer = false, safeMargin = 0) {
    const ArrayUtils = shaka.util.ArrayUtils;
    const variants = this.getVariantTracks();
    if (!variants.length) {
      return;
    }
    const active = variants.find((t) => t.active);
    if (!active) {
      return;
    }
    const validVariant = variants.find((t) => {
      return t.audioId === active.audioId &&
          (t.videoBandwidth || t.bandwidth) == videoTrack.bandwidth &&
          t.width == videoTrack.width &&
          t.height == videoTrack.height &&
          t.frameRate == videoTrack.frameRate &&
          t.pixelAspectRatio == videoTrack.pixelAspectRatio &&
          t.hdr == videoTrack.hdr &&
          t.colorGamut == videoTrack.colorGamut &&
          t.videoLayout == videoTrack.videoLayout &&
          t.videoMimeType == videoTrack.mimeType &&
          t.videoCodec == videoTrack.codecs &&
          ArrayUtils.equal(t.videoRoles, videoTrack.roles) &&
          t.videoLabel == videoTrack.label;
    });
    if (validVariant && !validVariant.active) {
      this.selectVariantTrack(validVariant, clearBuffer, safeMargin);
    }
  }


  /**
   * Return a list of video tracks compatible with the current audio track.
   *
   * @return {!Array<shaka.extern.VideoTrack>}
   * @export
   */
  getVideoTracks() {
    if (this.loadMode_ == shaka.Player.LoadMode.SRC_EQUALS ||
        this.isRemotePlayback()) {
      return [];
    }
    const variants = this.getVariantTracks();
    if (!variants.length) {
      return [];
    }
    const active = variants.find((t) => t.active);
    if (!active) {
      return [];
    }
    let filteredTracks = variants;
    if (!this.isVideoOnly()) {
      filteredTracks = variants.filter((t) => {
        const ArrayUtils = shaka.util.ArrayUtils;
        const MimeUtils = shaka.util.MimeUtils;

        if (!t.videoCodec || t.audioGroupId !== active.audioGroupId ||
            t.originalAudioId !== active.originalAudioId) {
          return false;
        }
        if (t.audioId === active.audioId) {
          return true;
        }
        return t.language === active.language &&
            t.label === active.label &&
            t.channelsCount === active.channelsCount &&
            t.spatialAudio === active.spatialAudio &&
            t.audioMimeType === active.audioMimeType &&
            MimeUtils.getNormalizedCodec(t.audioCodec || '') ===
              MimeUtils.getNormalizedCodec(active.audioCodec || '') &&
            ArrayUtils.equal(t.audioRoles, active.audioRoles);
      });
    }
    if (!filteredTracks.length) {
      return [];
    }

    /** @type {!Map<string, shaka.extern.VideoTrack>} */
    const videoTracksMap = new Map();
    for (const track of filteredTracks) {
      let id = track.originalVideoId;
      if (!id && track.videoId != null) {
        id = String(track.videoId);
      }
      if (!id) {
        continue;
      }
      /** @type {shaka.extern.VideoTrack} */
      const videoTrack = {
        active: track.active,
        bandwidth: track.videoBandwidth || track.bandwidth,
        width: track.width,
        height: track.height,
        frameRate: track.frameRate,
        pixelAspectRatio: track.pixelAspectRatio,
        hdr: track.hdr,
        colorGamut: track.colorGamut,
        videoLayout: track.videoLayout,
        mimeType: track.videoMimeType,
        codecs: track.videoCodec,
        roles: track.videoRoles || [],
        label: track.videoLabel,
      };
      videoTracksMap.set(id, videoTrack);
    }
    return Array.from(videoTracksMap.values());
  }

  /**
   * Return a list of chapters tracks.
   *
   * @return {!Array<shaka.extern.TextTrack>}
   * @export
   */
  getChaptersTracks() {
    return this.externalChaptersStreams_.map(
        (text) => shaka.util.StreamUtils.textStreamToTrack(text));
  }

  /**
   * This returns the list of chapters.
   *
   * @param {string} language
   * @return {!Promise<!Array<shaka.extern.Chapter>>}
   * @export
   */
  async getChaptersAsync(language) {
    if (!this.externalChaptersStreams_.length) {
      return [];
    }
    const LanguageUtils = shaka.util.LanguageUtils;
    const inputLanguage = LanguageUtils.normalize(language);
    const chapterStreams = this.externalChaptersStreams_
        .filter((c) => LanguageUtils.normalize(c.language) == inputLanguage);
    if (!chapterStreams.length) {
      return [];
    }
    const chapters = [];
    const uniqueChapters = new Set();
    for (const chapterStream of chapterStreams) {
      if (!chapterStream.segmentIndex) {
        // eslint-disable-next-line no-await-in-loop
        await chapterStream.createSegmentIndex();
      }
      chapterStream.segmentIndex.forEachTopLevelReference((ref) => {
        const title = ref.getUris()[0];
        const id = ref.startTime + '-' + ref.endTime + '-' + title;
        /** @type {shaka.extern.Chapter} */
        const chapter = {
          id,
          title,
          startTime: ref.startTime,
          endTime: ref.endTime,
        };
        if (!uniqueChapters.has(id)) {
          chapters.push(chapter);
          uniqueChapters.add(id);
        }
      });
    }
    return chapters;
  }

  /**
   * Ignore the TextTracks with the 'metadata' or 'chapters' kind, or the one
   * generated by the SimpleTextDisplayer.
   *
   * @return {!Array<TextTrack>}
   * @private
   */
  getFilteredTextTracks_() {
    goog.asserts.assert(this.video_.textTracks,
        'TextTracks should be valid.');
    return Array.from(this.video_.textTracks)
        .filter((t) => t.kind != 'metadata' && t.kind != 'chapters' &&
                       t.label != shaka.Player.TextTrackLabel);
  }

  /**
   * Get the one text track generated by the SimpleTextDisplayer.
   *
   * @return {?TextTrack}
   * @private
   */
  getGeneratedTextTrack_() {
    goog.asserts.assert(this.video_.textTracks,
        'TextTracks should be valid.');
    return Array.from(this.video_.textTracks)
        .find((t) => t.label == shaka.Player.TextTrackLabel);
  }

  /**
   * Get the TextTracks with the 'metadata' kind.
   *
   * @return {!Array<TextTrack>}
   * @private
   */
  getMetadataTracks_() {
    goog.asserts.assert(this.video_.textTracks,
        'TextTracks should be valid.');
    return Array.from(this.video_.textTracks)
        .filter((t) => t.kind == 'metadata');
  }

  /**
   * Enable or disable the text displayer.  If the player is in an unloaded
   * state, the request will be applied next time content is loaded.
   *
   * This API is deprecated and will be removed in version 5.0.
   * Text track visibility is now managed internally by selectTextTrack.
   *
   * @param {boolean} isVisible
   * @export
   * @deprecated
   */
  setTextTrackVisibility(isVisible) {
    const oldVisibility = this.isTextVisible_;
    // Convert to boolean in case apps pass 0/1 instead false/true.
    const newVisibility = !!isVisible;

    if (oldVisibility == newVisibility) {
      return;
    }

    this.isTextVisible_ = newVisibility;

    // Hold of on setting the text visibility until we have all the components
    // we need. This ensures that they stay in-sync.
    if (this.loadMode_ == shaka.Player.LoadMode.MEDIA_SOURCE) {
      this.textDisplayer_.setTextVisibility(newVisibility);

      // When the user wants to see captions, we stream captions. When the user
      // doesn't want to see captions, we don't stream captions. This is to
      // avoid bandwidth consumption by an unused resource. The app developer
      // can override this and configure us to always stream captions.
      if (newVisibility) {
        if (this.streamingEngine_.getCurrentTextStream()) {
          // We already have a selected text stream.
        } else {
          // Find the text stream that best matches the user's preferences.
          const streams =
                shaka.util.StreamUtils.filterStreamsByLanguageAndRole(
                    this.manifest_.textStreams,
                    this.currentTextLanguage_,
                    this.currentTextRole_,
                    this.currentTextForced_);

          // It is possible that there are no streams to play.
          if (streams.length > 0) {
            this.streamingEngine_.switchTextStream(streams[0]);
            this.onTextChanged_();
            this.setTextDisplayerLanguage_();
          }
        }
      } else {
        this.streamingEngine_.unloadTextStream();
      }
    } else if (this.video_ && this.video_.src && this.video_.textTracks) {
      this.textDisplayer_.setTextVisibility(newVisibility);
    }
  }

  /**
   * Get the current playhead position as a date.
   *
   * @return {Date}
   * @export
   */
  getPlayheadTimeAsDate() {
    let presentationTime = 0;
    if (this.playhead_) {
      presentationTime = this.playhead_.getTime();
    } else if (this.startTime_ == null) {
      // A live stream with no requested start time and no playhead yet.  We
      // would start at the live edge, but we don't have that yet, so return
      // the current date & time.
      return new Date();
    } else if (this.startTime_ instanceof Date) {
      // A specific start time as a Date has been requested.  Return it without
      // any modification.
      return this.startTime_;
    } else {
      // A specific start time has been requested.  This is what Playhead will
      // use once it is created.
      presentationTime = this.startTime_;
    }

    if (this.manifest_ && !this.isRemotePlayback()) {
      const timeline = this.manifest_.presentationTimeline;
      const startTime = timeline.getInitialProgramDateTime() ||
          timeline.getPresentationStartTime();
      return new Date(/* ms= */ (startTime + presentationTime) * 1000);
    } else if (this.video_ && this.video_.getStartDate) {
      // Apple's native HLS gives us getStartDate(), which is only available if
      // EXT-X-PROGRAM-DATETIME is in the playlist.
      const startDate = this.video_.getStartDate();
      if (isNaN(startDate.getTime())) {
        shaka.log.warning(
            'EXT-X-PROGRAM-DATETIME required to get playhead time as Date!');
        return null;
      }
      return new Date(startDate.getTime() + (presentationTime * 1000));
    } else {
      shaka.log.warning('No way to get playhead time as Date!');
      return null;
    }
  }

  /**
   * Get the presentation start time as a date.
   *
   * @return {(Date|null)}
   * @export
   */
  getPresentationStartTimeAsDate() {
    if (this.manifest_ && !this.isRemotePlayback()) {
      const timeline = this.manifest_.presentationTimeline;
      const startTime = timeline.getInitialProgramDateTime() ||
          timeline.getPresentationStartTime();
      if (startTime === null) {
        shaka.log.info('Manifest appears to have no PDT or PST');
        // startTime can be null in scenarios where a manifest has no
        // PDT or PST
        return null;
      }
      return new Date(/* ms= */ startTime * 1000);
    } else if (this.video_ && this.video_.getStartDate) {
      // Apple's native HLS gives us getStartDate(), which is only available if
      // EXT-X-PROGRAM-DATETIME is in the playlist.
      const startDate = this.video_.getStartDate();
      if (isNaN(startDate.getTime())) {
        shaka.log.warning(
            'EXT-X-PROGRAM-DATETIME required to get presentation start time ' +
            'as Date!');
        return null;
      }
      return startDate;
    } else {
      shaka.log.warning('No way to get presentation start time as Date!');
      return null;
    }
  }

  /**
   * Get the presentation segment availability duration. This should only be
   * called when the player has loaded a live stream. If the player has not
   * loaded a live stream, this will return <code>null</code>.
   *
   * @return {?number}
   * @export
   */
  getSegmentAvailabilityDuration() {
    if (!this.isLive()) {
      shaka.log.warning('getSegmentAvailabilityDuration is for live streams!');
      return null;
    }

    if (this.manifest_) {
      const timeline = this.manifest_.presentationTimeline;
      return timeline.getSegmentAvailabilityDuration();
    } else {
      shaka.log.warning('No way to get segment segment availability duration!');
      return null;
    }
  }

  /**
   * Get information about what the player has buffered. If the player has not
   * loaded content or is currently loading content, the buffered content will
   * be empty.
   *
   * @return {shaka.extern.BufferedInfo}
   * @export
   */
  getBufferedInfo() {
    if (this.loadMode_ == shaka.Player.LoadMode.MEDIA_SOURCE) {
      return this.mediaSourceEngine_.getBufferedInfo();
    }

    const info = {
      total: [],
      audio: [],
      video: [],
      text: [],
    };

    if (this.loadMode_ == shaka.Player.LoadMode.SRC_EQUALS) {
      const TimeRangesUtils = shaka.media.TimeRangesUtils;
      info.total = TimeRangesUtils.getBufferedInfo(this.video_.buffered);
    }

    return info;
  }

  /**
   * Get latency in milliseconds between the live edge and what's currently
   * playing.
   *
   * @return {?number} The latency in milliseconds, or null if nothing
   * is playing.
   */
  getLiveLatency() {
    if (!this.video_ || !this.video_.currentTime) {
      return null;
    }
    const presentationStartTimeAsDate = this.getPresentationStartTimeAsDate();
    if (!presentationStartTimeAsDate) {
      return null;
    }
    const now = presentationStartTimeAsDate.getTime() +
      this.video_.currentTime * 1000;

    return Math.floor(Date.now() - now);
  }

  /**
   * Get current player time.
   *
   * @return {!number}
   */
  getBandwidthEstimate() {
    return this.abrManager_ ?
      this.abrManager_.getBandwidthEstimate() : NaN;
  }

  /**
   * Get statistics for the current playback session. If the player is not
   * playing content, this will return an empty stats object.
   *
   * @return {shaka.extern.Stats}
   * @export
   */
  getStats() {
    // If the Player is not in a fully-loaded state, then return an empty stats
    // blob so that this call will never fail.
    const loaded = this.loadMode_ == shaka.Player.LoadMode.MEDIA_SOURCE ||
                   this.loadMode_ == shaka.Player.LoadMode.SRC_EQUALS;
    if (!loaded) {
      return shaka.util.Stats.getEmptyBlob();
    }

    this.updateStateHistory_();

    goog.asserts.assert(this.video_, 'If we have stats, we should have video_');
    const element = /** @type {!HTMLVideoElement} */ (this.video_);

    const completionRatio = element.currentTime / element.duration;
    if (!isNaN(completionRatio) && !this.isLive()) {
      this.stats_.setCompletionPercent(Math.round(100 * completionRatio));
    }

    if (this.playhead_) {
      this.stats_.setGapsJumped(this.playhead_.getGapsJumped());
      this.stats_.setStallsDetected(this.playhead_.getStallsDetected());
    }

    if (element.getVideoPlaybackQuality) {
      const info = element.getVideoPlaybackQuality();

      this.stats_.setDroppedFrames(
          Number(info.droppedVideoFrames),
          Number(info.totalVideoFrames));
      this.stats_.setCorruptedFrames(Number(info.corruptedVideoFrames));
    }

    const licenseSeconds =
        this.drmEngine_ ? this.drmEngine_.getLicenseTime() : NaN;
    this.stats_.setLicenseTime(licenseSeconds);

    // Resolution fallback
    this.stats_.setResolution(
        /* width= */ element.videoWidth || NaN,
        /* height= */ element.videoHeight || NaN);

    this.stats_.setCodecs('');

    if (this.isLive()) {
      const latency = this.getLiveLatency();
      if (latency != null) {
        this.stats_.setLiveLatency(latency / 1000);
      }
    }

    const variants = this.getVariantTracks();
    const variant = variants.find((t) => t.active);
    const textTracks = this.getTextTracks();
    const textTrack = textTracks.find((t) => t.active);
    if (variant) {
      if (variant.bandwidth) {
        const rate = this.playRateController_ ?
           this.playRateController_.getRealRate() : 1;
        const variantBandwidth = rate * variant.bandwidth;
        let currentStreamBandwidth = variantBandwidth;
        if (textTrack && textTrack.bandwidth) {
          currentStreamBandwidth += (rate * textTrack.bandwidth);
        }
        this.stats_.setCurrentStreamBandwidth(currentStreamBandwidth);
      }
      if (variant.width && variant.height) {
        this.stats_.setResolution(
            /* width= */ variant.width || NaN,
            /* height= */ variant.height || NaN);
      }
      let codecs = variant.codecs;
      if (textTrack) {
        codecs += ',' + (textTrack.codecs || textTrack.mimeType);
      }
      if (codecs) {
        this.stats_.setCodecs(codecs);
      }
    }

    if (this.loadMode_ == shaka.Player.LoadMode.MEDIA_SOURCE &&
        !this.isRemotePlayback()) {
      if (this.manifest_) {
        this.stats_.setManifestPeriodCount(this.manifest_.periodCount);
        this.stats_.setManifestGapCount(this.manifest_.gapCount);
        if (this.manifest_.presentationTimeline) {
          const maxSegmentDuration =
              this.manifest_.presentationTimeline.getMaxSegmentDuration();
          this.stats_.setMaxSegmentDuration(maxSegmentDuration);
        }
      }

      const estimate = this.abrManager_.getBandwidthEstimate();
      this.stats_.setBandwidthEstimate(estimate);
    }

    if (this.loadMode_ == shaka.Player.LoadMode.SRC_EQUALS) {
      this.stats_.addBytesDownloaded(NaN);
    }

    return this.stats_.getBlob();
  }

  /**
   * Adds the given text track to the loaded manifest.  <code>load()</code> must
   * resolve before calling.  The presentation must have a duration.
   *
   * This returns the created track, which can immediately be selected by the
   * application.  The track will not be automatically selected.
   *
   * @param {string} uri
   * @param {string} language
   * @param {string} kind
   * @param {string=} mimeType
   * @param {string=} codec
   * @param {string=} label
   * @param {boolean=} forced
   * @return {!Promise<shaka.extern.TextTrack>}
   * @export
   */
  async addTextTrackAsync(uri, language, kind, mimeType, codec, label,
      forced = false) {
    if (this.loadMode_ != shaka.Player.LoadMode.MEDIA_SOURCE &&
        this.loadMode_ != shaka.Player.LoadMode.SRC_EQUALS) {
      shaka.log.error(
          'Must call load() and wait for it to resolve before adding text ' +
          'tracks.');
      throw new shaka.util.Error(
          shaka.util.Error.Severity.RECOVERABLE,
          shaka.util.Error.Category.PLAYER,
          shaka.util.Error.Code.CONTENT_NOT_LOADED);
    }

    if (kind != 'subtitles' && kind != 'captions') {
      shaka.log.alwaysWarn(
          'Using a kind value different of `subtitles` or `captions` can ' +
          'cause unwanted issues.');
    }

    if (!mimeType) {
      mimeType = await this.getTextMimetype_(uri);
    }

    let adCuePoints = [];
    if (this.adManager_) {
      adCuePoints = this.adManager_.getCuePoints();
    }

    if (this.loadMode_ == shaka.Player.LoadMode.SRC_EQUALS) {
      const device = shaka.device.DeviceFactory.getDevice();
      if (forced && device.getBrowserEngine() ===
          shaka.device.IDevice.BrowserEngine.WEBKIT) {
        // See: https://github.com/whatwg/html/issues/4472
        kind = 'forced';
      }
      const trackNode = await this.addSrcTrackElement_(uri, language, kind,
          mimeType, label || '', adCuePoints);
      if (trackNode.track) {
        this.onTracksChanged_();
        this.onTextChanged_();
        return shaka.util.StreamUtils.html5TextTrackToTrack(trackNode.track);
      }
      // This should not happen, but there are browser implementations that may
      // not support the Track element.
      shaka.log.error('Cannot add this text when loaded with src=');
      throw new shaka.util.Error(
          shaka.util.Error.Severity.RECOVERABLE,
          shaka.util.Error.Category.TEXT,
          shaka.util.Error.Code.CANNOT_ADD_EXTERNAL_TEXT_TO_SRC_EQUALS);
    }

    const ContentType = shaka.util.ManifestParserUtils.ContentType;

    const seekRange = this.seekRange();
    let duration = seekRange.end - seekRange.start;
    if (this.manifest_) {
      duration = this.manifest_.presentationTimeline.getDuration();
    }
    if (duration == Infinity) {
      throw new shaka.util.Error(
          shaka.util.Error.Severity.RECOVERABLE,
          shaka.util.Error.Category.MANIFEST,
          shaka.util.Error.Code.CANNOT_ADD_EXTERNAL_TEXT_TO_LIVE_STREAM);
    }

    if (adCuePoints.length) {
      const data = await this.getTextData_(uri);
      const vvtText = this.convertToWebVTT_(data, mimeType, adCuePoints);
      const blob = new Blob([vvtText], {type: 'text/vtt'});
      uri = shaka.media.MediaSourceEngine.createObjectURL(blob);
      mimeType = 'text/vtt';
    }

    /** @type {shaka.extern.Stream} */
    const stream = {
      id: this.nextExternalStreamId_++,
      originalId: null,
      groupId: null,
      createSegmentIndex: () => Promise.resolve(),
      segmentIndex: shaka.media.SegmentIndex.forSingleSegment(
          /* startTime= */ 0,
          /* duration= */ duration,
          /* uris= */ [uri]),
      mimeType: mimeType || '',
      codecs: codec || '',
      supplementalCodecs: '',
      kind: kind,
      encrypted: false,
      drmInfos: [],
      keyIds: new Set(),
      language: language,
      originalLanguage: language,
      label: label || null,
      type: ContentType.TEXT,
      primary: false,
      trickModeVideo: null,
      dependencyStream: null,
      emsgSchemeIdUris: null,
      roles: [],
      forced: !!forced,
      channelsCount: null,
      audioSamplingRate: null,
      spatialAudio: false,
      closedCaptions: null,
      accessibilityPurpose: null,
      external: true,
      fastSwitching: false,
      fullMimeTypes: new Set([shaka.util.MimeUtils.getFullType(
          mimeType || '', codec || '')]),
      isAudioMuxedInVideo: false,
      baseOriginalId: null,
    };

    const fullMimeType = shaka.util.MimeUtils.getFullType(
        stream.mimeType, stream.codecs);
    const supported = shaka.text.TextEngine.isTypeSupported(fullMimeType);
    if (!supported) {
      throw new shaka.util.Error(
          shaka.util.Error.Severity.CRITICAL,
          shaka.util.Error.Category.TEXT,
          shaka.util.Error.Code.MISSING_TEXT_PLUGIN,
          mimeType);
    }

    this.manifest_.textStreams.push(stream);
    this.onTracksChanged_();
    this.onTextChanged_();
    return shaka.util.StreamUtils.textStreamToTrack(stream);
  }

  /**
   * Adds the given thumbnails track to the loaded manifest.
   * <code>load()</code> must resolve before calling.  The presentation must
   * have a duration.
   *
   * This returns the created track, which can immediately be used by the
   * application.
   *
   * @param {string} uri
   * @param {string=} mimeType
   * @return {!Promise<shaka.extern.ImageTrack>}
   * @export
   */
  async addThumbnailsTrack(uri, mimeType) {
    if (this.loadMode_ != shaka.Player.LoadMode.MEDIA_SOURCE &&
        this.loadMode_ != shaka.Player.LoadMode.SRC_EQUALS) {
      shaka.log.error(
          'Must call load() and wait for it to resolve before adding image ' +
          'tracks.');
      throw new shaka.util.Error(
          shaka.util.Error.Severity.RECOVERABLE,
          shaka.util.Error.Category.PLAYER,
          shaka.util.Error.Code.CONTENT_NOT_LOADED);
    }

    if (!mimeType) {
      mimeType = await this.getTextMimetype_(uri);
    }

    if (mimeType != 'text/vtt') {
      throw new shaka.util.Error(
          shaka.util.Error.Severity.RECOVERABLE,
          shaka.util.Error.Category.TEXT,
          shaka.util.Error.Code.UNSUPPORTED_EXTERNAL_THUMBNAILS_URI,
          uri);
    }

    const ContentType = shaka.util.ManifestParserUtils.ContentType;
    const seekRange = this.seekRange();
    let duration = seekRange.end - seekRange.start;
    if (this.manifest_) {
      duration = this.manifest_.presentationTimeline.getDuration();
    }
    if (duration == Infinity) {
      throw new shaka.util.Error(
          shaka.util.Error.Severity.RECOVERABLE,
          shaka.util.Error.Category.MANIFEST,
          shaka.util.Error.Code.CANNOT_ADD_EXTERNAL_THUMBNAILS_TO_LIVE_STREAM);
    }

    const buffer = await this.getTextData_(uri);

    const factory = shaka.text.TextEngine.findParser(mimeType);
    if (!factory) {
      throw new shaka.util.Error(
          shaka.util.Error.Severity.CRITICAL,
          shaka.util.Error.Category.TEXT,
          shaka.util.Error.Code.MISSING_TEXT_PLUGIN,
          mimeType);
    }
    const TextParser = factory();
    const time = {
      periodStart: 0,
      segmentStart: 0,
      segmentEnd: duration,
      vttOffset: 0,
    };
    const data = shaka.util.BufferUtils.toUint8(buffer);
    const cues = TextParser.parseMedia(data, time, uri, /* images= */ []);

    const references = [];
    for (const cue of cues) {
      let uris = null;
      const getUris = () => {
        if (uris == null) {
          uris = shaka.util.ManifestParserUtils.resolveUris(
              [uri], [cue.payload]);
        }
        return uris || [];
      };
      const reference = new shaka.media.SegmentReference(
          cue.startTime,
          cue.endTime,
          getUris,
          /* startByte= */ 0,
          /* endByte= */ null,
          /* initSegmentReference= */ null,
          /* timestampOffset= */ 0,
          /* appendWindowStart= */ 0,
          /* appendWindowEnd= */ Infinity,
      );
      if (cue.payload.includes('#xywh')) {
        const spriteInfo = cue.payload.split('#xywh=')[1].split(',');
        if (spriteInfo.length === 4) {
          reference.setThumbnailSprite({
            height: parseInt(spriteInfo[3], 10),
            positionX: parseInt(spriteInfo[0], 10),
            positionY: parseInt(spriteInfo[1], 10),
            width: parseInt(spriteInfo[2], 10),
          });
        }
      }
      references.push(reference);
    }

    let segmentMimeType = mimeType;
    if (references.length) {
      segmentMimeType = await this.getTextMimetype_(references[0].getUris()[0]);
    }

    /** @type {shaka.extern.Stream} */
    const stream = {
      id: this.nextExternalStreamId_++,
      originalId: null,
      groupId: null,
      createSegmentIndex: () => Promise.resolve(),
      segmentIndex: new shaka.media.SegmentIndex(references),
      mimeType: segmentMimeType || '',
      codecs: '',
      supplementalCodecs: '',
      kind: '',
      encrypted: false,
      drmInfos: [],
      keyIds: new Set(),
      language: 'und',
      originalLanguage: null,
      label: null,
      type: ContentType.IMAGE,
      primary: false,
      trickModeVideo: null,
      dependencyStream: null,
      emsgSchemeIdUris: null,
      roles: [],
      forced: false,
      channelsCount: null,
      audioSamplingRate: null,
      spatialAudio: false,
      closedCaptions: null,
      tilesLayout: '1x1',
      accessibilityPurpose: null,
      external: true,
      fastSwitching: false,
      fullMimeTypes: new Set([shaka.util.MimeUtils.getFullType(
          segmentMimeType || '', '')]),
      isAudioMuxedInVideo: false,
      baseOriginalId: null,
    };

    if (this.loadMode_ == shaka.Player.LoadMode.SRC_EQUALS) {
      this.externalSrcEqualsThumbnailsStreams_.push(stream);
    } else {
      this.manifest_.imageStreams.push(stream);
    }
    this.onTracksChanged_();
    return shaka.util.StreamUtils.imageStreamToTrack(stream);
  }

  /**
   * Adds the given chapters track to the loaded manifest.  <code>load()</code>
   * must resolve before calling.  The presentation must have a duration.
   *
   * This returns the created track.
   *
   * @param {string} uri
   * @param {string} language
   * @param {string=} mimeType
   * @return {!Promise<shaka.extern.TextTrack>}
   * @export
   */
  async addChaptersTrack(uri, language, mimeType) {
    if (this.loadMode_ != shaka.Player.LoadMode.MEDIA_SOURCE &&
        this.loadMode_ != shaka.Player.LoadMode.SRC_EQUALS) {
      shaka.log.error(
          'Must call load() and wait for it to resolve before adding ' +
          'chapters tracks.');
      throw new shaka.util.Error(
          shaka.util.Error.Severity.RECOVERABLE,
          shaka.util.Error.Category.PLAYER,
          shaka.util.Error.Code.CONTENT_NOT_LOADED);
    }

    if (!mimeType) {
      mimeType = await this.getTextMimetype_(uri);
    }

    const ContentType = shaka.util.ManifestParserUtils.ContentType;
    const seekRange = this.seekRange();
    let duration = seekRange.end - seekRange.start;
    if (this.manifest_) {
      duration = this.manifest_.presentationTimeline.getDuration();
    }
    if (duration == Infinity) {
      throw new shaka.util.Error(
          shaka.util.Error.Severity.RECOVERABLE,
          shaka.util.Error.Category.MANIFEST,
          shaka.util.Error.Code.CANNOT_ADD_EXTERNAL_CHAPTERS_TO_LIVE_STREAM);
    }

<<<<<<< HEAD
=======
    const buffer = await this.getTextData_(uri);

>>>>>>> 77e7f772
    const factory = shaka.text.TextEngine.findParser(mimeType);
    if (!factory) {
      throw new shaka.util.Error(
          shaka.util.Error.Severity.CRITICAL,
          shaka.util.Error.Category.TEXT,
          shaka.util.Error.Code.MISSING_TEXT_PLUGIN,
          mimeType);
    }

    goog.asserts.assert(
        this.networkingEngine_, 'Need networking engine.');
    const buffer = await this.getTextData_(uri,
        this.networkingEngine_,
        this.config_.streaming.retryParameters);

    const textParser = factory();
    const time = {
      periodStart: 0,
      segmentStart: 0,
      segmentEnd: duration,
      vttOffset: 0,
    };
    const data = shaka.util.BufferUtils.toUint8(buffer);
    const cues = textParser.parseMedia(data, time, uri, /* images= */ []);

    const references = [];
    for (const cue of cues) {
      const reference = new shaka.media.SegmentReference(
          cue.startTime,
          cue.endTime,
          () => [cue.payload],
          /* startByte= */ 0,
          /* endByte= */ null,
          /* initSegmentReference= */ null,
          /* timestampOffset= */ 0,
          /* appendWindowStart= */ 0,
          /* appendWindowEnd= */ Infinity,
      );
      references.push(reference);
    }

    const chaptersMimeType = 'text/plain';

    /** @type {shaka.extern.Stream} */
    const stream = {
      id: this.nextExternalStreamId_++,
      originalId: null,
      groupId: null,
      createSegmentIndex: () => Promise.resolve(),
      segmentIndex: new shaka.media.SegmentIndex(references),
      mimeType: chaptersMimeType,
      codecs: '',
      supplementalCodecs: '',
      kind: '',
      encrypted: false,
      drmInfos: [],
      keyIds: new Set(),
      language: language,
      originalLanguage: language,
      label: null,
      type: ContentType.TEXT,
      primary: false,
      trickModeVideo: null,
      dependencyStream: null,
      emsgSchemeIdUris: null,
      roles: [],
      forced: false,
      channelsCount: null,
      audioSamplingRate: null,
      spatialAudio: false,
      closedCaptions: null,
      accessibilityPurpose: null,
      external: true,
      fastSwitching: false,
      fullMimeTypes: new Set([shaka.util.MimeUtils.getFullType(
          chaptersMimeType, '')]),
      isAudioMuxedInVideo: false,
      baseOriginalId: null,
    };

    this.externalChaptersStreams_.push(stream);
    this.onTracksChanged_();
    return shaka.util.StreamUtils.textStreamToTrack(stream);
  }

  /**
   * @param {string} uri
   * @return {!Promise<string>}
   * @private
   */
  async getTextMimetype_(uri) {
    let mimeType;
    try {
      goog.asserts.assert(
          this.networkingEngine_, 'Need networking engine.');
      mimeType = await shaka.net.NetworkingUtils.getMimeType(uri,
          this.networkingEngine_,
          this.config_.streaming.retryParameters);
    } catch (error) {}

    if (mimeType) {
      return mimeType;
    }

    shaka.log.error(
        'The mimeType has not been provided and it could not be deduced ' +
        'from its uri.');
    throw new shaka.util.Error(
        shaka.util.Error.Severity.RECOVERABLE,
        shaka.util.Error.Category.TEXT,
        shaka.util.Error.Code.TEXT_COULD_NOT_GUESS_MIME_TYPE,
        uri);
  }

  /**
   * @param {string} uri
   * @param {string} language
   * @param {string} kind
   * @param {string} mimeType
   * @param {string} label
   * @param {!Array<!shaka.extern.AdCuePoint>} adCuePoints
   * @return {!Promise<!HTMLTrackElement>}
   * @private
   */
  async addSrcTrackElement_(uri, language, kind, mimeType, label,
      adCuePoints) {
    if (mimeType != 'text/vtt' || adCuePoints.length) {
      const data = await this.getTextData_(uri);
      const vvtText = this.convertToWebVTT_(data, mimeType, adCuePoints);
      const blob = new Blob([vvtText], {type: 'text/vtt'});
      uri = shaka.media.MediaSourceEngine.createObjectURL(blob);
      mimeType = 'text/vtt';
    }

    const trackElement =
      /** @type {!HTMLTrackElement} */(document.createElement('track'));
    trackElement.src = this.cmcdManager_.appendTextTrackData(uri);
    trackElement.label = label;
    trackElement.kind = kind;
    trackElement.srclang = language;

    // Because we're pulling in the text track file via Javascript, the
    // same-origin policy applies. If you'd like to have a player served
    // from one domain, but the text track served from another, you'll
    // need to enable CORS in order to do so. In addition to enabling CORS
    // on the server serving the text tracks, you will need to add the
    // crossorigin attribute to the video element itself.
    if (!this.video_.getAttribute('crossorigin')) {
      this.video_.setAttribute('crossorigin', 'anonymous');
    }

    this.video_.appendChild(trackElement);
    this.externalSrcEqualsTextTracks_.push(trackElement);
    return trackElement;
  }

  /**
   * @param {string} uri
   * @return {!Promise<BufferSource>}
   * @private
   */
  async getTextData_(uri) {
    goog.asserts.assert(this.networkingEngine_, 'Need networking engine.');
    const type = shaka.net.NetworkingEngine.RequestType.SEGMENT;
    const retryParams = this.config_.streaming.retryParameters;
    const request = shaka.net.NetworkingEngine.makeRequest([uri], retryParams);
    request.method = 'GET';

    this.cmcdManager_.applyTextData(request);

    const response =
      await this.networkingEngine_.request(type, request).promise;

    return response.data;
  }


  /**
   * Converts an input string to a WebVTT format string.
   *
   * @param {BufferSource} buffer
   * @param {string} mimeType
   * @param {!Array<!shaka.extern.AdCuePoint>} adCuePoints
   * @return {string}
   * @private
   */
  convertToWebVTT_(buffer, mimeType, adCuePoints) {
    const factory = shaka.text.TextEngine.findParser(mimeType);
    if (factory) {
      const obj = factory();
      const time = {
        periodStart: 0,
        segmentStart: 0,
        segmentEnd: this.video_.duration,
        vttOffset: 0,
      };
      const data = shaka.util.BufferUtils.toUint8(buffer);
      const cues = obj.parseMedia(
          data, time, /* uri= */ null, /* images= */ []);
      return shaka.text.WebVttGenerator.convert(cues, adCuePoints);
    }
    throw new shaka.util.Error(
        shaka.util.Error.Severity.CRITICAL,
        shaka.util.Error.Category.TEXT,
        shaka.util.Error.Code.MISSING_TEXT_PLUGIN,
        mimeType);
  }

  /**
   * Set the maximum resolution that the platform's hardware can handle.
   *
   * @param {number} width
   * @param {number} height
   * @export
   */
  setMaxHardwareResolution(width, height) {
    this.maxHwRes_.width = width;
    this.maxHwRes_.height = height;
  }

  /**
   * Retry streaming after a streaming failure has occurred. When the player has
   * not loaded content or is loading content, this will be a no-op and will
   * return <code>false</code>.
   *
   * <p>
   * If the player has loaded content, and streaming has not seen an error, this
   * will return <code>false</code>.
   *
   * <p>
   * If the player has loaded content, and streaming seen an error, but the
   * could not resume streaming, this will return <code>false</code>.
   *
   * @param {number=} retryDelaySeconds
   * @return {boolean}
   * @export
   */
  retryStreaming(retryDelaySeconds = 0.1) {
    return this.loadMode_ == shaka.Player.LoadMode.MEDIA_SOURCE ?
           this.streamingEngine_.retry(retryDelaySeconds) :
           false;
  }

  /**
   * Get the manifest that the player has loaded. If the player has not loaded
   * any content, this will return <code>null</code>.
   *
   * NOTE: This structure is NOT covered by semantic versioning compatibility
   * guarantees.  It may change at any time!
   *
   * This is marked as deprecated to warn Closure Compiler users at compile-time
   * to avoid using this method.
   *
   * @return {?shaka.extern.Manifest}
   * @export
   * @deprecated
   */
  getManifest() {
    shaka.log.alwaysWarn(
        'Shaka Player\'s internal Manifest structure is NOT covered by ' +
        'semantic versioning compatibility guarantees.  It may change at any ' +
        'time!  Please consider filing a feature request for whatever you ' +
        'use getManifest() for.');
    return this.manifest_;
  }

  /**
   * Get the type of manifest parser that the player is using. If the player has
   * not loaded any content, this will return <code>null</code>.
   *
   * @return {?shaka.extern.ManifestParser.Factory}
   * @export
   */
  getManifestParserFactory() {
    return this.parserFactory_;
  }

  /**
   * Gets information about the currently fetched video, audio, and text.
   * In the case of a multi-codec or multi-mimeType manifest, this can let you
   * determine the exact codecs and mimeTypes being fetched at the moment.
   *
   * @return {!shaka.extern.PlaybackInfo}
   * @export
   */
  getFetchedPlaybackInfo() {
    const output = /** @type {!shaka.extern.PlaybackInfo} */ ({
      'video': null,
      'audio': null,
      'text': null,
    });
    if (this.loadMode_ != shaka.Player.LoadMode.MEDIA_SOURCE) {
      return output;
    }
    const ContentType = shaka.util.ManifestParserUtils.ContentType;
    const variant = this.streamingEngine_.getCurrentVariant();
    const textStream = this.streamingEngine_.getCurrentTextStream();
    const currentTime = this.video_.currentTime;
    for (const stream of [variant.video, variant.audio, textStream]) {
      if (!stream || !stream.segmentIndex) {
        continue;
      }
      const position = stream.segmentIndex.find(currentTime);
      const reference = stream.segmentIndex.get(position);
      const info = /** @type {!shaka.extern.PlaybackStreamInfo} */ ({
        'codecs': reference.codecs || stream.codecs,
        'mimeType': reference.mimeType || stream.mimeType,
        'bandwidth': reference.bandwidth || stream.bandwidth,
      });
      if (stream.type == ContentType.VIDEO) {
        info['width'] = stream.width;
        info['height'] = stream.height;
        output['video'] = info;
      } else if (stream.type == ContentType.AUDIO) {
        output['audio'] = info;
      } else if (stream.type == ContentType.TEXT) {
        output['text'] = info;
      }
    }
    return output;
  }

  /**
   * @param {shaka.extern.Variant} variant
   * @param {boolean} fromAdaptation
   * @private
   */
  addVariantToSwitchHistory_(variant, fromAdaptation) {
    const switchHistory = this.stats_.getSwitchHistory();
    switchHistory.updateCurrentVariant(variant, fromAdaptation);
  }

  /**
   * @param {shaka.extern.Stream} textStream
   * @param {boolean} fromAdaptation
   * @private
   */
  addTextStreamToSwitchHistory_(textStream, fromAdaptation) {
    const switchHistory = this.stats_.getSwitchHistory();
    switchHistory.updateCurrentText(textStream, fromAdaptation);
  }

  /**
   * @return {shaka.extern.PlayerConfiguration}
   * @private
   */
  defaultConfig_() {
    const config = shaka.util.PlayerConfiguration.createDefault();

    config.streaming.failureCallback = (error) => {
      this.defaultStreamingFailureCallback_(error);
    };

    // Because this.video_ may not be set when the config is built, the default
    // TextDisplay factory must capture a reference to "this".
    config.textDisplayFactory = () => {
      // We prefer NativeTextDisplayer when using PiP and Fullscreen API of the
      // video element itself.
      const shouldPreferUITextDisplayer = () => {
        if (!this.videoContainer_) {
          return false;
        }
        const video = /** @type {HTMLVideoElement} */(this.video_);
        if (video.webkitDisplayingFullscreen) {
          return false;
        }
        if (video.webkitPresentationMode &&
            video.webkitPresentationMode != 'inline') {
          return false;
        }
        return true;
      };
      if (shouldPreferUITextDisplayer()) {
        return new shaka.text.UITextDisplayer(
            this.video_, this.videoContainer_);
      } else {
        if ('track' in document.createElement('track')) {
          return new shaka.text.NativeTextDisplayer(this);
        } else {
          shaka.log.warning('Text tracks are not supported by the ' +
                            'browser, disabling.');
          return new shaka.text.StubTextDisplayer();
        }
      }
    };
    return config;
  }

  /**
   * Set the videoContainer to construct UITextDisplayer.
   * @param {HTMLElement} videoContainer
   * @export
   */
  setVideoContainer(videoContainer) {
    this.videoContainer_ = videoContainer;
  }

  /**
   * @return {HTMLElement}
   */
  getVideoContainer() {
    return this.videoContainer_;
  }

  /**
   * @param {!shaka.util.Error} error
   * @private
   */
  defaultStreamingFailureCallback_(error) {
    // For live streams, we retry streaming automatically for certain errors.
    // For VOD streams, all streaming failures are fatal.
    if (!this.isLive()) {
      return;
    }

    let retryDelaySeconds = null;
    if (error.code == shaka.util.Error.Code.BAD_HTTP_STATUS ||
        error.code == shaka.util.Error.Code.HTTP_ERROR) {
      // These errors can be near-instant, so delay a bit before retrying.
      retryDelaySeconds = 1;
      if (this.config_.streaming.lowLatencyMode) {
        retryDelaySeconds = 0.1;
      }
    } else if (error.code == shaka.util.Error.Code.TIMEOUT) {
      // We already waited for a timeout, so retry quickly.
      retryDelaySeconds = 0.1;
    }

    if (retryDelaySeconds != null) {
      error.severity = shaka.util.Error.Severity.RECOVERABLE;
      shaka.log.warning('Live streaming error.  Retrying automatically...');
      this.retryStreaming(retryDelaySeconds);
    }
  }

  /**
   * For CEA closed captions embedded in the video streams, create dummy text
   * stream.  This can be safely called again on existing manifests, for
   * manifest updates.
   * @param {!shaka.extern.Manifest} manifest
   * @private
   */
  makeTextStreamsForClosedCaptions_(manifest) {
    const ContentType = shaka.util.ManifestParserUtils.ContentType;
    const TextStreamKind = shaka.util.ManifestParserUtils.TextStreamKind;
    const CEA608_MIME = shaka.util.MimeUtils.CEA608_CLOSED_CAPTION_MIMETYPE;
    const CEA708_MIME = shaka.util.MimeUtils.CEA708_CLOSED_CAPTION_MIMETYPE;

    // A set, to make sure we don't create two text streams for the same video.
    const closedCaptionsSet = new Set();
    for (const textStream of manifest.textStreams) {
      if (textStream.mimeType == CEA608_MIME ||
          textStream.mimeType == CEA708_MIME) {
        // This function might be called on a manifest update, so don't make a
        // new text stream for closed caption streams we have seen before.
        closedCaptionsSet.add(textStream.originalId);
      }
    }
    for (const variant of manifest.variants) {
      const video = variant.video;
      if (video && video.closedCaptions) {
        for (const id of video.closedCaptions.keys()) {
          if (!closedCaptionsSet.has(id)) {
            const mimeType = id.startsWith('CC') ? CEA608_MIME : CEA708_MIME;

            // Add an empty segmentIndex, for the benefit of the period combiner
            // in our builtin DASH parser.
            const segmentIndex = new shaka.media.MetaSegmentIndex();
            const language = video.closedCaptions.get(id);
            const textStream = {
              id: this.nextExternalStreamId_++,  // A globally unique ID.
              originalId: id, // The CC ID string, like 'CC1', 'CC3', etc.
              groupId: null,
              createSegmentIndex: () => Promise.resolve(),
              segmentIndex,
              mimeType,
              codecs: '',
              supplementalCodecs: '',
              kind: TextStreamKind.CLOSED_CAPTION,
              encrypted: false,
              drmInfos: [],
              keyIds: new Set(),
              language,
              originalLanguage: language,
              label: null,
              type: ContentType.TEXT,
              primary: false,
              trickModeVideo: null,
              dependencyStream: null,
              emsgSchemeIdUris: null,
              roles: video.roles,
              forced: false,
              channelsCount: null,
              audioSamplingRate: null,
              spatialAudio: false,
              closedCaptions: null,
              accessibilityPurpose: null,
              external: false,
              fastSwitching: false,
              fullMimeTypes: new Set([shaka.util.MimeUtils.getFullType(
                  mimeType, '')]),
              isAudioMuxedInVideo: false,
              baseOriginalId: null,
            };
            manifest.textStreams.push(textStream);
            closedCaptionsSet.add(id);
          }
        }
      }
    }
  }

  /**
   * @param {shaka.extern.Variant} initialVariant
   * @param {number} time
   * @return {!Promise<number>}
   * @private
   */
  async adjustStartTime_(initialVariant, time) {
    /** @type {?shaka.extern.Stream} */
    const activeAudio = initialVariant.audio;
    /** @type {?shaka.extern.Stream} */
    const activeVideo = initialVariant.video;

    /**
     * @param {?shaka.extern.Stream} stream
     * @param {number} time
     * @return {!Promise<?number>}
     */
    const getAdjustedTime = async (stream, time) => {
      if (!stream) {
        return null;
      }

      if (!stream.segmentIndex) {
        await stream.createSegmentIndex();
      }
      const iter = stream.segmentIndex.getIteratorForTime(time);
      const ref = iter ? iter.next().value : null;
      if (!ref) {
        return null;
      }

      const refTime = ref.startTime;
      goog.asserts.assert(refTime <= time,
          'Segment should start before target time!');
      return refTime;
    };

    const audioStartTime = await getAdjustedTime(activeAudio, time);
    const videoStartTime = await getAdjustedTime(activeVideo, time);

    // If we have both video and audio times, pick the larger one.  If we picked
    // the smaller one, that one will download an entire segment to buffer the
    // difference.
    if (videoStartTime != null && audioStartTime != null) {
      return Math.max(videoStartTime, audioStartTime);
    } else if (videoStartTime != null) {
      return videoStartTime;
    } else if (audioStartTime != null) {
      return audioStartTime;
    } else {
      return time;
    }
  }

  /**
   * Update the buffering state to be either "we are buffering" or "we are not
   * buffering", firing events to the app as needed.
   *
   * @private
   */
  updateBufferState_() {
    const isBuffering = this.isBuffering();
    shaka.log.v2('Player changing buffering state to', isBuffering);

    // Make sure we have all the components we need before we consider ourselves
    // as being loaded.
    // TODO: Make the check for "loaded" simpler.
    const loaded = this.stats_ && this.bufferObserver_ && this.playhead_;

    if (loaded) {
      if (this.config_.streaming.rebufferingGoal == 0) {
        // Disable buffer control with playback rate
        this.playRateController_.setBuffering(/* isBuffering= */ false);
      } else {
        this.playRateController_.setBuffering(isBuffering);
      }
      if (this.cmcdManager_) {
        this.cmcdManager_.setBuffering(isBuffering);
      }
      this.updateStateHistory_();

      const dynamicTargetLatency =
          this.config_.streaming.liveSync.dynamicTargetLatency.enabled;
      const maxAttempts =
          this.config_.streaming.liveSync.dynamicTargetLatency.maxAttempts;


      if (dynamicTargetLatency && isBuffering &&
        this.rebufferingCount_ < maxAttempts) {
        const maxLatency =
            this.config_.streaming.liveSync.dynamicTargetLatency.maxLatency;

        const targetLatencyTolerance =
          this.config_.streaming.liveSync.targetLatencyTolerance;
        const rebufferIncrement =
          this.config_.streaming.liveSync.dynamicTargetLatency
              .rebufferIncrement;
        if (this.currentTargetLatency_) {
          this.currentTargetLatency_ = Math.min(
              this.currentTargetLatency_ +
            ++this.rebufferingCount_ * rebufferIncrement,
              maxLatency - targetLatencyTolerance);
        }
      }
    }

    // Surface the buffering event so that the app knows if/when we are
    // buffering.
    const eventName = shaka.util.FakeEvent.EventName.Buffering;
    const data = (new Map()).set('buffering', isBuffering);
    this.dispatchEvent(shaka.Player.makeEvent_(eventName, data));
  }

  /**
   * A callback for when the playback rate changes. We need to watch the
   * playback rate so that if the playback rate on the media element changes
   * (that was not caused by our play rate controller) we can notify the
   * controller so that it can stay in-sync with the change.
   *
   * @private
   */
  onRateChange_() {
    /** @type {number} */
    const newRate = this.video_.playbackRate;

    // On Edge, when someone seeks using the native controls, it will set the
    // playback rate to zero until they finish seeking, after which it will
    // return the playback rate.
    //
    // If the playback rate changes while seeking, Edge will cache the playback
    // rate and use it after seeking.
    //
    // https://github.com/shaka-project/shaka-player/issues/951
    if (newRate == 0) {
      return;
    }

    if (this.playRateController_) {
      // The playback rate has changed. This could be us or someone else.
      // If this was us, setting the rate again will be a no-op.
      this.playRateController_.set(newRate);

      if (this.loadMode_ == shaka.Player.LoadMode.MEDIA_SOURCE) {
        this.abrManager_.playbackRateChanged(newRate);
      }
      this.setupTrickPlayEventListeners_(newRate);
    }

    const event = shaka.Player.makeEvent_(
        shaka.util.FakeEvent.EventName.RateChange);
    this.dispatchEvent(event);
  }

  /**
   * Configures all the necessary listeners when trick play is being performed.
   *
   * @param {number} rate
   * @private
   */
  setupTrickPlayEventListeners_(rate) {
    this.trickPlayEventManager_.removeAll();
    this.trickPlayEventManager_.listen(this.video_, 'timeupdate', () => {
      const currentTime = this.video_.currentTime;
      const seekRange = this.seekRange();
      const isLive = this.isLive();
      const safeSeekOffset = isLive ? this.config_.streaming.safeSeekOffset : 0;

      // Cancel trick play if we hit the beginning or end of the seekable
      // (Sub-second accuracy not required here)
      if (rate > 0) {
        // If we are in Live, and we are very close to the live edge with a rate
        // between 0 and 1, it is not necessary to cancel since we are moving
        // away from the edge.
        if ((!isLive || rate >= 1) &&
            Math.floor(currentTime) >= Math.floor(seekRange.end)) {
          this.cancelTrickPlay();
        }
      } else {
        if (Math.floor(currentTime) <=
            Math.floor(seekRange.start + safeSeekOffset)) {
          this.cancelTrickPlay();
        }
      }
    });
  }

  /**
   * Try updating the state history. If the player has not finished
   * initializing, this will be a no-op.
   *
   * @private
   */
  updateStateHistory_() {
    // If we have not finish initializing, this will be a no-op.
    if (!this.stats_) {
      return;
    }
    if (!this.bufferObserver_) {
      return;
    }

    const State = shaka.media.BufferingObserver.State;

    const history = this.stats_.getStateHistory();

    let updateState = 'playing';
    if (this.bufferObserver_.getState() == State.STARVING) {
      updateState = 'buffering';
    } else if (this.isEnded()) {
      updateState = 'ended';
    } else if (this.video_.paused) {
      updateState = 'paused';
    }
    const stateChanged = history.update(updateState);

    if (stateChanged) {
      const eventName = shaka.util.FakeEvent.EventName.StateChanged;
      const data = (new Map()).set('newstate', updateState);
      this.dispatchEvent(shaka.Player.makeEvent_(eventName, data));
    }
  }

  /**
   * Callback for liveSync and vodDynamicPlaybackRate
   *
   * @private
   */
  onTimeUpdate_() {
    const playbackRate = this.video_.playbackRate;
    const isLive = this.isLive();

    if (this.config_.streaming.vodDynamicPlaybackRate && !isLive) {
      const minPlaybackRate =
        this.config_.streaming.vodDynamicPlaybackRateLowBufferRate;
      const bufferFullness = this.getBufferFullness();
      const bufferThreshold =
        this.config_.streaming.vodDynamicPlaybackRateBufferRatio;

      if (bufferFullness <= bufferThreshold) {
        if (playbackRate != minPlaybackRate) {
          shaka.log.debug('Buffer fullness ratio (' + bufferFullness + ') ' +
            'is less than the vodDynamicPlaybackRateBufferRatio (' +
            bufferThreshold + '). Updating playbackRate to ' + minPlaybackRate);
          this.trickPlay(minPlaybackRate, /* useTrickPlayTrack= */ false);
        }
      } else if (bufferFullness == 1) {
        if (playbackRate !== this.playRateController_.getDefaultRate()) {
          shaka.log.debug('Buffer is full. Cancel trick play.');
          this.cancelTrickPlay();
        }
      }
    }

    // If the live stream has reached its end, do not sync.
    if (!isLive) {
      return;
    }

    const seekRange = this.seekRange();
    if (!Number.isFinite(seekRange.end)) {
      return;
    }
    const currentTime = this.video_.currentTime;
    if (currentTime < seekRange.start) {
      // Bad stream?
      return;
    }

    // We don't want to block the user from pausing the stream.
    if (this.video_.paused) {
      return;
    }

    let targetLatency;
    let maxLatency;
    let maxPlaybackRate;
    let minLatency;
    let minPlaybackRate;
    const targetLatencyTolerance =
      this.config_.streaming.liveSync.targetLatencyTolerance;
    const dynamicTargetLatency =
      this.config_.streaming.liveSync.dynamicTargetLatency.enabled;
    const stabilityThreshold =
      this.config_.streaming.liveSync.dynamicTargetLatency.stabilityThreshold;

    if (this.config_.streaming.liveSync &&
      this.config_.streaming.liveSync.enabled) {
      targetLatency = this.config_.streaming.liveSync.targetLatency;
      maxLatency = targetLatency + targetLatencyTolerance;
      minLatency = Math.max(0, targetLatency - targetLatencyTolerance);
      maxPlaybackRate = this.config_.streaming.liveSync.maxPlaybackRate;
      minPlaybackRate = this.config_.streaming.liveSync.minPlaybackRate;
    } else {
      // serviceDescription must override if it is defined in the MPD and
      // liveSync configuration is not set.
      if (this.manifest_ && this.manifest_.serviceDescription) {
        targetLatency = this.manifest_.serviceDescription.targetLatency;
        if (this.manifest_.serviceDescription.targetLatency != null) {
          maxLatency = this.manifest_.serviceDescription.targetLatency +
              targetLatencyTolerance;
        } else if (this.manifest_.serviceDescription.maxLatency != null) {
          maxLatency = this.manifest_.serviceDescription.maxLatency;
        }
        if (this.manifest_.serviceDescription.targetLatency != null) {
          minLatency = Math.max(0,
              this.manifest_.serviceDescription.targetLatency -
              targetLatencyTolerance);
        } else if (this.manifest_.serviceDescription.minLatency != null) {
          minLatency = this.manifest_.serviceDescription.minLatency;
        }
        maxPlaybackRate =
          this.manifest_.serviceDescription.maxPlaybackRate ||
          this.config_.streaming.liveSync.maxPlaybackRate;
        minPlaybackRate =
          this.manifest_.serviceDescription.minPlaybackRate ||
          this.config_.streaming.liveSync.minPlaybackRate;
      }
    }

    if (!this.currentTargetLatency_ && typeof targetLatency === 'number') {
      this.currentTargetLatency_ = targetLatency;
    }

    const maxAttempts =
        this.config_.streaming.liveSync.dynamicTargetLatency.maxAttempts;
    if (dynamicTargetLatency && this.targetLatencyReached_ &&
      this.currentTargetLatency_ !== null &&
      typeof targetLatency === 'number' &&
      this.rebufferingCount_ < maxAttempts &&
      (Date.now() - this.targetLatencyReached_) > stabilityThreshold * 1000) {
      const dynamicMinLatency =
          this.config_.streaming.liveSync.dynamicTargetLatency.minLatency;
      const latencyIncrement = (targetLatency - dynamicMinLatency) / 2;
      this.currentTargetLatency_ = Math.max(
          this.currentTargetLatency_ - latencyIncrement,
          // current target latency should be within the tolerance of the min
          // latency to not overshoot it
          dynamicMinLatency + targetLatencyTolerance);
      this.targetLatencyReached_ = Date.now();
    }
    if (dynamicTargetLatency && this.currentTargetLatency_ !== null) {
      maxLatency = this.currentTargetLatency_ + targetLatencyTolerance;
      minLatency = this.currentTargetLatency_ - targetLatencyTolerance;
    }

    const latency = seekRange.end - this.video_.currentTime;
    let offset = 0;
    // In src= mode, the seek range isn't updated frequently enough, so we need
    // to fudge the latency number with an offset.  The playback rate is used
    // as an offset, since that is the amount we catch up 1 second of
    // accelerated playback.
    if (this.loadMode_ == shaka.Player.LoadMode.SRC_EQUALS) {
      const buffered = this.video_.buffered;
      if (buffered.length > 0) {
        const bufferedEnd = buffered.end(buffered.length - 1);
        offset = Math.max(maxPlaybackRate, bufferedEnd - seekRange.end);
      }
    }

    const panicMode = this.config_.streaming.liveSync.panicMode;
    const panicThreshold =
        this.config_.streaming.liveSync.panicThreshold * 1000;
    const timeSinceLastRebuffer =
        Date.now() - this.bufferObserver_.getLastRebufferTime();
    if (panicMode && !minPlaybackRate) {
      minPlaybackRate = this.config_.streaming.liveSync.minPlaybackRate;
    }

    if (panicMode && minPlaybackRate &&
        timeSinceLastRebuffer <= panicThreshold) {
      if (playbackRate != minPlaybackRate) {
        shaka.log.debug('Time since last rebuffer (' +
          timeSinceLastRebuffer + 's) ' +
          'is less than the live sync panicThreshold (' + panicThreshold +
          's). Updating playbackRate to ' + minPlaybackRate);
        this.trickPlay(minPlaybackRate, /* useTrickPlayTrack= */ false);
      }
    } else if (maxLatency != undefined && maxPlaybackRate &&
      (latency - offset) > maxLatency) {
      if (playbackRate != maxPlaybackRate) {
        shaka.log.debug('Latency (' + latency + 's) is greater than ' +
          'live sync maxLatency (' + maxLatency + 's). ' +
          'Updating playbackRate to ' + maxPlaybackRate);
        this.trickPlay(maxPlaybackRate, /* useTrickPlayTrack= */ false);
      }
      this.targetLatencyReached_ = null;
    } else if (minLatency != undefined && minPlaybackRate &&
        (latency - offset) < minLatency) {
      if (playbackRate != minPlaybackRate) {
        shaka.log.debug('Latency (' + latency + 's) is smaller than ' +
          'live sync minLatency (' + minLatency + 's). ' +
          'Updating playbackRate to ' + minPlaybackRate);
        this.trickPlay(minPlaybackRate, /* useTrickPlayTrack= */ false);
      }
      this.targetLatencyReached_ = null;
    } else if (playbackRate !== this.playRateController_.getDefaultRate()) {
      this.cancelTrickPlay();
      this.targetLatencyReached_ = Date.now();
    }
  }

  /**
   * Callback for video progress events
   *
   * @private
   */
  onVideoProgress_() {
    if (!this.video_) {
      return;
    }

    const isQuartile = (quartilePercent, currentPercent) => {
      const NumberUtils = shaka.util.NumberUtils;

      if ((NumberUtils.isFloatEqual(quartilePercent, currentPercent) ||
          currentPercent > quartilePercent) &&
          this.completionPercent_ < quartilePercent) {
        this.completionPercent_ = quartilePercent;
        return true;
      }
      return false;
    };

    const checkEnded = () => {
      if (this.config_ && this.config_.playRangeEnd != Infinity) {
        // Make sure the video stops when we reach the end.
        // This is required when there is a custom playRangeEnd specified.
        if (this.isEnded()) {
          this.video_.pause();
        }
      }
    };

    const seekRange = this.seekRange();
    const duration = seekRange.end - seekRange.start;
    const completionRatio =
        duration > 0 ? this.video_.currentTime / duration : 0;

    if (isNaN(completionRatio)) {
      return;
    }

    const percent = completionRatio * 100;

    let event;
    if (isQuartile(0, percent)) {
      event = shaka.Player.makeEvent_(shaka.util.FakeEvent.EventName.Started);
    } else if (isQuartile(25, percent)) {
      event = shaka.Player.makeEvent_(
          shaka.util.FakeEvent.EventName.FirstQuartile);
    } else if (isQuartile(50, percent)) {
      event = shaka.Player.makeEvent_(
          shaka.util.FakeEvent.EventName.Midpoint);
    } else if (isQuartile(75, percent)) {
      event = shaka.Player.makeEvent_(
          shaka.util.FakeEvent.EventName.ThirdQuartile);
    } else if (isQuartile(100, percent) || percent > 100) {
      event = shaka.Player.makeEvent_(
          shaka.util.FakeEvent.EventName.Complete);
      checkEnded();
    } else {
      checkEnded();
    }

    if (event) {
      this.dispatchEvent(event);
    }
  }

  /**
   * Callback from Playhead.
   *
   * @private
   */
  onSeek_() {
    if (this.playheadObservers_) {
      // Gap jump is a seek that is not caused by user interaction and needs
      // to be handled differently for things like event streams and timeline
      // regions.
      this.playheadObservers_.notifyOfSeek(!this.playhead_.getIsJumpingGap());
    }
    if (this.streamingEngine_) {
      this.streamingEngine_.seeked();
    }
    if (this.bufferObserver_) {
      // If we seek into an unbuffered range, we should fire a 'buffering' event
      // immediately.  If StreamingEngine can buffer fast enough, we may not
      // update our buffering tracking otherwise.
      this.pollBufferState_(shaka.util.MediaElementEvent.SEEKING);
    }
  }

  /**
   * Update AbrManager with variants while taking into account restrictions,
   * preferences, and ABR. If not updated returns false.
   *
   * On error, this dispatches an error event and returns false.
   *
   * @return {boolean} True if successful.
   * @private
   */
  updateAbrManagerVariants_() {
    try {
      goog.asserts.assert(this.manifest_, 'Manifest should exist by now!');
      this.manifestFilterer_.checkRestrictedVariants(this.manifest_);
    } catch (e) {
      this.onError_(e);
      return false;
    }

    const playableVariants = shaka.util.StreamUtils.getPlayableVariants(
        this.manifest_.variants);

    // Update the abr manager with newly filtered variants.
    const adaptationSet = this.currentAdaptationSetCriteria_.create(
        playableVariants);
    const ret =
        this.abrManager_.setVariants(Array.from(adaptationSet.values()));
    return typeof ret == 'boolean' ? ret : true;
  }

  /**
   * Chooses a variant from all possible variants while taking into account
   * restrictions, preferences, and ABR.
   *
   * On error, this dispatches an error event and returns null.
   *
   * @param {boolean=} initialSelection
   * @return {?shaka.extern.Variant}
   * @private
   */
  chooseVariant_(initialSelection = false) {
    if (this.updateAbrManagerVariants_()) {
      if (this.config_.abr.enabled) {
        return this.abrManager_.chooseVariant(initialSelection);
      } else {
        const adaptationSetCriteria = this.currentAdaptationSetCriteria_;
        const adaptationSet = adaptationSetCriteria.getLastAdaptationSet();
        if (adaptationSet) {
          const variants = Array.from(adaptationSet.values());
          if (variants.length) {
            const currentVariant = this.streamingEngine_.getCurrentVariant();
            if (currentVariant && currentVariant.video) {
              const withSameVideo =
                  variants.find((v) => v.video == currentVariant.video);
              if (withSameVideo) {
                return withSameVideo;
              }
            }
          }
        }
        return this.abrManager_.chooseVariant(initialSelection);
      }
    } else {
      return null;
    }
  }

  /**
   * Checks to re-enable variants that were temporarily disabled due to network
   * errors. If any variants are enabled this way, a new variant may be chosen
   * for playback.
   * @private
   */
  checkVariants_() {
    goog.asserts.assert(this.manifest_, 'Should have manifest!');

    const now = Date.now() / 1000;
    let hasVariantUpdate = false;

    /** @type {function(shaka.extern.Variant):string} */
    const streamsAsString = (variant) => {
      let str = '';
      if (variant.video) {
        str += 'video:' + variant.video.id;
      }
      if (variant.audio) {
        str += str ? '&' : '';
        str += 'audio:' + variant.audio.id;
      }
      return str;
    };

    let shouldStopTimer = true;
    for (const variant of this.manifest_.variants) {
      if (variant.disabledUntilTime > 0 && variant.disabledUntilTime <= now) {
        variant.disabledUntilTime = 0;
        hasVariantUpdate = true;

        shaka.log.v2('Re-enabled variant with ' + streamsAsString(variant));
      }
      if (variant.disabledUntilTime > 0) {
        shouldStopTimer = false;
      }
    }

    if (shouldStopTimer) {
      this.checkVariantsTimer_.stop();
    }

    if (hasVariantUpdate) {
      // Reconsider re-enabled variant for ABR switching.
      this.chooseVariantAndSwitch_(
          /* clearBuffer= */ false, /* safeMargin= */ undefined,
          /* force= */ false, /* fromAdaptation= */ false);
    }
  }

  /**
   * Choose a text stream from all possible text streams while taking into
   * account user preference.
   *
   * @return {?shaka.extern.Stream}
   * @private
   */
  chooseTextStream_() {
    const subset = shaka.util.StreamUtils.filterStreamsByLanguageAndRole(
        this.manifest_.textStreams,
        this.currentTextLanguage_,
        this.currentTextRole_,
        this.currentTextForced_);
    return subset[0] || null;
  }

  /**
   * Chooses a new Variant.  If the new variant differs from the old one, it
   * adds the new one to the switch history and switches to it.
   *
   * Called after a config change, a key status event, or an explicit language
   * change.
   *
   * @param {boolean=} clearBuffer Optional clear buffer or not when
   *  switch to new variant
   *  Defaults to true if not provided
   * @param {number=} safeMargin Optional amount of buffer (in seconds) to
   *   retain when clearing the buffer.
   *   Defaults to 0 if not provided. Ignored if clearBuffer is false.
   * @private
   */
  chooseVariantAndSwitch_(clearBuffer = true, safeMargin = 0, force = false,
      fromAdaptation = true) {
    goog.asserts.assert(this.config_, 'Must not be destroyed');

    // Because we're running this after a config change (manual language
    // change) or a key status event, it is always okay to clear the buffer
    // here.
    const chosenVariant = this.chooseVariant_();
    if (chosenVariant) {
      this.switchVariant_(chosenVariant, fromAdaptation,
          clearBuffer, safeMargin, force);
    }
  }

  /**
   * @param {shaka.extern.Variant} variant
   * @param {boolean} fromAdaptation
   * @param {boolean} clearBuffer
   * @param {number} safeMargin
   * @param {boolean=} force
   * @private
   */
  switchVariant_(variant, fromAdaptation, clearBuffer, safeMargin,
      force = false) {
    const currentVariant = this.streamingEngine_.getCurrentVariant();
    if (variant == currentVariant) {
      shaka.log.debug('Variant already selected.');
      // If you want to clear the buffer, we force to reselect the same variant.
      // We don't need to reset the timestampOffset since it's the same variant,
      // so 'adaptation' isn't passed here.
      if (clearBuffer) {
        this.streamingEngine_.switchVariant(variant, clearBuffer, safeMargin,
            /* force= */ true);
      }
      return;
    }

    // Add entries to the history.
    this.addVariantToSwitchHistory_(variant, fromAdaptation);
    this.streamingEngine_.switchVariant(
        variant, clearBuffer, safeMargin, force,
        /* adaptation= */ fromAdaptation);
    let oldTrack = null;
    if (currentVariant) {
      oldTrack = shaka.util.StreamUtils.variantToTrack(currentVariant);
    }
    const newTrack = shaka.util.StreamUtils.variantToTrack(variant);
    newTrack.active = true;

    if (this.lcevcDec_) {
      this.lcevcDec_.updateVariant(variant, this.getManifestType());
    }

    if (fromAdaptation) {
      // Dispatch an 'adaptation' event
      this.onAdaptation_(oldTrack, newTrack);
    } else {
      // Dispatch a 'variantchanged' event
      this.onVariantChanged_(oldTrack, newTrack);
    }
    // Dispatch a 'audiotrackschanged' event if necessary
    this.checkAudioTracksChanged_(oldTrack, newTrack);
  }

  /**
   * @param {AudioTrack} track
   * @private
   */
  switchHtml5Track_(track) {
    const StreamUtils = shaka.util.StreamUtils;
    goog.asserts.assert(this.video_ && this.video_.audioTracks,
        'Video and video.audioTracks should not be null!');
    const audioTracks = Array.from(this.video_.audioTracks);
    const currentTrack = audioTracks.find((t) => t.enabled);

    // This will reset the "enabled" of other tracks to false.
    track.enabled = true;

    if (!currentTrack) {
      return;
    }

    // AirPlay does not reset the "enabled" of other tracks to false, so
    // it must be changed by hand.
    if (track.id !== currentTrack.id) {
      currentTrack.enabled = false;
    }

    const videoTrack = this.getActiveHtml5VideoTrack_();

    const oldTrack =
        StreamUtils.html5TrackToShakaTrack(currentTrack, videoTrack);
    const newTrack = StreamUtils.html5TrackToShakaTrack(track, videoTrack);
    // Dispatch a 'variantchanged' event
    this.onVariantChanged_(oldTrack, newTrack);

    // Dispatch a 'audiotrackschanged' event if necessary
    this.checkAudioTracksChanged_(oldTrack, newTrack);
  }

  /**
   * @return {VideoTrack}
   * @private
   */
  getActiveHtml5VideoTrack_() {
    if (this.video_ && this.video_.videoTracks) {
      const videoTracks = Array.from(this.video_.videoTracks);
      return videoTracks.find((t) => t.selected);
    }
    return null;
  }

  /**
   * Decide during startup if text should be streamed/shown.
   * @private
   */
  setInitialTextState_(initialVariant, initialTextStream) {
    // Check if we should show text (based on difference between audio and text
    // languages).
    if (initialTextStream) {
      goog.asserts.assert(this.config_, 'Must not be destroyed');
      if (shaka.util.StreamUtils.shouldInitiallyShowText(
          initialVariant.audio, initialTextStream, this.config_)) {
        this.isTextVisible_ = true;
      }
      if (this.isTextVisible_) {
        // If the cached value says to show text, then update the text displayer
        // since it defaults to not shown.
        this.textDisplayer_.setTextVisibility(true);
      }
    } else {
      this.isTextVisible_ = false;
      this.textDisplayer_.setTextVisibility(false);
    }
  }

  /**
   * Callback from StreamingEngine.
   *
   * @private
   */
  onManifestUpdate_() {
    if (this.parser_ && this.parser_.update) {
      this.parser_.update();
    }
  }

  /**
   * Callback from StreamingEngine.
   *
   * @param {number} start
   * @param {number} end
   * @param {shaka.util.ManifestParserUtils.ContentType} contentType
   * @param {boolean} isMuxed
   *
   * @private
   */
  onSegmentAppended_(start, end, contentType, isMuxed) {
    const ContentType = shaka.util.ManifestParserUtils.ContentType;
    if (contentType != ContentType.TEXT) {
      // When we append a segment to media source (via streaming engine) we are
      // changing what data we have buffered, so notify the playhead of the
      // change.
      if (this.playhead_) {
        this.playhead_.notifyOfBufferingChange();
        // Skip the initial buffer gap
        const startTime = this.mediaSourceEngine_.bufferStart(contentType);
        if (
          !this.isLive() &&
          // If not paused then GapJumpingController will handle this gap.
          this.video_.paused &&
          !this.video_.seeking &&
          startTime != null &&
          startTime > 0 &&
          this.playhead_.getTime() < startTime
        ) {
          this.playhead_.setStartTime(startTime);
        }
      }
      this.pollBufferState_();
    }

    // Dispatch an event for users to consume, too.
    const data = new Map()
        .set('start', start)
        .set('end', end)
        .set('contentType', contentType)
        .set('isMuxed', isMuxed);
    this.dispatchEvent(shaka.Player.makeEvent_(
        shaka.util.FakeEvent.EventName.SegmentAppended, data));
  }

  /**
   * Callback from AbrManager.
   *
   * @param {shaka.extern.Variant} variant
   * @param {boolean=} clearBuffer
   * @param {number=} safeMargin Optional amount of buffer (in seconds) to
   *   retain when clearing the buffer.
   *   Defaults to 0 if not provided. Ignored if clearBuffer is false.
   * @private
   */
  switch_(variant, clearBuffer = false, safeMargin = 0) {
    shaka.log.debug('switch_');
    goog.asserts.assert(this.config_.abr.enabled,
        'AbrManager should not call switch while disabled!');

    if (!this.manifest_) {
      // It could come from a preload manager operation.
      return;
    }

    if (!this.streamingEngine_) {
      // There's no way to change it.
      return;
    }

    if (variant == this.streamingEngine_.getCurrentVariant()) {
      // This isn't a change.
      return;
    }

    this.switchVariant_(variant, /* fromAdaptation= */ true,
        clearBuffer, safeMargin);
  }

  /**
   * Dispatches an 'adaptation' event.
   * @param {?shaka.extern.Track} from
   * @param {shaka.extern.Track} to
   * @private
   */
  onAdaptation_(from, to) {
    // Delay the 'adaptation' event so that StreamingEngine has time to absorb
    // the changes before the user tries to query it.
    const data = new Map()
        .set('oldTrack', from)
        .set('newTrack', to);
    const event = shaka.Player.makeEvent_(
        shaka.util.FakeEvent.EventName.Adaptation, data);
    this.delayDispatchEvent_(event);
  }

  /**
   * Dispatches a 'trackschanged' event.
   * @private
   */
  onTracksChanged_() {
    // Delay the 'trackschanged' event so StreamingEngine has time to absorb the
    // changes before the user tries to query it.
    const event = shaka.Player.makeEvent_(
        shaka.util.FakeEvent.EventName.TracksChanged);
    this.delayDispatchEvent_(event);

    // Also fire 'audiotrackschanged' event.
    this.onAudioTracksChanged_();
  }

  /**
   * Dispatches a 'variantchanged' event.
   * @param {?shaka.extern.Track} from
   * @param {shaka.extern.Track} to
   * @private
   */
  onVariantChanged_(from, to) {
    // Delay the 'variantchanged' event so StreamingEngine has time to absorb
    // the changes before the user tries to query it.
    const data = new Map()
        .set('oldTrack', from)
        .set('newTrack', to);
    const event = shaka.Player.makeEvent_(
        shaka.util.FakeEvent.EventName.VariantChanged, data);
    this.delayDispatchEvent_(event);
  }

  /**
   * Dispatches a 'audiotrackschanged' event if necessary
   * @param {?shaka.extern.Track} from
   * @param {shaka.extern.Track} to
   * @private
   */
  checkAudioTracksChanged_(from, to) {
    let dispatchEvent = false;
    if (!from || from.audioId != to.audioId ||
        from.audioGroupId != to.audioGroupId) {
      dispatchEvent = true;
    }
    if (dispatchEvent) {
      this.onAudioTracksChanged_();
    }
  }

  /** @private */
  onAudioTracksChanged_() {
    // Delay the 'audiotrackschanged' event so StreamingEngine has time to
    // absorb the changes before the user tries to query it.
    const event = shaka.Player.makeEvent_(
        shaka.util.FakeEvent.EventName.AudioTracksChanged);
    this.delayDispatchEvent_(event);
  }

  /**
   * Dispatches a 'textchanged' event.
   * @private
   */
  onTextChanged_() {
    // Delay the 'textchanged' event so StreamingEngine time to absorb the
    // changes before the user tries to query it.
    const event = shaka.Player.makeEvent_(
        shaka.util.FakeEvent.EventName.TextChanged);
    this.delayDispatchEvent_(event);
  }

  /** @private */
  onAbrStatusChanged_() {
    // Restore disabled variants if abr get disabled
    if (!this.config_.abr.enabled) {
      this.restoreDisabledVariants_();
    }

    const data = (new Map()).set('newStatus', this.config_.abr.enabled);
    this.delayDispatchEvent_(shaka.Player.makeEvent_(
        shaka.util.FakeEvent.EventName.AbrStatusChanged, data));
  }

  /**
   * @private
   */
  setTextDisplayerLanguage_() {
    const activeTextTrack = this.getTextTracks().find((t) => t.active);
    if (activeTextTrack && this.textDisplayer_) {
      this.textDisplayer_.setTextLanguage(activeTextTrack.language);
    }
  }

  /**
   * @param {boolean} updateAbrManager
   * @private
   */
  restoreDisabledVariants_(updateAbrManager=true) {
    if (this.loadMode_ != shaka.Player.LoadMode.MEDIA_SOURCE) {
      return;
    }
    goog.asserts.assert(this.manifest_, 'Should have manifest!');

    shaka.log.v2('Restoring all disabled streams...');

    this.checkVariantsTimer_.stop();

    for (const variant of this.manifest_.variants) {
      if (isFinite(variant.disabledUntilTime)) {
        variant.disabledUntilTime = 0;
      }
    }

    if (updateAbrManager) {
      this.updateAbrManagerVariants_();
    }
  }

  /**
   * Temporarily disable all variants containing |stream|
   * @param {shaka.extern.Stream} stream
   * @param {number} disableTime
   * @return {boolean}
   */
  disableStream(stream, disableTime) {
    if (!this.config_.abr.enabled ||
        this.loadMode_ === shaka.Player.LoadMode.DESTROYED) {
      return false;
    }

    if (!navigator.onLine) {
      // Don't disable variants if we're completely offline, or else we end up
      // rapidly restricting all of them.
      return false;
    }

    if (disableTime == 0) {
      return false;
    }

    if (!this.manifest_) {
      return false;
    }

    // It only makes sense to disable a stream if we have an alternative else we
    // end up disabling all variants.
    const hasAltStream = this.manifest_.variants.some((variant) => {
      const altStream = variant[stream.type];

      if (altStream && altStream.id !== stream.id &&
          !variant.disabledUntilTime) {
        if (shaka.util.StreamUtils.isAudio(stream)) {
          return stream.language === altStream.language;
        }
        return true;
      }
      return false;
    });

    if (hasAltStream) {
      let didDisableStream = false;

      let isTrickModeVideo = false;

      for (const variant of this.manifest_.variants) {
        const candidate = variant[stream.type];

        if (!candidate) {
          continue;
        }

        if (candidate.id === stream.id) {
          variant.disabledUntilTime = (Date.now() / 1000) + disableTime;
          didDisableStream = true;

          shaka.log.v2(
              'Disabled stream ' + stream.type + ':' + stream.id +
              ' for ' + disableTime + ' seconds...');
        } else if (candidate.trickModeVideo &&
            candidate.trickModeVideo.id == stream.id) {
          isTrickModeVideo = true;
        }
      }

      if (!didDisableStream && isTrickModeVideo) {
        return false;
      }

      goog.asserts.assert(didDisableStream, 'Must have disabled stream');

      this.checkVariantsTimer_.tickEvery(1);

      // Get the safeMargin to ensure a seamless playback
      const {video} = this.getBufferedInfo();
      const safeMargin =
          video.reduce((size, {start, end}) => size + end - start, 0);

      // Update abr manager variants and switch to recover playback
      this.chooseVariantAndSwitch_(
          /* clearBuffer= */ false, /* safeMargin= */ safeMargin,
          /* force= */ true, /* fromAdaptation= */ false);
      return true;
    }

    shaka.log.warning(
        'No alternate stream found for active ' + stream.type + ' stream. ' +
        'Will ignore request to disable stream...');

    return false;
  }

  /**
   * @param {!shaka.util.Error} error
   * @private
   */
  async onError_(error) {
    goog.asserts.assert(error instanceof shaka.util.Error, 'Wrong error type!');

    // Errors dispatched after |destroy| is called are not meaningful and should
    // be safe to ignore.
    if (this.loadMode_ == shaka.Player.LoadMode.DESTROYED) {
      return;
    }

    if (error.severity === shaka.util.Error.Severity.RECOVERABLE) {
      this.stats_.addNonFatalError();
    }

    if (this.manifest_ && this.streamingEngine_ &&
        (error.code == shaka.util.Error.Code.VIDEO_ERROR ||
        error.code == shaka.util.Error.Code.MEDIA_SOURCE_OPERATION_FAILED ||
        error.code == shaka.util.Error.Code.MEDIA_SOURCE_OPERATION_THREW ||
        error.code == shaka.util.Error.Code.STREAMING_NOT_ALLOWED ||
        error.code == shaka.util.Error.Code.TRANSMUXING_FAILED)) {
      const playableVariants = shaka.util.StreamUtils.getPlayableVariants(
          this.manifest_.variants);
      if (playableVariants.length > 1 || this.fullyLoaded_) {
        const device = shaka.device.DeviceFactory.getDevice();
        if (device.getBrowserEngine() ===
            shaka.device.IDevice.BrowserEngine.WEBKIT &&
            error.code == shaka.util.Error.Code.VIDEO_ERROR) {
          // Wait until the MSE error occurs
          return;
        }
        try {
          const ret = await this.streamingEngine_.resetMediaSource();
          if (ret) {
            const event = shaka.Player.makeEvent_(
                shaka.util.FakeEvent.EventName.MediaSourceRecovered);
            this.dispatchEvent(event);
            return;
          }
        } catch (e) {
          // Ignore errors.
        }
      }
    }

    // Restore disabled variant if the player experienced a critical error.
    if (error.severity === shaka.util.Error.Severity.CRITICAL) {
      this.restoreDisabledVariants_(/* updateAbrManager= */ false);
    }

    const eventName = shaka.util.FakeEvent.EventName.Error;
    const event = shaka.Player.makeEvent_(
        eventName, (new Map()).set('detail', error));
    this.dispatchEvent(event);
    if (event.defaultPrevented) {
      error.handled = true;
    }
  }

  /**
   * Load a new font on the page. If the font was already loaded, it does
   * nothing.
   *
   * @param {string} name
   * @param {string} url
   * @return {!Promise<void>}
   * @export
   */
  addFont(name, url) {
    return shaka.util.Dom.addFont(name, url);
  }

  /**
   * When we fire region events, we need to copy the information out of the
   * region to break the connection with the player's internal data. We do the
   * copy here because this is the transition point between the player and the
   * app.
   *
   * @param {!shaka.util.FakeEvent.EventName} eventName
   * @param {shaka.extern.TimelineRegionInfo} region
   * @param {shaka.util.FakeEventTarget=} eventTarget
   *
   * @private
   */
  onRegionEvent_(eventName, region, eventTarget = this) {
    // Always make a copy to avoid exposing our internal data to the app.
    /** @type {shaka.extern.TimelineRegionInfo} */
    const clone = {
      schemeIdUri: region.schemeIdUri,
      value: region.value,
      startTime: region.startTime,
      endTime: region.endTime,
      id: region.id,
      timescale: region.timescale,
      eventNode: region.eventNode,
    };

    const data = (new Map()).set('detail', clone);
    eventTarget.dispatchEvent(shaka.Player.makeEvent_(eventName, data));
  }

  /**
   * When notified of a media quality change we need to emit a
   * MediaQualityChange event to the app.
   *
   * @param {shaka.extern.MediaQualityInfo} mediaQuality
   * @param {number} position
   * @param {boolean} audioTrackChanged This is to specify whether this should
   * trigger a MediaQualityChangedEvent or an AudioTrackChangedEvent. Defaults
   * to false to trigger MediaQualityChangedEvent.
   *
   * @private
   */
  onMediaQualityChange_(mediaQuality, position, audioTrackChanged = false) {
    // Always make a copy to avoid exposing our internal data to the app.
    const clone = {
      bandwidth: mediaQuality.bandwidth,
      audioSamplingRate: mediaQuality.audioSamplingRate,
      codecs: mediaQuality.codecs,
      contentType: mediaQuality.contentType,
      frameRate: mediaQuality.frameRate,
      height: mediaQuality.height,
      mimeType: mediaQuality.mimeType,
      channelsCount: mediaQuality.channelsCount,
      pixelAspectRatio: mediaQuality.pixelAspectRatio,
      width: mediaQuality.width,
      label: mediaQuality.label,
      roles: mediaQuality.roles,
      language: mediaQuality.language,
    };

    const data = new Map()
        .set('mediaQuality', clone)
        .set('position', position);

    this.dispatchEvent(shaka.Player.makeEvent_(
        audioTrackChanged ?
          shaka.util.FakeEvent.EventName.AudioTrackChanged :
          shaka.util.FakeEvent.EventName.MediaQualityChanged,
        data));
  }

  /**
   * Turn the media element's error object into a Shaka Player error object.
   *
   * @param {boolean=} printAllErrors
   * @return {shaka.util.Error}
   * @private
   */
  videoErrorToShakaError_(printAllErrors = true) {
    goog.asserts.assert(this.video_.error,
        'Video error expected, but missing!');
    if (!this.video_.error) {
      if (printAllErrors) {
        return new shaka.util.Error(
            shaka.util.Error.Severity.CRITICAL,
            shaka.util.Error.Category.MEDIA,
            shaka.util.Error.Code.VIDEO_ERROR);
      }
      return null;
    }

    const code = this.video_.error.code;
    if (!printAllErrors && code == 1 /* MEDIA_ERR_ABORTED */) {
      // Ignore this error code, which should only occur when navigating away or
      // deliberately stopping playback of HTTP content.
      return null;
    }

    // Extra error information from MS Edge:
    let extended = this.video_.error.msExtendedCode;
    if (extended) {
      // Convert to unsigned:
      if (extended < 0) {
        extended += Math.pow(2, 32);
      }
      // Format as hex:
      extended = extended.toString(16);
    }

    // Extra error information from Chrome:
    const message = this.video_.error.message;

    return new shaka.util.Error(
        shaka.util.Error.Severity.CRITICAL,
        shaka.util.Error.Category.MEDIA,
        shaka.util.Error.Code.VIDEO_ERROR,
        code, extended, message);
  }

  /**
   * @param {!Event} event
   * @private
   */
  onVideoError_(event) {
    const error = this.videoErrorToShakaError_(/* printAllErrors= */ false);
    if (!error) {
      return;
    }
    this.onError_(error);
  }

  /**
   * @param {!Object<string, string>} keyStatusMap A map of hex key IDs to
   *   statuses.
   * @private
   */
  onKeyStatus_(keyStatusMap) {
    goog.asserts.assert(this.streamingEngine_, 'Cannot be called in src= mode');

    const event = shaka.Player.makeEvent_(
        shaka.util.FakeEvent.EventName.KeyStatusChanged);
    this.dispatchEvent(event);

    let keyIds = Object.keys(keyStatusMap);
    if (keyIds.length == 0) {
      shaka.log.warning(
          'Got a key status event without any key statuses, so we don\'t ' +
          'know the real key statuses. If we don\'t have all the keys, ' +
          'you\'ll need to set restrictions so we don\'t select those tracks.');
    }

    // Non-standard version of global key status. Modify it to match standard
    // behavior.
    if (keyIds.length == 1 && keyIds[0] == '') {
      keyIds = ['00'];
      keyStatusMap = {'00': keyStatusMap['']};
    }

    // If EME is using a synthetic key ID, the only key ID is '00' (a single 0
    // byte).  In this case, it is only used to report global success/failure.
    // See note about old platforms in: https://bit.ly/2tpez5Z
    const isGlobalStatus = keyIds.length == 1 && keyIds[0] == '00';
    if (isGlobalStatus) {
      shaka.log.warning(
          'Got a synthetic key status event, so we don\'t know the real key ' +
          'statuses. If we don\'t have all the keys, you\'ll need to set ' +
          'restrictions so we don\'t select those tracks.');
    }

    const restrictedStatuses = shaka.media.ManifestFilterer.restrictedStatuses;
    let tracksChanged = false;

    goog.asserts.assert(this.drmEngine_, 'drmEngine should be non-null here.');

    // Only filter tracks for keys if we have some key statuses to look at.
    if (keyIds.length) {
      const currentKeySystem = this.keySystem();
      const clearKeys = shaka.util.MapUtils.asMap(this.config_.drm.clearKeys);

      const setStatusBasedOnKeyIds = (variant, keyIds) => {
        variant.allowedByKeySystem = true;
        for (const keyId of keyIds) {
          const keyStatus = keyStatusMap[isGlobalStatus ? '00' : keyId];
          if (keyStatus || this.drmEngine_.hasManifestInitData()) {
            variant.allowedByKeySystem = variant.allowedByKeySystem &&
                !!keyStatus && !restrictedStatuses.includes(keyStatus);
          }
        }
      };

      for (const variant of this.manifest_.variants) {
        const streams = shaka.util.StreamUtils.getVariantStreams(variant);

        for (const stream of streams) {
          const originalAllowed = variant.allowedByKeySystem;

          // Only update if we have key IDs for the stream.  If the keys aren't
          // all present, then the track should be restricted.
          if (stream.keyIds.size) {
            // If we are not using clearkeys, and the stream has drmInfos we
            // only want to check the keyIds of the keySystem we are using.
            // Other keySystems might have other keyIds that might not be
            // valid in this case. This can happen in HLS if the manifest
            // has Widevine with keyIds and PlayReady without keyIds and we are
            // using PlayReady.
            if (stream.drmInfos.length && !clearKeys.size &&
                this.manifest_.type == shaka.media.ManifestParser.HLS) {
              for (const drmInfo of stream.drmInfos) {
                if (drmInfo.keySystem != currentKeySystem) {
                  continue;
                }
                if (drmInfo.keyIds.size) {
                  setStatusBasedOnKeyIds(variant, drmInfo.keyIds);
                } else {
                  setStatusBasedOnKeyIds(variant, stream.keyIds);
                }
              } // for (const drmInfo of stream.drmInfos)
            } else {
              setStatusBasedOnKeyIds(variant, stream.keyIds);
            } // if (stream.drmInfos.length && !clearKeys.size)
          } // if (stream.keyIds.size)

          if (originalAllowed != variant.allowedByKeySystem) {
            tracksChanged = true;
          }
        }  // for (const stream of streams)
      }  // for (const variant of this.manifest_.variants)
    }  // if (keyIds.size)

    if (tracksChanged) {
      this.onTracksChanged_();
      const variantsUpdated = this.updateAbrManagerVariants_();
      if (!variantsUpdated) {
        return;
      }
    }

    const currentVariant = this.streamingEngine_.getCurrentVariant();
    if (currentVariant && !currentVariant.allowedByKeySystem) {
      shaka.log.debug('Choosing new streams after key status changed');
      this.chooseVariantAndSwitch_();
    }
  }

  /**
   * Applies playRangeStart and playRangeEnd to the given timeline. This will
   * only affect non-live content.
   *
   * @param {shaka.media.PresentationTimeline} timeline
   * @param {number} playRangeStart
   * @param {number} playRangeEnd
   *
   * @private
   */
  static applyPlayRange_(timeline, playRangeStart, playRangeEnd) {
    if (playRangeStart > 0) {
      if (timeline.isLive()) {
        shaka.log.warning(
            '|playRangeStart| has been configured for live content. ' +
            'Ignoring the setting.');
      } else {
        timeline.setUserSeekStart(playRangeStart);
      }
    }

    // If the playback has been configured to end before the end of the
    // presentation, update the duration unless it's live content.
    const fullDuration = timeline.getDuration();
    if (playRangeEnd < fullDuration) {
      if (timeline.isLive()) {
        shaka.log.warning(
            '|playRangeEnd| has been configured for live content. ' +
            'Ignoring the setting.');
      } else {
        timeline.setDuration(playRangeEnd);
      }
    }
  }

  /**
   * Fire an event, but wait a little bit so that the immediate execution can
   * complete before the event is handled.
   *
   * @param {!shaka.util.FakeEvent} event
   * @private
   */
  async delayDispatchEvent_(event) {
    // Wait until the next interpreter cycle.
    await Promise.resolve();

    // Only dispatch the event if we are still alive.
    if (this.loadMode_ != shaka.Player.LoadMode.DESTROYED) {
      this.dispatchEvent(event);
    }
  }

  /**
   * Create an error for when we purposely interrupt a load operation.
   *
   * @return {!shaka.util.Error}
   * @private
   */
  createAbortLoadError_() {
    return new shaka.util.Error(
        shaka.util.Error.Severity.CRITICAL,
        shaka.util.Error.Category.PLAYER,
        shaka.util.Error.Code.LOAD_INTERRUPTED);
  }

  /**
   * Indicate if we are using remote playback.
   *
   * @return {boolean}
   * @export
   */
  isRemotePlayback() {
    if (!this.video_ || !this.video_.remote) {
      return false;
    }
    return this.video_.remote.state != 'disconnected';
  }

  /**
   * Indicate if the video has ended.
   *
   * @return {boolean}
   * @export
   */
  isEnded() {
    if (!this.video_ || this.video_.ended) {
      return true;
    }

    return this.fullyLoaded_ && !this.isLive() &&
        this.video_.currentTime >= this.seekRange().end;
  }
};

/**
 * In order to know what method of loading the player used for some content, we
 * have this enum. It lets us know if content has not been loaded, loaded with
 * media source, or loaded with src equals.
 *
 * This enum has a low resolution, because it is only meant to express the
 * outer limits of the various states that the player is in. For example, when
 * someone calls a public method on player, it should not matter if they have
 * initialized drm engine, it should only matter if they finished loading
 * content.
 *
 * @enum {number}
 * @export
 */
shaka.Player.LoadMode = {
  'DESTROYED': 0,
  'NOT_LOADED': 1,
  'MEDIA_SOURCE': 2,
  'SRC_EQUALS': 3,
};

/**
 * The typical buffering threshold.  When we have less than this buffered (in
 * seconds), we enter a buffering state.  This specific value is based on manual
 * testing and evaluation across a variety of platforms.
 *
 * To make the buffering logic work in all cases, this "typical" threshold will
 * be overridden if the rebufferingGoal configuration is too low.
 *
 * @const {number}
 * @private
 */
shaka.Player.TYPICAL_BUFFERING_THRESHOLD_ = 0.5;

/**
 * @define {string} A version number taken from git at compile time.
 * @export
 */
// eslint-disable-next-line no-useless-concat
shaka.Player.version = 'v4.16.0' + '-uncompiled';  // x-release-please-version

// Initialize the deprecation system using the version string we just set
// on the player.
shaka.Deprecate.init(shaka.Player.version);


/** @private {!Map<string, function(): *>} */
shaka.Player.supportPlugins_ = new Map();


/** @private {?shaka.extern.IAdManager.Factory} */
shaka.Player.adManagerFactory_ = null;


/** @private {?shaka.extern.IQueueManager.Factory} */
shaka.Player.queueManagerFactory_ = null;


/**
 * @const {string}
 */
shaka.Player.TextTrackLabel = 'Shaka Player TextTrack';<|MERGE_RESOLUTION|>--- conflicted
+++ resolved
@@ -6637,11 +6637,6 @@
           shaka.util.Error.Code.CANNOT_ADD_EXTERNAL_CHAPTERS_TO_LIVE_STREAM);
     }
 
-<<<<<<< HEAD
-=======
-    const buffer = await this.getTextData_(uri);
-
->>>>>>> 77e7f772
     const factory = shaka.text.TextEngine.findParser(mimeType);
     if (!factory) {
       throw new shaka.util.Error(
@@ -6651,12 +6646,7 @@
           mimeType);
     }
 
-    goog.asserts.assert(
-        this.networkingEngine_, 'Need networking engine.');
-    const buffer = await this.getTextData_(uri,
-        this.networkingEngine_,
-        this.config_.streaming.retryParameters);
-
+    const buffer = await this.getTextData_(uri);
     const textParser = factory();
     const time = {
       periodStart: 0,
