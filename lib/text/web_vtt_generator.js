/*! @license
 * Shaka Player
 * Copyright 2016 Google LLC
 * SPDX-License-Identifier: Apache-2.0
 */

goog.provide('shaka.text.WebVttGenerator');

goog.require('shaka.text.Cue');
goog.require('shaka.text.Utils');


/**
 * @summary Manage the conversion to WebVTT.
 * @export
 */
shaka.text.WebVttGenerator = class {
  /**
   * @param {!Array.<!shaka.text.Cue>} cues
   * @param {!Array.<!shaka.extern.AdCuePoint>} adCuePoints
   * @return {string}
   */
  static convert(cues, adCuePoints) {
    const webvttTimeString = (time) => {
      let newTime = time;
      for (const adCuePoint of adCuePoints) {
        if (adCuePoint.end && adCuePoint.start < time) {
          const offset = adCuePoint.end - adCuePoint.start;
          newTime += offset;
        }
      }
      const hours = Math.floor(newTime / 3600);
      const minutes = Math.floor(newTime / 60 % 60);
      const seconds = Math.floor(newTime % 60);
      const milliseconds = Math.floor(newTime * 1000 % 1000);
      return (hours < 10 ? '0' : '') + hours + ':' +
          (minutes < 10 ? '0' : '') + minutes + ':' +
          (seconds < 10 ? '0' : '') + seconds + '.' +
          (milliseconds < 100 ? (milliseconds < 10 ? '00' : '0') : '') +
          milliseconds;
    };

<<<<<<< HEAD
    // We don't want to modify the array or objects passed in, since we don't
    // technically own them.  So we build a new array and replace certain items
    // in it if they need to be flattened.
    // We also don't want to flatten the text payloads starting at a container
    // element; otherwise, for containers encapsulating multiple caption lines,
    // the lines would merge into a single cue. This is undesirable when a
    // subset of the captions are outside of the append time window. To fix
    // this, we only call flattenPayload() starting at elements marked as
    // isContainer = false.
    const getCuesToFlatten = (cues, result) => {
      for (const cue of cues) {
        if (cue.isContainer) {
          // Recurse to find the actual text payload cues.
          getCuesToFlatten(cue.nestedCues, result);
        } else {
          // Flatten the payload.
          const flatCue = cue.clone();
          flatCue.nestedCues = [];
          flatCue.payload = flattenPayload(cue);
          result.push(flatCue);
        }
      }
      return result;
    };
    const flattenedCues = getCuesToFlatten(cues, []);
=======
    const flattenedCues = shaka.text.Utils.getCuesToFlatten(cues, []);
>>>>>>> f751561d

    let webvttString = 'WEBVTT\n\n';
    for (const cue of flattenedCues) {
      const webvttSettings = (cue) => {
        const settings = [];
        const Cue = shaka.text.Cue;
        switch (cue.textAlign) {
          case Cue.textAlign.LEFT:
            settings.push('align:left');
            break;
          case Cue.textAlign.RIGHT:
            settings.push('align:right');
            break;
          case Cue.textAlign.CENTER:
            settings.push('align:middle');
            break;
          case Cue.textAlign.START:
            settings.push('align:start');
            break;
          case Cue.textAlign.END:
            settings.push('align:end');
            break;
        }
        switch (cue.writingMode) {
          case Cue.writingMode.VERTICAL_LEFT_TO_RIGHT:
            settings.push('vertical:lr');
            break;
          case Cue.writingMode.VERTICAL_RIGHT_TO_LEFT:
            settings.push('vertical:rl');
            break;
        }

        if (settings.length) {
          return ' ' + settings.join(' ');
        }
        return '';
      };
      webvttString += webvttTimeString(cue.startTime) + ' --> ' +
          webvttTimeString(cue.endTime) + webvttSettings(cue) + '\n';
      webvttString += cue.payload + '\n\n';
    }
    return webvttString;
  }
};<|MERGE_RESOLUTION|>--- conflicted
+++ resolved
@@ -40,35 +40,7 @@
           milliseconds;
     };
 
-<<<<<<< HEAD
-    // We don't want to modify the array or objects passed in, since we don't
-    // technically own them.  So we build a new array and replace certain items
-    // in it if they need to be flattened.
-    // We also don't want to flatten the text payloads starting at a container
-    // element; otherwise, for containers encapsulating multiple caption lines,
-    // the lines would merge into a single cue. This is undesirable when a
-    // subset of the captions are outside of the append time window. To fix
-    // this, we only call flattenPayload() starting at elements marked as
-    // isContainer = false.
-    const getCuesToFlatten = (cues, result) => {
-      for (const cue of cues) {
-        if (cue.isContainer) {
-          // Recurse to find the actual text payload cues.
-          getCuesToFlatten(cue.nestedCues, result);
-        } else {
-          // Flatten the payload.
-          const flatCue = cue.clone();
-          flatCue.nestedCues = [];
-          flatCue.payload = flattenPayload(cue);
-          result.push(flatCue);
-        }
-      }
-      return result;
-    };
-    const flattenedCues = getCuesToFlatten(cues, []);
-=======
     const flattenedCues = shaka.text.Utils.getCuesToFlatten(cues, []);
->>>>>>> f751561d
 
     let webvttString = 'WEBVTT\n\n';
     for (const cue of flattenedCues) {
