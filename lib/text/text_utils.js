--- conflicted
+++ resolved
@@ -182,7 +182,6 @@
   }
 
   /**
-<<<<<<< HEAD
    * @param {!VTTCue} vttCue
    * @return {?shaka.text.Cue}
    */
@@ -223,7 +222,9 @@
     shaka.text.Cue.parseCuePayload(cue);
 
     return cue;
-=======
+  }
+
+  /**
    * @param {!shaka.text.Cue} shakaCue
    * @return {TextTrackCue}
    */
@@ -301,6 +302,5 @@
     }
 
     return vttCue;
->>>>>>> 11a2cc5d
   }
 };