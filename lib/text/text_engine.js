--- conflicted
+++ resolved
@@ -86,14 +86,9 @@
       // An actual parser is available.
       return true;
     }
-<<<<<<< HEAD
     if (mimeType == shaka.util.MimeUtils.CEA608_CLOSED_CAPTION_MIMETYPE ||
         mimeType == shaka.util.MimeUtils.CEA708_CLOSED_CAPTION_MIMETYPE ) {
       // Closed captions.
-=======
-    if (mimeType == shaka.util.MimeUtils.CLOSED_CAPTION_MIMETYPE) {
-      // Will be handled internally by our Closed Caption parser.
->>>>>>> d1547672
       return true;
     }
     return false;
@@ -325,15 +320,9 @@
   }
 
   /**
-<<<<<<< HEAD
-   * @param {!Array<muxjs.mp4.ClosedCaption>} closedCaptions
-   * @return {!Array<!shaka.cea.ICaptionDecoder.ClosedCaption>}
-   */
-=======
   * @param {!Array<muxjs.mp4.ClosedCaption>} closedCaptions
   * @return {!Array<!shaka.cea.ICaptionDecoder.ClosedCaption>}
   */
->>>>>>> d1547672
   convertMuxjsCaptionsToShakaCaptions(closedCaptions) {
     const cues = [];
     for (const caption of closedCaptions) {
@@ -364,7 +353,6 @@
     const captionsMap = new Map();
 
     for (const caption of closedCaptions) {
-      const cue = caption.cue;
       const id = caption.stream;
       const cue = caption.cue;
       if (!captionsMap.has(id)) {
@@ -386,13 +374,6 @@
         continue;
       }
 
-<<<<<<< HEAD
-      // cue.textAlign = shaka.text.Cue.textAlign.CENTER;
-      cue.positionAlign = shaka.text.Cue.positionAlign.RIGHT;
-      cue.lineAlign = shaka.text.Cue.lineAlign.CENTER;
-      cue.displayAlign = shaka.text.Cue.displayAlign.CENTER;
-=======
->>>>>>> d1547672
       captionsMap.get(id).get(startAndEndTime).push(cue);
       if (id == this.selectedClosedCaptionId_) {
         this.displayer_.append([cue]);
